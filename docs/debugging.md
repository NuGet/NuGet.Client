# Debugging

For basics on how to set-up your repo and how to build the product, refer to the [contributing guide](..\CONTRIBUTING.md).

## Debugging and testing NuGet.exe (NuGet.Commandline)

Given that it is a .NET Framework based x86 console application, NuGet.exe is straightforward to debug.

Set [NuGet.CommandLine](..\src\NuGet.Clients\NuGet.CommandLine\NuGet.CommandLine.csproj) as the start-up project in the [NuGet.sln](..\NuGet.sln), and set the parameters in Debug window for the project.

### Testing the build of NuGet.exe

Alternatively, if you build the the repository under a `Debug` configuration, which is the default, you can simply pass a `--debug` argument to NuGet.exe when invoking it to get a debugger prompt.

### Code pointers for NuGet.exe

* The entry point for all commands is [Program.cs](..\src\NuGet.Clients\NuGet.CommandLine\Program.cs) in the same project.
* Each command in NuGet.exe has it's own class. For example if you want to debug restore, you can set a breakpoint in [RestoreCommand.cs](..\src\NuGet.Clients\NuGet.CommandLine\Commands\RestoreCommand.cs). Note that there are multiple instances of the RestoreCommand type.

## Debugging and testing NuGet in Visual Studio

Testing the NuGet Visual Studio functionality is equally as easy as testing NuGet.exe.
The start-up project is [NuGet.VisualStudio.Client](..\src\NuGet.Clients\NuGet.VisualStudio.Client\NuGet.VisualStudio.Client.csproj). Starting this will launch the [experimental instance](https://docs.microsoft.com/en-us/visualstudio/extensibility/the-experimental-instance) of Visual Studio.

### Testing the build of NuGet in Visual Studio

NuGet functions as an extension on top of Visual Studio.
However NuGet is also considered a system component which means it cannot be managed in the same way as other Visual Studio extensions. However, it is possible to install a locally built NuGet in a Visual Studio instance.

#### Installing a custom version of the NuGet extension in Visual Studio

The build generates a vsix artifact in the `artifacts/VS15/` folder. From the [Developer Command Prompt for VS](https://docs.microsoft.com/en-us/dotnet/framework/tools/developer-command-prompt-for-vs) run the `VSIXInstaller.exe` with the vsix path as the first argument. Alternatively VS configures the default action for VSIX files.

#### Uninstalling a custom version of the NuGet extension from Visual Studio

Given that NuGet is a system component, you cannot use the extensions manager in Visual Studio to downgrade your NuGet extension to its original version. Go back to your [Developer Command Prompt for VS](https://docs.microsoft.com/en-us/dotnet/framework/tools/developer-command-prompt-for-vs) and run `VSIXInstaller.exe /d:NuGet.72c5d240-f742-48d4-a0f1-7016671e405b`.

#### NuGet in Visual Studio assembly location

Each Visual Studio instance has its own root install directory. Relative to the root directory, the NuGet assemblies can be found in `Common7/IDE/CommonExtensions/Microsoft/NuGet`.

### Code pointers for NuGet in Visual Studio

Visual Studio extensibility has the concept of VSPackages. This allows extensions to add capabilities to the UI and all of the flows within the IDE. The NuGet client itself ships 2 packages, which can be considered the entry points for the whole component. You wouldn’t normally debug the initialization of these packages of course, but they author the whole NuGet in VS experience in one or another.

The 2 packages in question are:

* [NuGetPackage](..\src\NuGet.Clients\NuGet.Tools\NuGetPackage.cs) - enables most of the UI NuGet functionality in Visual Studio.
* [RestoreManagerPackage](..\src\NuGet.Clients\NuGet.SolutionRestoreManager\RestoreManagerPackage.cs) - enables the restore functionality in Visual Studio.

The NuGet in Visual Studio experience is scattered across many assemblies as can be seen from the [project overview](project-overview.md).
Some of the other points are summarized below:

<<<<<<< HEAD
* Restore operations - [SolutionRestoreWorker](..\src\NuGet.Clients\NuGet.SolutionRestoreManager\SolutionRestoreWorker.cs) - All Visual Studio restores start here. Currently only a solution restore is possible. Depending on the project package management style there are different code paths to look into.

* Package Manager UI operations - All menu items are defined the [NuGetTools.vsct](..\src\NuGet.Clients\NuGet.Tools\NuGetTools.vsct). The main control for the Package Manager UI is [PackageManagerControl](..\src\NuGet.Clients\NuGet.PackageManagement.UI\Xamls\PackageManagerControl.xaml.cs).

* Package Manager Console operations - The powershell cmdlets are defined in the [NuGet.PackageManagement.Cmdlets](..\src\NuGet.Clients\NuGet.PackageManagement.PowerShellCmdlets\NuGet.PackageManagement.PowerShellCmdlets.csproj) project, more specifically in the [cmdlets](..\src\NuGet.Clients\NuGet.PackageManagement.PowerShellCmdlets\Cmdlets) folder.
=======
* Restore operations - [SolutionRestoreWorker](../src/NuGet.Clients/NuGet.SolutionRestoreManager/SolutionRestoreWorker.cs) - All Visual Studio restores start here. Currently, only a solution restore is possible. Depending on the project package management style, there are different code paths to look into.

* Package Manager UI operations - VS context menu integration is defined in [NuGetTools.vsct](../src/NuGet.Clients/NuGet.Tools/NuGetTools.vsct). The main control for the Package Manager UI is [PackageManagerControl](../src/NuGet.Clients/NuGet.PackageManagement.UI/Xamls/PackageManagerControl.xaml.cs).

* Package Manager Console operations - The PowerShell cmdlets are defined in the [NuGet.PackageManagement.Cmdlets](../src/NuGet.Clients/NuGet.PackageManagement.PowerShellCmdlets/NuGet.PackageManagement.PowerShellCmdlets.csproj) project, more specifically in the [cmdlets](../src/NuGet.Clients/NuGet.PackageManagement.PowerShellCmdlets/Cmdlets) folder.
>>>>>>> 4dcc51c7

## Debugging and testing the NuGet MSBuild functionality

Exactly two NuGet functionalities are available in MSBuild, `restore` and `pack`.

### Restore in MSBuild

The [NuGet.targets](..\src\NuGet.Core\NuGet.Build.Tasks\NuGet.targets) from the [NuGet.Build.Tasks](..\src\NuGet.Core\NuGet.Build.Tasks\NuGet.Build.Tasks.csproj) project is the entry point for all restore scenarios from MSBuild and by association dotnet.exe.
In these targets there are various tasks involved during the construction of the PackageSpec/DependencyGraphSpec (NuGet's internal model for projects in PackageReference/project.json worlds while the main work is in RestoreTask.

### Pack in MSBuild

The Pack functionality is treated as an SDK and it's not imported in all projects by default like the restore functionality is. The user facing [docs](https://docs.microsoft.com/en-us/nuget/create-packages/creating-a-package-msbuild) cover this in more detail, the short explanation is that Pack functionality is available by default in [SDK based](https://docs.microsoft.com/en-us/dotnet/core/tools/csproj) projects, but not in old style csproj PackageReference based projects. To use pack in old style csproj, you need to install the NuGet.Build.Tasks.Pack package. Installing the package also works for SDK based projects, and overrides the built-in .NET SDK functionality.

 The [NuGet.Build.Tasks.Pack.targets](..\src\NuGet.Core\NuGet.Build.Tasks.Pack\NuGet.Build.Tasks.Pack.targets) from the [NuGet.Build.Tasks.Pack](..\src\NuGet.Core\NuGet.Build.Tasks.Pack\NuGet.Build.Tasks.Pack.csproj) project are the entry point for all pack scenarios from MSBuild and by association dotnet.exe.

### Testing and debugging restore in MSBuild

Given that all the MSBuild functionality comes with Visual Studio, one approach is to install the extension generated from the build, as described in [Testing the build of NuGet in Visual Studio](#testing-the-build-of-nuget-in-visual-studio).

Alternatively, the NuGet.targets are just wired into the build in a certain way and that can be replicated without a complete installation of the extension through the powershell helper functions as shown in the [PowerShell helper scripts](..\scripts\nuget-debug-helpers.ps1). Examples can be found in the linked scripts.

If you are testing a debug build, to debug just set the environment variable defined in [RestoreTask](..\src\NuGet.Core\NuGet.Build.Tasks\RestoreTask.cs), currently `DEBUG_RESTORE_TASK`.

### Testing and debugging pack in MSBuild

The naive approach here is to install the package to the project and just run `msbuild -t:pack` on it.

<<<<<<< HEAD
Alternatively, if you are testing on SDK based projects, the NuGet.Build.Tasks.Pack.targets are just wired into the build in a certain way and that can be replicated without a complete installation of the extension through the powershell helper functions as shown in the [PowerShell helper scripts](..\scripts\nuget-debug-helpers.ps1). Examples can be found in the linked scripts.
=======
Alternatively, if you are testing on SDK based projects, the NuGet.Build.Tasks.Pack.targets are just wired into the build in a certain way and that can be replicated without a complete installation of the extension through the PowerShell helper functions as shown in the [PowerShell helper scripts](../scripts/nuget-debug-helpers.ps1). Examples can be found in the linked scripts.
>>>>>>> 4dcc51c7

If you are testing a debug build, to debug just set the environment variable defined in [RestoreTask](..\src\NuGet.Core\NuGet.Build.Tasks.Pack\PackTask.cs), currently `DEBUG_PACK_TASK`.

## Debugging and testing the NuGet functionality in dotnet.exe

dotnet.exe has a lot of the NuGet functionality available. There are 3 different integrations enabling many scenarios.

* Restore - A wrapper for `msbuild -t:restore`, running on .NET Core.
* Pack - The pack SDK functionality is available in all SDK based projects.
* NuGet Commandline Xplat Functionality - An exe that's bundled with dotnet.exe and dotnet.exe shells out to our app by forwarding a set of arguments. Some of the scenarios enabled by this integration are: add/remove/list package, push, locals.

3 different integration, 3 different entry points and as such 3 different debugging approaches.

### Debugging restore task in dotnet.exe

dotnet.exe restore works the exact same way `msbuild -t:restore` works. The one difference is that .NET Core based MSBuild cannot build the same project types as .NET Framework MSBuild can.
Most of the tips in [Testing and debugging restore in MSBuild](#testing-and-debugging-restore-in-msbuild) still apply.

If you want to test dotnet.exe explicitly, refer to [Patching dotnet.exe to test the NuGet functionality](#patching-dotnetexe-to-test-the-nuget-functionality).

### Debugging pack task in dotnet.exe

dotnet.exe pack works the exact same way `msbuild -t:pack` works. The added benefit is that it is always available in all SDK based projects, which is what dotnet.exe supports.
<<<<<<< HEAD
Most of tips in [Testing and debugging pack in MSBuild](#testing-and-debugging-pack-in-msbuild) still apply.
=======
Most of the tips in [Testing and debugging pack in MSBuild](testing-and-debugging-pack-in-msbuild) still apply.
>>>>>>> 4dcc51c7

The easiest way to test the pack functionality with dotnet.exe is to install the NuGet.Build.Tasks.Pack package to the project you want to test, and run `dotnet.exe pack`.

If you want to test dotnet.exe explicitly, so you don't have to worry about whether you installed the correct package in the project, refer to [Patching dotnet.exe to test the NuGet functionality](#patching-dotnetexe-to-test-the-nuget-functionality).

### Debugging NuGet Command Xplat Functionality (add-package/remove-package/list package)

Functionality such as `dotnet.exe add package` or `dotnet list package`, is implemented in [NuGet.CommandLine.XPlat](..\src\NuGet.Core\NuGet.CommandLine.XPlat\NuGet.CommandLine.XPlat.csproj).
There are 2 ways to debug this:

* Given that [NuGet.CommandLine.XPlat](..\src\NuGet.Core\NuGet.CommandLine.XPlat\NuGet.CommandLine.XPlat.csproj) is an exe, you can set it as the startup project and run it as you would any other command line project in Visual Studio. Note that some commands list arguments in a different order to the dotnet cli.

* Patch the SDK by referring to [Patching dotnet.exe to test the NuGet functionality](#patching-dotnetexe-to-test-the-nuget-functionality).

<<<<<<< HEAD
After you have patched it, refer to the environment variable in the [NuGet.CommandLine.XPlat](..\src\NuGet.Core\NuGet.CommandLine.XPlat\NuGet.CommandLine.XPlat.csproj) entry point.
If you are testing a debug build, to debug just set the environment variable defined in [Program.cs](..\src\NuGet.Core\NuGet.CommandLine.XPlat\NuGet.CommandLine.XPlat.csproj), currentl DEBUG_NUGET_XPLAT.
=======
After you have patched it, refer to the environment variable in the [NuGet.CommandLine.XPlat](../src\NuGet.Core\NuGet.CommandLine.XPlat\NuGet.CommandLine.XPlat.csproj) entry point.
If you are testing a debug build, to debug just set the environment variable defined in [Program.cs](../src\NuGet.Core\NuGet.CommandLine.XPlat\NuGet.CommandLine.XPlat.csproj), currently, `DEBUG_NUGET_XPLAT`.
>>>>>>> 4dcc51c7

### Patching dotnet.exe to test the NuGet functionality

There are 2 ways to patch dotnet.exe with the latest NuGet bits.

<<<<<<< HEAD
* Refer to the [PowerShell helper scripts](..\scripts\nuget-debug-helpers.ps1) for a helper script to patch a zip of the SDK that can acquired from the [dotnet installer](https://github.com/dotnet/installer/blob/master/README.md#installers-and-binaries). Note that when running you [might](https://github.com/dotnet/runtime/blob/master/docs/project/dogfooding.md) need to disable MULTI_LEVEL_LOOKUP. dotnet.exe has a special logic for the discovering the SDK, and it's possible it's discovering a different SDK from the one you patched.
=======
* Refer to the [PowerShell helper scripts](../scripts/nuget-debug-helpers.ps1) for a helper script to patch a zip of the SDK that can be acquired from the [dotnet installer](https://github.com/dotnet/installer/blob/master/README.md#installers-and-binaries). Note that when running you [might](https://github.com/dotnet/runtime/blob/master/docs/project/dogfooding.md) need to disable MULTI_LEVEL_LOOKUP. dotnet.exe has a special logic for the discovering the SDK, and it's possible it's discovering a different SDK from the one you patched.
>>>>>>> 4dcc51c7
* Refer to [dotnet/sdk](https://github.com/dotnet/sdk) repo to build it locally and test through that. The sdk consumes NuGet through packages, use `Ctrl + F` in your trusty editor to figure out how to make those changes. Keep in mind that you might need to add a new source in their build.<|MERGE_RESOLUTION|>--- conflicted
+++ resolved
@@ -51,19 +51,11 @@
 The NuGet in Visual Studio experience is scattered across many assemblies as can be seen from the [project overview](project-overview.md).
 Some of the other points are summarized below:
 
-<<<<<<< HEAD
-* Restore operations - [SolutionRestoreWorker](..\src\NuGet.Clients\NuGet.SolutionRestoreManager\SolutionRestoreWorker.cs) - All Visual Studio restores start here. Currently only a solution restore is possible. Depending on the project package management style there are different code paths to look into.
+* Restore operations - [SolutionRestoreWorker](..\src\NuGet.Clients\NuGet.SolutionRestoreManager\SolutionRestoreWorker.cs) - All Visual Studio restores start here. Currently, only a solution restore is possible. Depending on the project package management style, there are different code paths to look into.
 
-* Package Manager UI operations - All menu items are defined the [NuGetTools.vsct](..\src\NuGet.Clients\NuGet.Tools\NuGetTools.vsct). The main control for the Package Manager UI is [PackageManagerControl](..\src\NuGet.Clients\NuGet.PackageManagement.UI\Xamls\PackageManagerControl.xaml.cs).
+* Package Manager UI operations - VS context menu integration is defined in [NuGetTools.vsct](..\src\NuGet.Clients\NuGet.Tools\NuGetTools.vsct). The main control for the Package Manager UI is [PackageManagerControl](..\src\NuGet.Clients\NuGet.PackageManagement.UI\Xamls\PackageManagerControl.xaml.cs).
 
-* Package Manager Console operations - The powershell cmdlets are defined in the [NuGet.PackageManagement.Cmdlets](..\src\NuGet.Clients\NuGet.PackageManagement.PowerShellCmdlets\NuGet.PackageManagement.PowerShellCmdlets.csproj) project, more specifically in the [cmdlets](..\src\NuGet.Clients\NuGet.PackageManagement.PowerShellCmdlets\Cmdlets) folder.
-=======
-* Restore operations - [SolutionRestoreWorker](../src/NuGet.Clients/NuGet.SolutionRestoreManager/SolutionRestoreWorker.cs) - All Visual Studio restores start here. Currently, only a solution restore is possible. Depending on the project package management style, there are different code paths to look into.
-
-* Package Manager UI operations - VS context menu integration is defined in [NuGetTools.vsct](../src/NuGet.Clients/NuGet.Tools/NuGetTools.vsct). The main control for the Package Manager UI is [PackageManagerControl](../src/NuGet.Clients/NuGet.PackageManagement.UI/Xamls/PackageManagerControl.xaml.cs).
-
-* Package Manager Console operations - The PowerShell cmdlets are defined in the [NuGet.PackageManagement.Cmdlets](../src/NuGet.Clients/NuGet.PackageManagement.PowerShellCmdlets/NuGet.PackageManagement.PowerShellCmdlets.csproj) project, more specifically in the [cmdlets](../src/NuGet.Clients/NuGet.PackageManagement.PowerShellCmdlets/Cmdlets) folder.
->>>>>>> 4dcc51c7
+* Package Manager Console operations - The PowerShell cmdlets are defined in the [NuGet.PackageManagement.Cmdlets](..\src\NuGet.Clients\NuGet.PackageManagement.PowerShellCmdlets\NuGet.PackageManagement.PowerShellCmdlets.csproj) project, more specifically in the [cmdlets](..\src\NuGet.Clients\NuGet.PackageManagement.PowerShellCmdlets\Cmdlets) folder.
 
 ## Debugging and testing the NuGet MSBuild functionality
 
@@ -92,11 +84,7 @@
 
 The naive approach here is to install the package to the project and just run `msbuild -t:pack` on it.
 
-<<<<<<< HEAD
-Alternatively, if you are testing on SDK based projects, the NuGet.Build.Tasks.Pack.targets are just wired into the build in a certain way and that can be replicated without a complete installation of the extension through the powershell helper functions as shown in the [PowerShell helper scripts](..\scripts\nuget-debug-helpers.ps1). Examples can be found in the linked scripts.
-=======
-Alternatively, if you are testing on SDK based projects, the NuGet.Build.Tasks.Pack.targets are just wired into the build in a certain way and that can be replicated without a complete installation of the extension through the PowerShell helper functions as shown in the [PowerShell helper scripts](../scripts/nuget-debug-helpers.ps1). Examples can be found in the linked scripts.
->>>>>>> 4dcc51c7
+Alternatively, if you are testing on SDK based projects, the NuGet.Build.Tasks.Pack.targets are just wired into the build in a certain way and that can be replicated without a complete installation of the extension through the PowerShell helper functions as shown in the [PowerShell helper scripts](..\scripts\nuget-debug-helpers.ps1). Examples can be found in the linked scripts.
 
 If you are testing a debug build, to debug just set the environment variable defined in [RestoreTask](..\src\NuGet.Core\NuGet.Build.Tasks.Pack\PackTask.cs), currently `DEBUG_PACK_TASK`.
 
@@ -120,11 +108,7 @@
 ### Debugging pack task in dotnet.exe
 
 dotnet.exe pack works the exact same way `msbuild -t:pack` works. The added benefit is that it is always available in all SDK based projects, which is what dotnet.exe supports.
-<<<<<<< HEAD
-Most of tips in [Testing and debugging pack in MSBuild](#testing-and-debugging-pack-in-msbuild) still apply.
-=======
-Most of the tips in [Testing and debugging pack in MSBuild](testing-and-debugging-pack-in-msbuild) still apply.
->>>>>>> 4dcc51c7
+Most of the tips in [Testing and debugging pack in MSBuild](#testing-and-debugging-pack-in-msbuild) still apply.
 
 The easiest way to test the pack functionality with dotnet.exe is to install the NuGet.Build.Tasks.Pack package to the project you want to test, and run `dotnet.exe pack`.
 
@@ -139,21 +123,12 @@
 
 * Patch the SDK by referring to [Patching dotnet.exe to test the NuGet functionality](#patching-dotnetexe-to-test-the-nuget-functionality).
 
-<<<<<<< HEAD
 After you have patched it, refer to the environment variable in the [NuGet.CommandLine.XPlat](..\src\NuGet.Core\NuGet.CommandLine.XPlat\NuGet.CommandLine.XPlat.csproj) entry point.
-If you are testing a debug build, to debug just set the environment variable defined in [Program.cs](..\src\NuGet.Core\NuGet.CommandLine.XPlat\NuGet.CommandLine.XPlat.csproj), currentl DEBUG_NUGET_XPLAT.
-=======
-After you have patched it, refer to the environment variable in the [NuGet.CommandLine.XPlat](../src\NuGet.Core\NuGet.CommandLine.XPlat\NuGet.CommandLine.XPlat.csproj) entry point.
-If you are testing a debug build, to debug just set the environment variable defined in [Program.cs](../src\NuGet.Core\NuGet.CommandLine.XPlat\NuGet.CommandLine.XPlat.csproj), currently, `DEBUG_NUGET_XPLAT`.
->>>>>>> 4dcc51c7
+If you are testing a debug build, to debug just set the environment variable defined in [Program.cs](..\src\NuGet.Core\NuGet.CommandLine.XPlat\NuGet.CommandLine.XPlat.csproj), currently, `DEBUG_NUGET_XPLAT`.
 
 ### Patching dotnet.exe to test the NuGet functionality
 
 There are 2 ways to patch dotnet.exe with the latest NuGet bits.
 
-<<<<<<< HEAD
-* Refer to the [PowerShell helper scripts](..\scripts\nuget-debug-helpers.ps1) for a helper script to patch a zip of the SDK that can acquired from the [dotnet installer](https://github.com/dotnet/installer/blob/master/README.md#installers-and-binaries). Note that when running you [might](https://github.com/dotnet/runtime/blob/master/docs/project/dogfooding.md) need to disable MULTI_LEVEL_LOOKUP. dotnet.exe has a special logic for the discovering the SDK, and it's possible it's discovering a different SDK from the one you patched.
-=======
-* Refer to the [PowerShell helper scripts](../scripts/nuget-debug-helpers.ps1) for a helper script to patch a zip of the SDK that can be acquired from the [dotnet installer](https://github.com/dotnet/installer/blob/master/README.md#installers-and-binaries). Note that when running you [might](https://github.com/dotnet/runtime/blob/master/docs/project/dogfooding.md) need to disable MULTI_LEVEL_LOOKUP. dotnet.exe has a special logic for the discovering the SDK, and it's possible it's discovering a different SDK from the one you patched.
->>>>>>> 4dcc51c7
+* Refer to the [PowerShell helper scripts](..\scripts\nuget-debug-helpers.ps1) for a helper script to patch a zip of the SDK that can be acquired from the [dotnet installer](https://github.com/dotnet/installer/blob/master/README.md#installers-and-binaries). Note that when running you [might](https://github.com/dotnet/runtime/blob/master/docs/project/dogfooding.md) need to disable MULTI_LEVEL_LOOKUP. dotnet.exe has a special logic for the discovering the SDK, and it's possible it's discovering a different SDK from the one you patched.
 * Refer to [dotnet/sdk](https://github.com/dotnet/sdk) repo to build it locally and test through that. The sdk consumes NuGet through packages, use `Ctrl + F` in your trusty editor to figure out how to make those changes. Keep in mind that you might need to add a new source in their build.