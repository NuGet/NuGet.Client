--- conflicted
+++ resolved
@@ -711,80 +711,16 @@
                 CommonUtility.WaitForFileNotExists(CacheFilePath);
             }
         }
-
-        [NuGetWpfTheory]
-<<<<<<< HEAD
-        [MemberData(nameof(GetIOSTemplates))]
-        public async Task InstallPackageForIOSProjectInPMC(ProjectTemplate projectTemplate)
-=======
+        
+         [NuGetWpfTheory]
         [InlineData(ProjectTemplate.ClassLibrary, "PackageA", "1.0.0", "2.0.0", "PackageB", "1.0.1", "2.0.1")]
         [InlineData(ProjectTemplate.NetStandardClassLib, "PackageC", "1.0.0", "2.0.0", "PackageD", "1.1.0", "2.2.0")]
 
         public async Task UpdateAllPackagesInPMC(ProjectTemplate projectTemplate, string packageName1, string packageVersion1, string packageVersion2, string packageName2, string packageVersion3, string packageVersion4)
->>>>>>> 3a0c9a47
         {
             EnsureVisualStudioHost();
             using (var simpleTestPathContext = new SimpleTestPathContext())
             {
-<<<<<<< HEAD
-                // Arrange
-                var packageName = "IOSTestPackage";
-                var v100 = "1.0.0";
-                await CommonUtility.CreatePackageInSourceAsync(simpleTestPathContext.PackageSource, packageName, v100);
-
-                using (var testContext = new ApexTestContext(VisualStudio, projectTemplate, XunitLogger, addNetStandardFeeds: true, simpleTestPathContext: simpleTestPathContext))
-                {
-                    VisualStudio.AssertNoErrors();
-                    var solutionService = VisualStudio.Get<SolutionService>();
-                    testContext.SolutionService.Build();
-
-                    // Act
-                    var nugetTestService = GetNuGetTestService();
-                    var nugetConsole = GetConsole(testContext.Project);
-
-                    nugetConsole.InstallPackageFromPMC(packageName, v100);
-                    testContext.SolutionService.Build();
-                    testContext.NuGetApexTestService.WaitForAutoRestore();
-
-                    // Assert
-                    VisualStudio.AssertNuGetOutputDoesNotHaveErrors();
-                    CommonUtility.AssertPackageReferenceExists(VisualStudio, testContext.Project, packageName, v100, XunitLogger);
-                    Assert.True(VisualStudio.HasNoErrorsInOutputWindows());
-                }
-            }
-        }
-
-        [NuGetWpfTheory]
-        [MemberData(nameof(GetIOSTemplates))]
-        public async Task UpdatePackageForIOSProjectInPMC(ProjectTemplate projectTemplate)
-        {
-            EnsureVisualStudioHost();
-            using (var simpleTestPathContext = new SimpleTestPathContext())
-            {
-                // Arrange
-                var packageName = "IOSTestPackage";
-                var v100 = "1.0.0";
-                var v200 = "2.0.0";
-
-                await CommonUtility.CreatePackageInSourceAsync(simpleTestPathContext.PackageSource, packageName, v100);
-                await CommonUtility.CreatePackageInSourceAsync(simpleTestPathContext.PackageSource, packageName, v200);
-
-                using (var testContext = new ApexTestContext(VisualStudio, projectTemplate, XunitLogger, noAutoRestore: false, addNetStandardFeeds: false, simpleTestPathContext: simpleTestPathContext))
-                {
-                    VisualStudio.AssertNoErrors();
-                    var solutionService = VisualStudio.Get<SolutionService>();
-                    testContext.SolutionService.Build();
-                 
-                    // Act
-                    var nugetTestService = GetNuGetTestService();
-                    var nugetConsole = GetConsole(testContext.Project);
-
-                    nugetConsole.InstallPackageFromPMC(packageName, v100);
-                    testContext.SolutionService.Build();
-                    testContext.NuGetApexTestService.WaitForAutoRestore();
-
-                    nugetConsole.UpdatePackageFromPMC(packageName, v200);
-=======
                 // Arrange
                 await CommonUtility.CreatePackageInSourceAsync(simpleTestPathContext.PackageSource, packageName1, packageVersion1);
                 await CommonUtility.CreatePackageInSourceAsync(simpleTestPathContext.PackageSource, packageName1, packageVersion2);
@@ -803,15 +739,10 @@
                     testContext.NuGetApexTestService.WaitForAutoRestore();
 
                     nugetConsole.Execute("update-package");
->>>>>>> 3a0c9a47
                     testContext.SolutionService.Build();
                     testContext.NuGetApexTestService.WaitForAutoRestore();
 
                     // Assert
-<<<<<<< HEAD
-                    VisualStudio.AssertNuGetOutputDoesNotHaveErrors();
-                    CommonUtility.AssertPackageReferenceExists(VisualStudio, testContext.Project, packageName, v200, XunitLogger);
-=======
                     if (projectTemplate.ToString().Equals("ClassLibrary"))
                     {
                         CommonUtility.AssertPackageInPackagesConfig(VisualStudio, testContext.Project, packageName1, packageVersion2, XunitLogger);
@@ -823,13 +754,85 @@
                         CommonUtility.AssertPackageReferenceExists(VisualStudio, testContext.Project, packageName2, packageVersion4, XunitLogger);
                     }
                     VisualStudio.AssertNuGetOutputDoesNotHaveErrors();
->>>>>>> 3a0c9a47
                     Assert.True(VisualStudio.HasNoErrorsInOutputWindows());
                 }
             }
         }
-
-<<<<<<< HEAD
+        
+         [MemberData(nameof(GetIOSTemplates))]
+        public async Task InstallPackageForIOSProjectInPMC(ProjectTemplate projectTemplate)
+        {
+            EnsureVisualStudioHost();
+            using (var simpleTestPathContext = new SimpleTestPathContext())
+            {
+                // Arrange
+                var packageName = "IOSTestPackage";
+                var v100 = "1.0.0";
+                await CommonUtility.CreatePackageInSourceAsync(simpleTestPathContext.PackageSource, packageName, v100);
+
+                using (var testContext = new ApexTestContext(VisualStudio, projectTemplate, XunitLogger, addNetStandardFeeds: true, simpleTestPathContext: simpleTestPathContext))
+                {
+                    VisualStudio.AssertNoErrors();
+                    var solutionService = VisualStudio.Get<SolutionService>();
+                    testContext.SolutionService.Build();
+
+                    // Act
+                    var nugetTestService = GetNuGetTestService();
+                    var nugetConsole = GetConsole(testContext.Project);
+
+                    nugetConsole.InstallPackageFromPMC(packageName, v100);
+                    testContext.SolutionService.Build();
+                    testContext.NuGetApexTestService.WaitForAutoRestore();
+
+                    // Assert
+                    VisualStudio.AssertNuGetOutputDoesNotHaveErrors();
+                    CommonUtility.AssertPackageReferenceExists(VisualStudio, testContext.SolutionService.Projects[0], packageName, v100, XunitLogger);
+                    Assert.True(VisualStudio.HasNoErrorsInOutputWindows());
+                }
+            }
+        }
+
+        [NuGetWpfTheory]
+        [MemberData(nameof(GetIOSTemplates))]
+        public async Task UpdatePackageForIOSProjectInPMC(ProjectTemplate projectTemplate)
+        {
+            EnsureVisualStudioHost();
+            using (var simpleTestPathContext = new SimpleTestPathContext())
+            {
+                // Arrange
+                var packageName = "IOSTestPackage";
+                var v100 = "1.0.0";
+                var v200 = "2.0.0";
+
+                await CommonUtility.CreatePackageInSourceAsync(simpleTestPathContext.PackageSource, packageName, v100);
+                await CommonUtility.CreatePackageInSourceAsync(simpleTestPathContext.PackageSource, packageName, v200);
+
+                using (var testContext = new ApexTestContext(VisualStudio, projectTemplate, XunitLogger, noAutoRestore: false, addNetStandardFeeds: false, simpleTestPathContext: simpleTestPathContext))
+                {
+                    VisualStudio.AssertNoErrors();
+                    var solutionService = VisualStudio.Get<SolutionService>();
+                    testContext.SolutionService.Build();
+
+                    // Act
+                    var nugetTestService = GetNuGetTestService();
+                    var nugetConsole = GetConsole(testContext.Project);
+
+                    nugetConsole.InstallPackageFromPMC(packageName, v100);
+                    testContext.SolutionService.Build();
+                    testContext.NuGetApexTestService.WaitForAutoRestore();
+
+                    nugetConsole.UpdatePackageFromPMC(packageName, v200);
+                    testContext.SolutionService.Build();
+                    testContext.NuGetApexTestService.WaitForAutoRestore();
+
+                    // Assert
+                    VisualStudio.AssertNuGetOutputDoesNotHaveErrors();
+                    CommonUtility.AssertPackageReferenceExists(VisualStudio, testContext.SolutionService.Projects[0], packageName, v200, XunitLogger);
+                    Assert.True(VisualStudio.HasNoErrorsInOutputWindows());
+                }
+            }
+        }
+
         [NuGetWpfTheory]
         [MemberData(nameof(GetIOSTemplates))]
         public async Task UninstallPackagForIOSProjectInPMC(ProjectTemplate projectTemplate)
@@ -869,8 +872,7 @@
                 }
             }
         }
-=======
->>>>>>> 3a0c9a47
+      
         // There  is a bug with VS or Apex where NetCoreConsoleApp creates a netcore 2.1 project that is not supported by the sdk
         // Commenting out any NetCoreConsoleApp template and swapping it for NetStandardClassLib as both are package ref.
         public static IEnumerable<object[]> GetNetCoreTemplates()
