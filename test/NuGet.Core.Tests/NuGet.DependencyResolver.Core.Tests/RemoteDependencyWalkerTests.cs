// Copyright (c) .NET Foundation. All rights reserved.
// Licensed under the Apache License, Version 2.0. See License.txt in the project root for license information.

using System;
using System.Collections.Generic;
using System.Linq;
using System.Threading.Tasks;
using NuGet.Frameworks;
using NuGet.LibraryModel;
using NuGet.Versioning;
using Xunit;
using Test.Utility;
using NuGet.ContentModel;

namespace NuGet.DependencyResolver.Tests
{
    public class RemoteDependencyWalkerTests
    {
        [Fact]
        public async Task AllowPreleaseVersionNoConflict()
        {
            var context = new TestRemoteWalkContext();
            var provider = new DependencyProvider();
            provider.Package("A", "1.0-beta")
                    .DependsOn("B", "1.0")
                    .DependsOn("C", "1.0-beta")
                    .DependsOn("E", "1.0");

            provider.Package("B", "1.0")
                    .DependsOn("D", "1.0");

            provider.Package("C", "1.0-beta")
                    .DependsOn("D", "1.1-beta");

            provider.Package("E", "1.0")
                    .DependsOn("D", "0.1");

            context.LocalLibraryProviders.Add(provider);
            var walker = new RemoteDependencyWalker(context);
            var node = await DoWalkAsync(walker, "A");

            var result = node.Analyze();

            Assert.Equal(0, result.VersionConflicts.Count);
        }

        [Fact]
        public async Task CyclesAreDetected()
        {
            var context = new TestRemoteWalkContext();
            var provider = new DependencyProvider();
            provider.Package("A", "1.0")
                    .DependsOn("B", "2.0");

            provider.Package("B", "2.0")
                    .DependsOn("A", "1.0");

            context.LocalLibraryProviders.Add(provider);
            var walker = new RemoteDependencyWalker(context);
            var node = await DoWalkAsync(walker, "A");

            var result = node.Analyze();

            Assert.Equal(1, result.Cycles.Count);

            var cycle = result.Cycles[0];

            AssertPath(cycle, "A 1.0", "B 2.0", "A 1.0");
        }

        [Fact]
        public async Task CyclesAreDetectedIf2VersionsOfTheSamePackageId()
        {
            var context = new TestRemoteWalkContext();
            var provider = new DependencyProvider();
            provider.Package("A", "1.0")
                    .DependsOn("B", "2.0");

            provider.Package("B", "2.0")
                    .DependsOn("A", "5.0");

            context.LocalLibraryProviders.Add(provider);
            var walker = new RemoteDependencyWalker(context);
            var node = await DoWalkAsync(walker, "A");

            var result = node.Analyze();

            Assert.Equal(1, result.Cycles.Count);

            var cycle = result.Cycles[0];

            AssertPath(cycle, "A 1.0", "B 2.0", "A 5.0");
        }

        [Fact]
        public async Task DeepCycleCheck()
        {
            var context = new TestRemoteWalkContext();
            var provider = new DependencyProvider();
            provider.Package("A", "1.0")
                    .DependsOn("B", "2.0");

            provider.Package("B", "2.0")
                    .DependsOn("C", "2.0");

            provider.Package("C", "2.0")
                .DependsOn("D", "1.0")
                .DependsOn("E", "1.0");

            provider.Package("D", "1.0");
            provider.Package("E", "1.0")
                .DependsOn("A", "1.0");

            context.LocalLibraryProviders.Add(provider);
            var walker = new RemoteDependencyWalker(context);
            var node = await DoWalkAsync(walker, "A");

            var result = node.Analyze();

            Assert.Equal(1, result.Cycles.Count);

            var cycle = result.Cycles[0];

            AssertPath(cycle, "A 1.0", "B 2.0", "C 2.0", "E 1.0", "A 1.0");
        }

        [Fact]
        public async Task DependencyRangesButNoConflict()
        {
            var context = new TestRemoteWalkContext();
            var provider = new DependencyProvider();
            provider.Package("A", "1.0")
                    .DependsOn("B", "2.0")
                    .DependsOn("C", "2.0");

            provider.Package("B", "2.0")
                    .DependsOn("D", "2.0");

            provider.Package("C", "2.0")
                    .DependsOn("D", "1.0");

            provider.Package("D", "1.0")
                    .DependsOn("E", "[1.0]");

            provider.Package("D", "2.0")
                    .DependsOn("E", "[2.0]");

            provider.Package("E", "1.0");
            provider.Package("E", "2.0");

            context.LocalLibraryProviders.Add(provider);
            var walker = new RemoteDependencyWalker(context);
            var node = await DoWalkAsync(walker, "A");

            var result = node.Analyze();

            Assert.Equal(0, result.VersionConflicts.Count);
        }

        [Fact]
        public async Task AllowProjectOverridePackageNoConflict()
        {
            var context = new TestRemoteWalkContext();
            var packageProvider = new DependencyProvider();
            var projectProvider = new DependencyProvider();
            projectProvider.Package("A", "1.0", LibraryType.Project)
                    .DependsOn("B", "2.0", LibraryDependencyTarget.Project)
                    .DependsOn("C", "2.0");

            projectProvider.Package("B", "2.0", LibraryType.Project)
                    .DependsOn("D", "[2.0]", LibraryDependencyTarget.Project);

            packageProvider.Package("C", "2.0")
                    .DependsOn("D", "[1.0]");

            packageProvider.Package("D", "1.0");
            projectProvider.Package("D", "2.0", LibraryType.Project);

            context.LocalLibraryProviders.Add(packageProvider);
            context.ProjectLibraryProviders.Add(projectProvider);

            var walker = new RemoteDependencyWalker(context);
            var node = await DoWalkAsync(walker, "A");

            var result = node.Analyze();

            Assert.Equal(0, result.VersionConflicts.Count);
        }

        [Fact]
        public async Task SingleConflict()
        {
            var context = new TestRemoteWalkContext();
            var provider = new DependencyProvider();
            provider.Package("A", "1.0")
                    .DependsOn("B", "2.0")
                    .DependsOn("C", "2.0");

            provider.Package("B", "2.0")
                    .DependsOn("D", "[2.0]");

            provider.Package("C", "2.0")
                    .DependsOn("D", "[1.0]");

            provider.Package("D", "1.0");
            provider.Package("D", "2.0");

            context.LocalLibraryProviders.Add(provider);
            var walker = new RemoteDependencyWalker(context);
            var node = await DoWalkAsync(walker, "A");

            var result = node.Analyze();

            Assert.Equal(1, result.VersionConflicts.Count);

            var conflict = result.VersionConflicts[0];
            var c1 = conflict.Selected;
            var c2 = conflict.Conflicting;

            AssertPath(c1, "A 1.0", "B 2.0", "D 2.0");
            AssertPath(c2, "A 1.0", "C 2.0", "D 1.0");
        }

        [Fact]
        public async Task SingleConflictWhereConflictingDependenyIsUnresolved()
        {
            var context = new TestRemoteWalkContext();
            var provider = new DependencyProvider();
            provider.Package("A", "1.0")
                    .DependsOn("B", "2.0")
                    .DependsOn("C", "2.0");

            provider.Package("B", "2.0")
                    .DependsOn("D", "[2.0]");

            provider.Package("C", "2.0")
                    .DependsOn("D", "[1.0]");

            provider.Package("D", "2.0");

            context.LocalLibraryProviders.Add(provider);
            var walker = new RemoteDependencyWalker(context);
            var node = await DoWalkAsync(walker, "A");

            var result = node.Analyze();

            Assert.Equal(1, result.VersionConflicts.Count);

            var conflict = result.VersionConflicts[0];
            var c1 = conflict.Selected;
            var c2 = conflict.Conflicting;

            AssertPath(c1, "A 1.0", "B 2.0", "D 2.0");
            AssertPath(c2, "A 1.0", "C 2.0", "D 1.0");
        }

        [Fact]
        public async Task StrictDependenciesButNoConflict()
        {
            var context = new TestRemoteWalkContext();
            var provider = new DependencyProvider();
            provider.Package("A", "1.0")
                    .DependsOn("B", "2.0")
                    .DependsOn("C", "2.0");

            provider.Package("B", "2.0")
                    .DependsOn("D", "[2.0]");

            provider.Package("C", "2.0")
                    .DependsOn("D", "[1.0, 3.0]");

            provider.Package("D", "1.0");
            provider.Package("D", "2.0");

            context.LocalLibraryProviders.Add(provider);
            var walker = new RemoteDependencyWalker(context);
            var node = await DoWalkAsync(walker, "A");

            var result = node.Analyze();

            Assert.Equal(0, result.VersionConflicts.Count);
        }

        [Fact]
        public async Task ConflictAtDifferentLevel()
        {
            var context = new TestRemoteWalkContext();
            var provider = new DependencyProvider();
            provider.Package("A", "1.0")
                    .DependsOn("B", "2.0")
                    .DependsOn("C", "2.0")
                    .DependsOn("F", "2.0");

            provider.Package("B", "2.0")
                    .DependsOn("D", "2.0");

            provider.Package("C", "2.0")
                    .DependsOn("D", "1.0");

            provider.Package("D", "1.0")
                    .DependsOn("E", "[1.0]");

            provider.Package("D", "2.0")
                    .DependsOn("E", "[2.0]");

            provider.Package("F", "2.0")
                    .DependsOn("E", "[1.0]");

            provider.Package("E", "1.0");
            provider.Package("E", "2.0");

            context.LocalLibraryProviders.Add(provider);
            var walker = new RemoteDependencyWalker(context);
            var node = await DoWalkAsync(walker, "A");

            var result = node.Analyze();

            Assert.Equal(1, result.VersionConflicts.Count);

            var conflict = result.VersionConflicts[0];
            var c1 = conflict.Selected;
            var c2 = conflict.Conflicting;

            AssertPath(c1, "A 1.0", "B 2.0", "D 2.0", "E 2.0");
            AssertPath(c2, "A 1.0", "F 2.0", "E 1.0");
        }

        [Fact]
        public async Task TryResolveConflicts_ThrowsIfPackageConstraintCannotBeResolved()
        {
            var context = new TestRemoteWalkContext();
            var provider = new DependencyProvider();
            provider.Package("Root", "1.0")
                    .DependsOn("A", "1.0")
                    .DependsOn("B", "2.0");

            provider.Package("A", "1.0")
                    .DependsOn("C", "(1.0, 1.4]");

            provider.Package("B", "2.0")
                    .DependsOn("C", "1.8");

            provider.Package("C", "1.3.8");
            provider.Package("C", "1.8");

            context.LocalLibraryProviders.Add(provider);
            var walker = new RemoteDependencyWalker(context);
            var node = await DoWalkAsync(walker, "Root");

            var result = node.Analyze();

            Assert.Equal(1, result.VersionConflicts.Count);

            var conflict = result.VersionConflicts[0];
            var c1 = conflict.Selected;
            var c2 = conflict.Conflicting;

            AssertPath(c1, "Root 1.0", "B 2.0", "C 1.8");
            AssertPath(c2, "Root 1.0", "A 1.0", "C 1.3.8");
        }

        [Fact]
        public async Task TryResolveConflicts_WorksWhenVersionRangeIsNotSpecified()
        {
            var context = new TestRemoteWalkContext();
            var provider = new DependencyProvider();
            provider.Package("Root", "1.0")
                    .DependsOn("A", "1.0")
                    .DependsOn("B", "2.0");

            provider.Package("A", "1.0")
                    .DependsOn("C");

            provider.Package("B", "2.0")
                    .DependsOn("C", "1.8");

            provider.Package("C", "1.8");
            provider.Package("C", "2.0");

            context.LocalLibraryProviders.Add(provider);
            var walker = new RemoteDependencyWalker(context);
            var node = await DoWalkAsync(walker, "Root");

            // Restore doesn't actually support null versions so fake a resolved dependency
            var cNode = node.Path("A", "C");
            cNode.Key.TypeConstraint = LibraryDependencyTarget.Package;
            cNode.Item = new GraphItem<RemoteResolveResult>(new LibraryIdentity
            {
                Name = "C",
                Version = new NuGetVersion("2.0")
            });

            var result = node.Analyze();

            Assert.Empty(result.VersionConflicts);

            Assert.Equal(Disposition.Accepted, cNode.Disposition);
            Assert.Equal(Disposition.Rejected, node.Path("B", "C").Disposition);
        }

        [Fact]
        public async Task NearestWinsOverridesStrictDependency()
        {
            var context = new TestRemoteWalkContext();
            var provider = new DependencyProvider();
            provider.Package("A", "1.0")
                    .DependsOn("B", "2.0")
                    .DependsOn("C", "2.0")
                    .DependsOn("D", "3.0");

            provider.Package("B", "2.0")
                    .DependsOn("D", "[2.0]");

            provider.Package("C", "2.0")
                    .DependsOn("D", "[1.0]");

            provider.Package("D", "1.0");
            provider.Package("D", "2.0");
            provider.Package("D", "3.0");

            context.LocalLibraryProviders.Add(provider);
            var walker = new RemoteDependencyWalker(context);
            var node = await DoWalkAsync(walker, "A");

            var result = node.Analyze();

            Assert.Equal(0, result.VersionConflicts.Count);
            Assert.Equal(0, result.Downgrades.Count);
        }

        [Fact]
        public async Task NearestWinsOverridesStrictDependencyButDowngradeWarns()
        {
            var context = new TestRemoteWalkContext();
            var provider = new DependencyProvider();
            provider.Package("A", "1.0")
                    .DependsOn("B", "2.0")
                    .DependsOn("C", "2.0")
                    .DependsOn("D", "1.0");

            provider.Package("B", "2.0")
                    .DependsOn("D", "[2.0]");

            provider.Package("C", "2.0")
                    .DependsOn("D", "[1.0]");

            provider.Package("D", "1.0");
            provider.Package("D", "2.0");
            provider.Package("D", "3.0");

            context.LocalLibraryProviders.Add(provider);
            var walker = new RemoteDependencyWalker(context);
            var node = await DoWalkAsync(walker, "A");

            var result = node.Analyze();

            Assert.Equal(0, result.VersionConflicts.Count);
            Assert.Equal(1, result.Downgrades.Count);

            var downgraded = result.Downgrades[0].DowngradedFrom;
            var downgradedBy = result.Downgrades[0].DowngradedTo;
            AssertPath(downgraded, "A 1.0", "B 2.0", "D 2.0");
            AssertPath(downgradedBy, "A 1.0", "D 1.0");
        }

        [Fact]
        public async Task DowngradeSkippedIfEqual()
        {
            var context = new TestRemoteWalkContext();
            var provider = new DependencyProvider();
            provider.Package("A", "1.0")
                    .DependsOn("B", "2.0")
                    .DependsOn("C", "2.0");

            provider.Package("B", "2.0")
                    .DependsOn("C", "2.0");

            provider.Package("C", "2.0");

            context.LocalLibraryProviders.Add(provider);
            var walker = new RemoteDependencyWalker(context);
            var node = await DoWalkAsync(walker, "A");

            var result = node.Analyze();

            Assert.Equal(0, result.Downgrades.Count);
        }

        [Fact]
        public async Task DowngradeAtRootIsDetected()
        {
            var context = new TestRemoteWalkContext();
            var provider = new DependencyProvider();
            provider.Package("A", "1.0")
                    .DependsOn("B", "2.0")
                    .DependsOn("C", "1.0");

            provider.Package("B", "2.0")
                    .DependsOn("C", "2.0");

            provider.Package("C", "1.0");
            provider.Package("C", "2.0");

            context.LocalLibraryProviders.Add(provider);
            var walker = new RemoteDependencyWalker(context);
            var node = await DoWalkAsync(walker, "A");

            var result = node.Analyze();

            Assert.Equal(1, result.Downgrades.Count);
            var downgraded = result.Downgrades[0].DowngradedFrom;
            var downgradedBy = result.Downgrades[0].DowngradedTo;

            AssertPath(downgraded, "A 1.0", "B 2.0", "C 2.0");
            AssertPath(downgradedBy, "A 1.0", "C 1.0");
        }

        [Fact]
        public async Task DowngradeNotAtRootIsDetected()
        {
            var context = new TestRemoteWalkContext();
            var provider = new DependencyProvider();
            provider.Package("A", "1.0")
                    .DependsOn("B", "2.0");

            provider.Package("B", "2.0")
                    .DependsOn("C", "2.0")
                    .DependsOn("D", "1.0");

            provider.Package("C", "2.0")
                    .DependsOn("D", "2.0");

            provider.Package("D", "1.0");

            context.LocalLibraryProviders.Add(provider);
            var walker = new RemoteDependencyWalker(context);
            var node = await DoWalkAsync(walker, "A");

            var result = node.Analyze();

            Assert.Equal(1, result.Downgrades.Count);
            var downgraded = result.Downgrades[0].DowngradedFrom;
            var downgradedBy = result.Downgrades[0].DowngradedTo;

            AssertPath(downgraded, "A 1.0", "B 2.0", "C 2.0", "D 2.0");
            AssertPath(downgradedBy, "A 1.0", "B 2.0", "D 1.0");
        }

        [Fact]
        public async Task DowngradeOverddienByCousinCheck()
        {
            var context = new TestRemoteWalkContext();
            var provider = new DependencyProvider();
            provider.Package("A", "1.0")
                    .DependsOn("B", "1.0")
                    .DependsOn("C", "1.0");

            provider.Package("B", "1.0")
                    .DependsOn("E", "1.0")
                    .DependsOn("D", "1.0");

            provider.Package("E", "1.0")
                    .DependsOn("D", "2.0");

            provider.Package("C", "1.0")
                    .DependsOn("D", "3.0");

            provider.Package("D", "1.0");
            provider.Package("D", "2.0");
            provider.Package("D", "3.0");

            context.LocalLibraryProviders.Add(provider);
            var walker = new RemoteDependencyWalker(context);
            var node = await DoWalkAsync(walker, "A");

            var result = node.Analyze();

            Assert.Equal(0, result.Downgrades.Count);
        }

        [Fact]
        public async Task PotentialDowngradeThenUpgrade()
        {
            var context = new TestRemoteWalkContext();
            var provider = new DependencyProvider();
            provider.Package("A", "1.0")
                    .DependsOn("B", "1.2")
                    .DependsOn("C", "1.0");

            provider.Package("B", "1.2");

            provider.Package("C", "1.0")
                    .DependsOn("B", "0.8")
                    .DependsOn("D", "1.0");

            provider.Package("B", "0.8");

            provider.Package("D", "1.0")
                    .DependsOn("B", "1.0");

            provider.Package("B", "1.0");

            context.LocalLibraryProviders.Add(provider);
            var walker = new RemoteDependencyWalker(context);
            var node = await DoWalkAsync(walker, "A");

            var result = node.Analyze();

            Assert.Equal(0, result.Downgrades.Count);
        }

        [Fact]
        public async Task DowngradeThenUpgradeThenDowngrade()
        {
            var context = new TestRemoteWalkContext();
            var provider = new DependencyProvider();
            provider.Package("A", "1.0")
                    .DependsOn("B", "1.0")
                    .DependsOn("C", "1.0");

            provider.Package("B", "1.0");

            provider.Package("C", "1.0")
                    .DependsOn("B", "2.0")
                    .DependsOn("D", "1.0");

            provider.Package("B", "2.0");

            provider.Package("D", "1.0")
                    .DependsOn("B", "1.0");

            context.LocalLibraryProviders.Add(provider);
            var walker = new RemoteDependencyWalker(context);
            var node = await DoWalkAsync(walker, "A");

            var result = node.Analyze();

            Assert.Equal(1, result.Downgrades.Count);
            var downgraded = result.Downgrades[0].DowngradedFrom;
            var downgradedBy = result.Downgrades[0].DowngradedTo;

            AssertPath(downgraded, "A 1.0", "C 1.0", "B 2.0");
            AssertPath(downgradedBy, "A 1.0", "B 1.0");
        }

        [Fact]
        public async Task UpgradeThenDowngradeThenEqual()
        {
            var context = new TestRemoteWalkContext();
            var provider = new DependencyProvider();
            provider.Package("A", "1.0")
                    .DependsOn("B", "2.0")
                    .DependsOn("C", "1.0");

            provider.Package("B", "1.0");

            provider.Package("C", "1.0")
                    .DependsOn("B", "1.0")
                    .DependsOn("D", "1.0");

            provider.Package("B", "2.0");

            provider.Package("D", "1.0")
                    .DependsOn("B", "2.0");

            context.LocalLibraryProviders.Add(provider);
            var walker = new RemoteDependencyWalker(context);
            var node = await DoWalkAsync(walker, "A");

            var result = node.Analyze();

            Assert.Equal(0, result.Downgrades.Count);
        }

        [Fact]
        public async Task DoubleDowngrade()
        {
            var context = new TestRemoteWalkContext();
            var provider = new DependencyProvider();
            provider.Package("A", "1.0")
                    .DependsOn("B", "0.7")
                    .DependsOn("C", "1.0");

            provider.Package("B", "0.7");

            provider.Package("C", "1.0")
                    .DependsOn("B", "0.8")
                    .DependsOn("D", "1.0");

            provider.Package("B", "0.8");

            provider.Package("D", "1.0")
                    .DependsOn("B", "1.0");

            provider.Package("B", "1.0");

            context.LocalLibraryProviders.Add(provider);
            var walker = new RemoteDependencyWalker(context);
            var node = await DoWalkAsync(walker, "A");

            var downgrades = new List<Tuple<GraphNode<RemoteResolveResult>, GraphNode<RemoteResolveResult>>>();
            var cycles = new List<GraphNode<RemoteResolveResult>>();

            var result = node.Analyze();

            Assert.Equal(2, result.Downgrades.Count);


            var d0 = result.Downgrades[0];
            var d0To = d0.DowngradedFrom;
            var d0By = d0.DowngradedTo;

            AssertPath(d0To, "A 1.0", "C 1.0", "B 0.8");
            AssertPath(d0By, "A 1.0", "B 0.7");

            var d1 = result.Downgrades[1];
            var d1To = d1.DowngradedFrom;
            var d1By = d1.DowngradedTo;

            AssertPath(d1To, "A 1.0", "C 1.0", "D 1.0", "B 1.0");
            AssertPath(d1By, "A 1.0", "B 0.7");

        }

        [Fact]
        public void IsGreaterThanEqualTo_ReturnsTrue_IfLeftVersionIsUnbound()
        {
            // Arrange
            var leftVersion = VersionRange.All;
            var rightVersion = VersionRange.Parse("1.0.0");

            // Act
            var isGreater = RemoteDependencyWalker.IsGreaterThanOrEqualTo(leftVersion, rightVersion);

            // Assert
            Assert.True(isGreater);
        }

        [Fact]
        public void IsGreaterThanEqualTo_ReturnsFalse_IfRightVersionIsUnbound()
        {
            // Arrange
            var leftVersion = VersionRange.Parse("3.1.0-*");
            var rightVersion = VersionRange.All;

            // Act
            var isGreater = RemoteDependencyWalker.IsGreaterThanOrEqualTo(leftVersion, rightVersion);

            // Assert
            Assert.False(isGreater);
        }

        [Theory]
        [InlineData("3.0", "3.0")]
        [InlineData("3.0", "3.0.0")]
        [InlineData("3.1", "3.0.0")]
        [InlineData("3.1.2", "3.1.1")]
        [InlineData("3.1.2-beta", "3.1.2-alpha")]
        [InlineData("[3.1.2-beta, 4.0)", "[3.1.1, 4.3)")]
        [InlineData("[3.1.2-*, 4.0)", "3.1.2-alpha-1002")]
        [InlineData("3.1.2-prerelease", "3.1.2-alpha-*")]
        [InlineData("3.1.2-beta-*", "3.1.2-alpha-*")]
        [InlineData("3.1.*", "3.1.2-alpha-*")]
        [InlineData("*", "3.1.2-alpha-*")]
        [InlineData("*", "*")]
        [InlineData("1.*", "1.1.*")]
        [InlineData("1.*", "1.3.*")]
        [InlineData("1.8.*", "1.8.3.*")]
        [InlineData("1.8.3.5*", "1.8.3.4-*")]
        [InlineData("1.8.3.*", "1.8.3.4-*")]
        [InlineData("1.8.3.4-alphabeta-*", "1.8.3.4-alpha*")]
        [InlineData("1.8.5.4-alpha-*", "1.8.3.4-gamma*")]
        [InlineData("1.8.3.6-alpha-*", "1.8.3.4-gamma*")]
        [InlineData("1.8.3-*", "1.8.3-alpha*")]
        [InlineData("1.8.3-*", "1.8.3-*")]
        [InlineData("1.8.4-*", "1.8.3-*")]
        [InlineData("2.8.1-*", "1.8.3-*")]
        [InlineData("3.2.0-*", "3.1.0-beta-234")]
        [InlineData("3.*", "3.1.*")]
        public void IsGreaterThanEqualTo_ReturnsTrue_IfRightVersionIsSmallerThanLeft(string leftVersionString, string rightVersionString)
        {
            // Arrange
            var leftVersion = VersionRange.Parse(leftVersionString);
            var rightVersion = VersionRange.Parse(rightVersionString);

            // Act
            var isGreater = RemoteDependencyWalker.IsGreaterThanOrEqualTo(leftVersion, rightVersion);

            // Assert
            Assert.True(isGreater);
        }

        [Theory]
        [InlineData("1.3.4", "1.4.3")]
        [InlineData("3.0", "3.1")]
        [InlineData("3.0", "*")]
        [InlineData("3.0-*", "*")]
        [InlineData("3.2.4", "3.2.7")]
        [InlineData("3.2.4-alpha", "[3.2.4-beta, 4.0)")]
        [InlineData("2.2.4-alpha", "2.2.4-beta-*")]
        [InlineData("2.2.4-beta-1", "2.2.4-beta1*")]
        [InlineData("2.2.1.*", "2.3.*")]
        [InlineData("2.*", "3.1.*")]
        [InlineData("3.4.6.*", "3.6.*")]
        [InlineData("3.4.6-alpha*", "3.4.6-beta*")]
        [InlineData("3.4.6-beta*", "3.4.6-betb*")]
        [InlineData("3.1.0-beta-234", "3.2.0-*")]
        [InlineData("3.0.0-*", "3.1.0-beta-234")]
        public void IsGreaterThanEqualTo_ReturnsFalse_IfRightVersionIsLargerThanLeft(string leftVersionString, string rightVersionString)
        {
            // Arrange
            var leftVersion = VersionRange.Parse(leftVersionString);
            var rightVersion = VersionRange.Parse(rightVersionString);

            // Act
            var isGreater = RemoteDependencyWalker.IsGreaterThanOrEqualTo(leftVersion, rightVersion);

            // Assert
            Assert.False(isGreater);
        }

        [Fact]
        public void TransitiveCentralPackageVersions_AddAndTake()
        {
            // Arrange
            var transitiveCentralPackageVersions = new RemoteDependencyWalker.TransitiveCentralPackageVersions();
            var centralPackageVersionDependency = new LibraryDependency()
            {
                LibraryRange = new LibraryRange("name1", VersionRange.Parse("1.0.0"), LibraryDependencyTarget.Package),
            };
            var parent = new GraphNode<RemoteResolveResult>(new LibraryRange("parentname1", VersionRange.Parse("1.0.0"), LibraryDependencyTarget.Package));

            transitiveCentralPackageVersions.Add(centralPackageVersionDependency, parent);
            bool resultTake1 = transitiveCentralPackageVersions.TryTake(out LibraryDependency centralPackageVersionTake1);
            // nothing more to take 
            bool resultTake2 = transitiveCentralPackageVersions.TryTake(out LibraryDependency centralPackageVersionTake2);

            // Assert
            Assert.True(resultTake1);
            Assert.False(resultTake2);

            Assert.Equal(centralPackageVersionDependency, centralPackageVersionTake1);
            Assert.Null(centralPackageVersionTake2);
        }

        [Fact]
        public void TransitiveCentralPackageVersions_TryAdd_MultipleParents()
        {
            // Arrange
            var transitiveCentralPackageVersions = new RemoteDependencyWalker.TransitiveCentralPackageVersions();
            var centralLibraryRange = new LibraryRange("name1", VersionRange.Parse("1.0.0"), LibraryDependencyTarget.Package);
            var centralPackageVersionDependency = new LibraryDependency()
            {
                LibraryRange = centralLibraryRange,
            };
            var parent1 = new GraphNode<RemoteResolveResult>(new LibraryRange("parentname1", VersionRange.Parse("1.0.0"), LibraryDependencyTarget.Package));
            var parent2 = new GraphNode<RemoteResolveResult>(new LibraryRange("parentname2", VersionRange.Parse("1.0.0"), LibraryDependencyTarget.Package));
            var centralNode = new GraphNode<RemoteResolveResult>(centralPackageVersionDependency.LibraryRange)
            {
                Item = new GraphItem<RemoteResolveResult>(new LibraryIdentity(centralPackageVersionDependency.LibraryRange.Name, NuGetVersion.Parse("1.0.0"), LibraryType.Package))
             };

            transitiveCentralPackageVersions.Add(centralPackageVersionDependency, parent1);
            transitiveCentralPackageVersions.Add(centralPackageVersionDependency, parent2);
            transitiveCentralPackageVersions.AddParentsToNode(centralNode);

            // Assert
            bool resultTake1 = transitiveCentralPackageVersions.TryTake(out LibraryDependency centralPackageVersionTake1);
            bool resultTake2 = transitiveCentralPackageVersions.TryTake(out LibraryDependency centralPackageVersionTake2);

            Assert.True(resultTake1);
            Assert.False(resultTake2);
            Assert.Equal(2, centralNode.ParentNodes.Count);
            Assert.True(centralNode.ParentNodes.IsAddingCompleted);
            var parentLibraryNames = centralNode.ParentNodes.Select(p => p.Key.Name).OrderBy( n => n).ToArray();
            Assert.Equal("parentname1", parentLibraryNames[0]);
            Assert.Equal("parentname2", parentLibraryNames[1]);
        }

        [Theory]
        [InlineData("2.0.0", "2.0.0")]
        [InlineData("2.0.0", "1.0.0")]

        public async Task WalkAsyncAddsTransitiveCentralDependency(string centralPackageVersion, string otherVersion)
        {
            var centralPackageName = "D";
            var framework = NuGetFramework.Parse("net45");

            var context = new TestRemoteWalkContext();
            var provider = new DependencyProvider();
            // D is a transitive dependency for package A through package B -> C -> D
            // D is defined as a Central Package Version
            // In this context Package D with version centralPackageVersion will be added as inner node of Node A, next to B 

            // Input 
            // A -> B (version = otherVersion) -> C (version = otherVersion) -> D (version = otherVersion)
            // A ~> D (the version 2.0.0 or as defined by "centralPackageVersion" argument
            //         the dependency is not direct,
            //         it simulates the fact that there is a centrally defined "D" package
            //         the information is added to the provider)

            // The expected output graph
            //    -> B (version = otherVersion) -> C (version = otherVersion)
            // A
            //    -> D (version = 2.0.0)

            provider.Package("A", otherVersion)
                    .DependsOn("B", otherVersion);

            provider.Package("B", otherVersion)
                   .DependsOn("C", otherVersion);

            provider.Package("C", otherVersion)
                  .DependsOn(centralPackageName, otherVersion);

            // Simulates the existence of a D centrally defined package that is not direct dependency
            provider.Package("A", otherVersion)
                     .DependsOn(centralPackageName, centralPackageVersion, LibraryDependencyTarget.Package, versionCentrallyManaged: true, libraryDependencyReferenceType: LibraryDependencyReferenceType.None);

            // Add central package to the source with multiple versions
            provider.Package(centralPackageName, "1.0.0");
            provider.Package(centralPackageName, centralPackageVersion);
            provider.Package(centralPackageName, "3.0.0");

            context.LocalLibraryProviders.Add(provider);
            var walker = new RemoteDependencyWalker(context);

            // Act
            var rootNode = await DoWalkAsync(walker, "A", framework);

            // Assert
            Assert.Equal(2, rootNode.InnerNodes.Count);
            var centralVersionInGraphNode = rootNode.InnerNodes.Where(n => n.Item.Key.Name == centralPackageName).FirstOrDefault();
            Assert.NotNull(centralVersionInGraphNode);
            Assert.Equal(centralPackageVersion, centralVersionInGraphNode.Item.Key.Version.ToNormalizedString());
            Assert.True(centralVersionInGraphNode.Item.IsCentralTransitive);

            var BNode = rootNode.InnerNodes.Where(n => n.Item.Key.Name == "B").FirstOrDefault();
            Assert.NotNull(BNode);
            Assert.Equal(1, BNode.InnerNodes.Count);
            Assert.Equal(otherVersion, BNode.Item.Key.Version.ToNormalizedString());
            Assert.False(BNode.Item.IsCentralTransitive);

            var CNode = BNode.InnerNodes.Where(n => n.Item.Key.Name == "C").FirstOrDefault();
            Assert.NotNull(CNode);
            Assert.Equal(otherVersion, CNode.Item.Key.Version.ToNormalizedString());
            Assert.Equal(0, CNode.InnerNodes.Count);
            Assert.False(CNode.Item.IsCentralTransitive);
        }

        [Fact]
        public async Task WalkAsyncDowngradesBecauseOfCentralDependecy()
        {
            var centralPackageName = "D";
            var centralPackageVersion = "2.0.0";
            var otherVersion = "3.0.0";
            var framework = NuGetFramework.Parse("net45");

            var context = new TestRemoteWalkContext();
            var provider = new DependencyProvider();
            // D is a transitive dependency for package A through package B -> C -> D
            // D is defined as a Central Package Version
            // In this context Package D with version centralPackageVersion will be added as inner node of Node A, next to B 

            // Picture:
            // A -> B -> C -> D (version 1.0.0 or 2.0.0 as defined by "otherVersion" argument.
            // A ~> D (the version 2.0.0 or as defined by "centralPackageVersion" argument
            //         the dependency is not direct,
            //         it simulates the fact that there is a centrally defined "D" package
            //         the information is added to the provider)

            provider.Package("A", otherVersion)
                    .DependsOn("B", otherVersion);

            provider.Package("B", otherVersion)
                   .DependsOn("C", otherVersion);

            provider.Package("C", otherVersion)
                  .DependsOn(centralPackageName, otherVersion);

            // Simulates the existence of a D centrally defined package that is not direct dependency
            provider.Package("A", otherVersion)
                     .DependsOn(centralPackageName, centralPackageVersion, LibraryDependencyTarget.Package, versionCentrallyManaged: true);

            // Add central package to the source with multiple versions
            provider.Package(centralPackageName, "1.0.0");
            provider.Package(centralPackageName, centralPackageVersion);
            provider.Package(centralPackageName, "3.0.0");

            context.LocalLibraryProviders.Add(provider);
            var walker = new RemoteDependencyWalker(context);

            // Act
            var rootNode = await DoWalkAsync(walker, "A", framework);

            var analyzeResult = rootNode.Analyze();

            // Assert
            Assert.Equal(1, analyzeResult.Downgrades.Count);
            var downgrade = analyzeResult.Downgrades.First();
            Assert.Equal(centralPackageName, downgrade.DowngradedFrom.Key.Name);
            Assert.Equal("[3.0.0, )", downgrade.DowngradedFrom.Key.VersionRange.ToNormalizedString());
            Assert.Equal(centralPackageName, downgrade.DowngradedTo.Key.Name);
            Assert.Equal("[2.0.0, )", downgrade.DowngradedTo.Key.VersionRange.ToNormalizedString());
        }

        [Theory]
        [InlineData(LibraryDependencyReferenceType.Direct, true)]
        [InlineData(LibraryDependencyReferenceType.Transitive, true)]
        [InlineData(LibraryDependencyReferenceType.None, true)]
        [InlineData(LibraryDependencyReferenceType.Direct, false)]
        [InlineData(LibraryDependencyReferenceType.Transitive, false)]
        [InlineData(LibraryDependencyReferenceType.None, false)]
        public void IsDependencyValidForGraphTest(LibraryDependencyReferenceType referenceType, bool versionCentrallyManaged)
        {
            var centralPackageName = "D";
            var context = new TestRemoteWalkContext();
            var centralPackageVersion = new CentralPackageVersion(centralPackageName, VersionRange.Parse("2.0.0"));
            var centralPackageVersionDependecy_VersionCentrallyManaged = new LibraryDependency()
            {
                LibraryRange = new LibraryRange(centralPackageVersion.Name, centralPackageVersion.VersionRange, LibraryDependencyTarget.Package),
                VersionCentrallyManaged = versionCentrallyManaged,
                ReferenceType = referenceType,
            };
            var walker = new RemoteDependencyWalker(context);

            // Act
            var expectedResult = walker.IsDependencyValidForGraph(centralPackageVersionDependecy_VersionCentrallyManaged);

            // Assert
            if (referenceType != LibraryDependencyReferenceType.None)
            {
                Assert.True(expectedResult);
            }
            else
            {
                Assert.False(expectedResult);
            }
        }

<<<<<<< HEAD
        /// <summary>
        /// A -> B 1.0.0 -> C 1.0.0(this will be rejected) -> D 1.0.0 -> E 1.0.0
        ///   -> F 1.0.0 -> C 2.0.0 -> H 2.0.0
        ///   -> G 1.0.0 -> H 1.0.0(this will be rejected) -> D 1.0.0
        ///
        ///  D has version defined centrally 2.0.0
        ///  D 2.0.0 -> I 2.0.0
        /// </summary>
        /// <returns></returns>
        [Fact]
        public async Task CentralTransitiveDependency_IsRejected_If_ParentsAreRejected()
        {
            var framework = NuGetFramework.Parse("net45");

            var context = new TestRemoteWalkContext();
            var provider = new DependencyProvider();
            var version100 = "1.0.0";
            var version200 = "2.0.0";

            // A -> B 1.0.0 -> C 1.0.0(this will be rejected) -> D 1.0.0 -> E 1.0.0
            provider.Package("A", version100)
                    .DependsOn("B", version100);
            provider.Package("B", version100)
                   .DependsOn("C", version100);
            provider.Package("C", version100)
                    .DependsOn("D", version100);
            provider.Package("D", version100)
                    .DependsOn("E", version100);

            // A -> F 1.0.0 -> C 2.0.0 -> H 2.0.0
            provider.Package("A", version100)
                    .DependsOn("F", version100);
            provider.Package("F", version100)
                    .DependsOn("C", version200);
            provider.Package("C", version200)
                    .DependsOn("H", version200);

            // A -> -> G 1.0.0 -> H 1.0.0(this will be rejected) -> D 1.0.0
            provider.Package("A", version100)
                    .DependsOn("G", version100);
            provider.Package("G", version100)
                    .DependsOn("H", version100);
            provider.Package("H", version100)
                    .DependsOn("D", version100);

            // D 2.0.0 -> I 2.0.0
            provider.Package("D", version200)
                   .DependsOn("I", version200);

            // Simulates the existence of a D centrally defined package that is not direct dependency
            provider.Package("A", version100)
                     .DependsOn("D", version200, LibraryDependencyTarget.Package, versionCentrallyManaged: true, libraryDependencyReferenceType: LibraryDependencyReferenceType.None);

            context.LocalLibraryProviders.Add(provider);
            var walker = new RemoteDependencyWalker(context);

            // Act
            var rootNode = await DoWalkAsync(walker, "A", framework);

            // Assert
            Assert.Equal(4, rootNode.InnerNodes.Count);

            AnalyzeResult<RemoteResolveResult> result = rootNode.AnalyzeForCPVM();

            var centralTransitiveNodes = rootNode.InnerNodes.Where(n => n.Item.IsCentralTransitive).ToList();
            Assert.Equal(1, centralTransitiveNodes.Count);
            Assert.Equal(Disposition.Rejected, centralTransitiveNodes.First().Disposition);
            centralTransitiveNodes.First().ForEach((n) => { Assert.Equal(Disposition.Rejected, n.Disposition); }, _ => false);

            var notCentralTransitiveNodes = rootNode.InnerNodes.Where(n => !n.Item.IsCentralTransitive).ToList();
            Assert.Equal(3, notCentralTransitiveNodes.Count);
            foreach (var node in notCentralTransitiveNodes)
            {
                Assert.Equal(Disposition.Accepted, node.Disposition);
                node.ForEach((n) =>
                {
                    if ((n.Key.Name == "C" && n.Key.VersionRange.OriginalString == "1.0.0") ||
                        (n.Key.Name == "H" && n.Key.VersionRange.OriginalString == "1.0.0"))
                    {
                        Assert.Equal(Disposition.Rejected, n.Disposition);
                    }
                    else
                    {
                        Assert.Equal(Disposition.Accepted, n.Disposition);
                    }
                }, _ => false);
            }

            Assert.Equal(0, result.Downgrades.Count);
        }

        /// <summary>
        /// A -> B 1.0.0 -> C 1.0.0(this will be rejected) -> D 1.0.0 -> E 1.0.0
        ///   -> F 1.0.0 -> C 2.0.0 -> H 2.0.0
        ///   -> G 1.0.0 -> H 1.0.0(this will be rejected) -> D 1.0.0
        ///
        ///  D has version defined centrally 2.0.0 and E is centrally as well with version 3.0.0
        ///  and 
        ///  D 2.0.0 -> I 2.0.0 -> E 2.0.0
        /// </summary>
        /// <returns></returns>
        [Fact]
        public async Task CentralTransitiveDependency_IsRejected_If_ParentsAreRejected_TwoLevelCentralDependencies()
        {
            var framework = NuGetFramework.Parse("net45");

            var context = new TestRemoteWalkContext();
            var provider = new DependencyProvider();
            var version100 = "1.0.0";
            var version200 = "2.0.0";
            var version300 = "3.0.0";

            // A -> B 1.0.0 -> C 1.0.0(this will be rejected) -> D 1.0.0 -> E 1.0.0
            provider.Package("A", version100)
                    .DependsOn("B", version100);
            provider.Package("B", version100)
                   .DependsOn("C", version100);
            provider.Package("C", version100)
                    .DependsOn("D", version100);
            provider.Package("D", version100)
                    .DependsOn("E", version100);

            // A -> F 1.0.0 -> C 2.0.0 -> H 2.0.0
            provider.Package("A", version100)
                    .DependsOn("F", version100);
            provider.Package("F", version100)
                    .DependsOn("C", version200);
            provider.Package("C", version200)
                    .DependsOn("H", version200);

            // A -> -> G 1.0.0 -> H 1.0.0(this will be rejected) -> D 1.0.0
            provider.Package("A", version100)
                    .DependsOn("G", version100);
            provider.Package("G", version100)
                    .DependsOn("H", version100);
            provider.Package("H", version100)
                    .DependsOn("D", version100);

            // D 2.0.0 -> I 2.0.0 -> E 2.0.0
            provider.Package("D", version200)
                   .DependsOn("I", version200);
            provider.Package("I", version200)
                   .DependsOn("E", version200);

            // Simulates the existence of a D centrally defined package that is not direct dependency
            provider.Package("A", version100)
                     .DependsOn("D", version200, LibraryDependencyTarget.Package, versionCentrallyManaged: true, libraryDependencyReferenceType: LibraryDependencyReferenceType.None);
            provider.Package("A", version100)
                     .DependsOn("E", version300, LibraryDependencyTarget.Package, versionCentrallyManaged: true, libraryDependencyReferenceType: LibraryDependencyReferenceType.None);
=======
        [Fact]
        public async Task WalkAsync_CentralTransitiveDependencyList_DoesNotHaveDuplicates()
        {
            var framework = NuGetFramework.Parse("net45");
            var context = new TestRemoteWalkContext();
            var provider = new DependencyProvider();

            // A -> centralPackage1
            //   -> centralPackage2 -> centralPackage1
            provider.Package("A", "1.0.0")
                    .DependsOn("centralPackage1", "1.0.0", target: LibraryDependencyTarget.Package, versionCentrallyManaged: true);
            provider.Package("A", "1.0.0")
                    .DependsOn("centralPackage2", "1.0.0", target: LibraryDependencyTarget.Package, versionCentrallyManaged: true);
            provider.Package("centralPackage2", "1.0.0")
                   .DependsOn("centralPackage1", "1.0.0");

            // A -> projectB -> projectC -> centralPackage1
            provider.Package("A", "1.0.0")
                   .DependsOn("B", "1.0.0");

            provider.Package("B", "1.0.0")
                   .DependsOn("C", "1.0.0");

            provider.Package("C", "1.0.0")
                  .DependsOn("centralPackage1", "1.0.0", target: LibraryDependencyTarget.Package, versionCentrallyManaged: true);

            // B ~> centralPackage1
            provider.Package("B", "1.0.0")
                   .DependsOn("centralPackage1", "1.0.0", target: LibraryDependencyTarget.Package, versionCentrallyManaged: true, libraryDependencyReferenceType: LibraryDependencyReferenceType.None);
          
            provider.Package("centralPackage1", "1.0.0");
            provider.Package("centralPackage2", "1.0.0");
>>>>>>> eb9ad919

            context.LocalLibraryProviders.Add(provider);
            var walker = new RemoteDependencyWalker(context);

            // Act
            var rootNode = await DoWalkAsync(walker, "A", framework);

            // Assert
<<<<<<< HEAD
            // Expected B,D, E,F,G
            var innerNodes = rootNode.InnerNodes.OrderBy(n => n.Key.Name).ToArray();
            Assert.Equal(5, innerNodes.Length);
            Assert.Equal("B", innerNodes[0].Key.Name);
            Assert.Equal("D", innerNodes[1].Key.Name);
            Assert.Equal("E", innerNodes[2].Key.Name);
            Assert.Equal("F", innerNodes[3].Key.Name);
            Assert.Equal("G", innerNodes[4].Key.Name);

            Assert.Equal(version100, innerNodes[0].Key.VersionRange.OriginalString);
            Assert.Equal(version200, innerNodes[1].Key.VersionRange.OriginalString);
            Assert.Equal(version300, innerNodes[2].Key.VersionRange.OriginalString);
            Assert.Equal(version100, innerNodes[3].Key.VersionRange.OriginalString);
            Assert.Equal(version100, innerNodes[4].Key.VersionRange.OriginalString);

            AnalyzeResult<RemoteResolveResult> result = rootNode.AnalyzeForCPVM();

            var centralTransitiveNodes = rootNode.InnerNodes.Where(n => n.Item.IsCentralTransitive).ToList();
            Assert.Equal(2, centralTransitiveNodes.Count);
            foreach( var node in centralTransitiveNodes)
            {
                Assert.Equal(Disposition.Rejected, node.Disposition);
                node.ForEach((n) => { Assert.Equal(Disposition.Rejected, n.Disposition); }, _ => false);
            }
                      
            var notCentralTransitiveNodes = rootNode.InnerNodes.Where(n => !n.Item.IsCentralTransitive).ToList();
            Assert.Equal(3, notCentralTransitiveNodes.Count);
            foreach (var node in notCentralTransitiveNodes)
            {
                Assert.Equal(Disposition.Accepted, node.Disposition);
                node.ForEach((n) =>
                {
                    if ((n.Key.Name == "C" && n.Key.VersionRange.OriginalString == "1.0.0") ||
                        (n.Key.Name == "H" && n.Key.VersionRange.OriginalString == "1.0.0"))
                    {
                        Assert.Equal(Disposition.Rejected, n.Disposition);
                    }
                    else
                    {
                        Assert.Equal(Disposition.Accepted, n.Disposition);
                    }
                }, _ => false);
            }

            Assert.Equal(0, result.Downgrades.Count);
        }    

        /// <summary>
        /// A -> B 1.0.0 -> C 1.0.0(this will be rejected) -> D 1.0.0 -> E 1.0.0
        ///   -> F 1.0.0 -> C 2.0.0 -> H 2.0.0
        ///   -> G 1.0.0 -> H 2.0.0(this will not be rejected) -> D 1.0.0
        ///
        ///  D has version defined centrally 2.0.0
        ///  D 2.0.0 -> I 2.0.0
        /// </summary>
        /// <returns></returns>
        [Fact]
        public async Task CentralTransitiveDependency_IsNotRejected_If_NotAllParentsAreRejected()
        {
            var framework = NuGetFramework.Parse("net45");

            var context = new TestRemoteWalkContext();
            var provider = new DependencyProvider();
            var version100 = "1.0.0";
            var version200 = "2.0.0";

            // A -> B 1.0.0 -> C 1.0.0(this will be rejected) -> D 1.0.0 -> E 1.0.0
            provider.Package("A", version100)
                    .DependsOn("B", version100);
            provider.Package("B", version100)
                   .DependsOn("C", version100);
            provider.Package("C", version100)
                    .DependsOn("D", version100);
            provider.Package("D", version100)
                    .DependsOn("E", version100);

            // A -> F 1.0.0 -> C 2.0.0 -> H 2.0.0
            provider.Package("A", version100)
                    .DependsOn("F", version100);
            provider.Package("F", version100)
                    .DependsOn("C", version200);
            provider.Package("C", version200)
                    .DependsOn("H", version200);

            // A -> -> G 1.0.0 -> H 2.0.0(this will not be rejected) -> D 1.0.0
            provider.Package("A", version100)
                    .DependsOn("G", version100);
            provider.Package("G", version100)
                    .DependsOn("H", version200);
            provider.Package("H", version200)
                    .DependsOn("D", version100);

            // D 2.0.0 -> I 2.0.0
            provider.Package("D", version200)
                   .DependsOn("I", version200);

            // Simulates the existence of a D centrally defined package that is not direct dependency
            provider.Package("A", version100)
                     .DependsOn("D", version200, LibraryDependencyTarget.Package, versionCentrallyManaged: true, libraryDependencyReferenceType: LibraryDependencyReferenceType.None);

            context.LocalLibraryProviders.Add(provider);
            var walker = new RemoteDependencyWalker(context);

            // Act
            var rootNode = await DoWalkAsync(walker, "A", framework);

            // Assert
            Assert.Equal(4, rootNode.InnerNodes.Count);

            AnalyzeResult<RemoteResolveResult> result = rootNode.AnalyzeForCPVM();

            var centralTransitiveNodes = rootNode.InnerNodes.Where(n => n.Item.IsCentralTransitive).ToList();
            Assert.Equal(1, centralTransitiveNodes.Count);
            Assert.Equal(Disposition.Accepted, centralTransitiveNodes.First().Disposition);
            Assert.Equal(1, centralTransitiveNodes.First().InnerNodes.Count);
            centralTransitiveNodes.First().ForEach((n) => { Assert.Equal(Disposition.Accepted, n.Disposition); }, _ => false);

            var notCentralTransitiveNodes = rootNode.InnerNodes.Where(n => !n.Item.IsCentralTransitive).ToList();
            Assert.Equal(3, notCentralTransitiveNodes.Count);
            foreach (var node in notCentralTransitiveNodes)
            {
                Assert.Equal(Disposition.Accepted, node.Disposition);
                node.ForEach((n) =>
                {
                    if ((n.Key.Name == "C" && n.Key.VersionRange.OriginalString == "1.0.0"))
                    {
                        Assert.Equal(Disposition.Rejected, n.Disposition);
                    }
                    else
                    {
                        Assert.Equal(Disposition.Accepted, n.Disposition);
                    }
                }, _ => false);
            }

            Assert.Equal(0, result.Downgrades.Count);
        }

        /// <summary>
        /// A -> B 1.0.0 -> C 1.0.0(this will be rejected) -> D 2.0.0(this will be downgraded due to central 1.0.0) -> E 1.0.0
        ///   -> F 1.0.0 -> C 2.0.0 -> H 2.0.0
        ///   -> G 1.0.0 -> H 1.0.0(this will be rejected) -> D 1.0.0
        ///
        ///  D has version defined centrally 1.0.0
        ///  D 1.0.0 -> I 1.0.0
        /// </summary>
        /// <returns></returns>
        [Fact]
        public async Task CentralTransitiveDependency_NoDowngrades_IfDowngrades_WereRejected()
        {
            var framework = NuGetFramework.Parse("net45");

            var context = new TestRemoteWalkContext();
            var provider = new DependencyProvider();
            var version100 = "1.0.0";
            var version200 = "2.0.0";

            // A -> B 1.0.0 -> C 1.0.0(this will be rejected) -> D 2.0.0 (this will be downgraded) -> E 1.0.0
            provider.Package("A", version100)
                    .DependsOn("B", version100);
            provider.Package("B", version100)
                   .DependsOn("C", version100);
            provider.Package("C", version100)
                    .DependsOn("D", version200);
            provider.Package("D", version200)
                    .DependsOn("E", version100);

            // A -> F 1.0.0 -> C 2.0.0 -> H 2.0.0
            provider.Package("A", version100)
                    .DependsOn("F", version100);
            provider.Package("F", version100)
                    .DependsOn("C", version200);
            provider.Package("C", version200)
                    .DependsOn("H", version200);

            // A -> -> G 1.0.0 -> H 1.0.0(this will be rejected) -> D 1.0.0
            provider.Package("A", version100)
                    .DependsOn("G", version100);
            provider.Package("G", version100)
                    .DependsOn("H", version100);
            provider.Package("H", version100)
                    .DependsOn("D", version100);

            // D 1.0.0 -> I 1.0.0
            provider.Package("D", version100)
                   .DependsOn("I", version100);

            // Simulates the existence of a D centrally defined package that is not direct dependency
            provider.Package("A", version100)
                     .DependsOn("D", version100, LibraryDependencyTarget.Package, versionCentrallyManaged: true, libraryDependencyReferenceType: LibraryDependencyReferenceType.None);

            context.LocalLibraryProviders.Add(provider);
            var walker = new RemoteDependencyWalker(context);

            // Act
            var rootNode = await DoWalkAsync(walker, "A", framework);

            // Assert
            Assert.Equal(4, rootNode.InnerNodes.Count);

            AnalyzeResult<RemoteResolveResult> result = rootNode.AnalyzeForCPVM();

            var centralTransitiveNodes = rootNode.InnerNodes.Where(n => n.Item.IsCentralTransitive).ToList();
            Assert.Equal(1, centralTransitiveNodes.Count);
            Assert.Equal(Disposition.Rejected, centralTransitiveNodes.First().Disposition);
            Assert.Equal(1, centralTransitiveNodes.First().InnerNodes.Count);
            centralTransitiveNodes.First().ForEach((n) => { Assert.Equal(Disposition.Rejected, n.Disposition); }, _ => false);

            var notCentralTransitiveNodes = rootNode.InnerNodes.Where(n => !n.Item.IsCentralTransitive).ToList();
            Assert.Equal(3, notCentralTransitiveNodes.Count);
            foreach (var node in notCentralTransitiveNodes)
            {
                Assert.Equal(Disposition.Accepted, node.Disposition);
                node.ForEach((n) =>
                {
                    // No D node expected in the graph
                    // all downgrades shoudl have been removed
                    Assert.True(n.Key.Name != "D");

                    if ((n.Key.Name == "C" && n.Key.VersionRange.OriginalString == "1.0.0") ||
                        (n.Key.Name == "H" && n.Key.VersionRange.OriginalString == "1.0.0"))
                    {
                        Assert.Equal(Disposition.Rejected, n.Disposition);
                    }
                    else
                    {
                        Assert.Equal(Disposition.Accepted, n.Disposition);
                    }
                }, _ => false);
            }

            Assert.Equal(0, result.Downgrades.Count);
        }

        /// <summary>
        /// A -> B 1.0.0 -> C 1.0.0(this will be rejected) -> D 2.0.0(this will be downgraded due to central 1.0.0) -> E 1.0.0
        ///   -> F 1.0.0 -> C 2.0.0 -> H 2.0.0
        ///   -> G 1.0.0 -> H 1.0.0(this will be rejected) -> D 2.0.0 (it will be downgraded)
        ///
        ///  D has version defined centrally 1.0.0
        ///  D 1.0.0 -> I 1.0.0
        /// </summary>
        /// <returns></returns>
        [Fact]
        public async Task CentralTransitiveDependency_NoDowngrades_IfTwoDowngrades_WereRejected()
        {
            var framework = NuGetFramework.Parse("net45");

            var context = new TestRemoteWalkContext();
            var provider = new DependencyProvider();
            var version100 = "1.0.0";
            var version200 = "2.0.0";

            // A -> B 1.0.0 -> C 1.0.0(this will be rejected) -> D 2.0.0 (this will be downgraded) -> E 1.0.0
            provider.Package("A", version100)
                    .DependsOn("B", version100);
            provider.Package("B", version100)
                   .DependsOn("C", version100);
            provider.Package("C", version100)
                    .DependsOn("D", version200);
            provider.Package("D", version200)
                    .DependsOn("E", version100);

            // A -> F 1.0.0 -> C 2.0.0 -> H 2.0.0
            provider.Package("A", version100)
                    .DependsOn("F", version100);
            provider.Package("F", version100)
                    .DependsOn("C", version200);
            provider.Package("C", version200)
                    .DependsOn("H", version200);

            // A -> -> G 1.0.0 -> H 1.0.0(this will be rejected) -> D 2.0.0 (it will be downgraded)
            provider.Package("A", version100)
                    .DependsOn("G", version100);
            provider.Package("G", version100)
                    .DependsOn("H", version100);
            provider.Package("H", version100)
                    .DependsOn("D", version200);

            // D 1.0.0 -> I 1.0.0
            provider.Package("D", version100)
                   .DependsOn("I", version100);

            // Simulates the existence of a D centrally defined package that is not direct dependency
            provider.Package("A", version100)
                     .DependsOn("D", version100, LibraryDependencyTarget.Package, versionCentrallyManaged: true, libraryDependencyReferenceType: LibraryDependencyReferenceType.None);

            context.LocalLibraryProviders.Add(provider);
            var walker = new RemoteDependencyWalker(context);

            // Act
            var rootNode = await DoWalkAsync(walker, "A", framework);

            // Assert
            Assert.Equal(4, rootNode.InnerNodes.Count);

            AnalyzeResult<RemoteResolveResult> result = rootNode.AnalyzeForCPVM();

            var centralTransitiveNodes = rootNode.InnerNodes.Where(n => n.Item.IsCentralTransitive).ToList();
            Assert.Equal(1, centralTransitiveNodes.Count);
            Assert.Equal(Disposition.Rejected, centralTransitiveNodes.First().Disposition);
            Assert.Equal(1, centralTransitiveNodes.First().InnerNodes.Count);
            centralTransitiveNodes.First().ForEach((n) => { Assert.Equal(Disposition.Rejected, n.Disposition); }, _ => false);

            var notCentralTransitiveNodes = rootNode.InnerNodes.Where(n => !n.Item.IsCentralTransitive).ToList();
            Assert.Equal(3, notCentralTransitiveNodes.Count);
            foreach (var node in notCentralTransitiveNodes)
            {
                Assert.Equal(Disposition.Accepted, node.Disposition);
                node.ForEach((n) =>
                {
                    // No D node expected in the graph
                    // all downgrades should have been removed
                    Assert.True(n.Key.Name != "D");

                    if ((n.Key.Name == "C" && n.Key.VersionRange.OriginalString == "1.0.0") ||
                        (n.Key.Name == "H" && n.Key.VersionRange.OriginalString == "1.0.0"))
                    {
                        Assert.Equal(Disposition.Rejected, n.Disposition);
                    }
                    else
                    {
                        Assert.Equal(Disposition.Accepted, n.Disposition);
                    }
                }, _ => false);
            }

            Assert.Equal(0, result.Downgrades.Count);
        }

        /// <summary>
        /// A -> B 1.0.0 -> C 1.0.0(this will be rejected) -> D 2.0.0(this will be downgraded due to central 1.0.0) -> E 1.0.0
        ///   -> F 1.0.0 -> C 2.0.0 -> H 2.0.0
        ///   -> G 1.0.0 -> H 2.0.0(this will not be rejected) -> D 1.0.0 
        ///
        ///  D has version defined centrally 1.0.0
        ///  D 1.0.0 -> I 1.0.0
        /// </summary>
        [Fact]
        public async Task CentralTransitiveDependency_Downgrades_IfDowngrades_WereNotRejected()
        {
            var framework = NuGetFramework.Parse("net45");

            var context = new TestRemoteWalkContext();
            var provider = new DependencyProvider();
            var version100 = "1.0.0";
            var version200 = "2.0.0";

            // A -> B 1.0.0 -> C 1.0.0(this will be rejected) -> D 2.0.0 (this will be downgraded) -> E 1.0.0
            provider.Package("A", version100)
                    .DependsOn("B", version100);
            provider.Package("B", version100)
                   .DependsOn("C", version100);
            provider.Package("C", version100)
                    .DependsOn("D", version200);
            provider.Package("D", version200)
                    .DependsOn("E", version100);

            // A -> F 1.0.0 -> C 2.0.0 -> H 2.0.0
            provider.Package("A", version100)
                    .DependsOn("F", version100);
            provider.Package("F", version100)
                    .DependsOn("C", version200);
            provider.Package("C", version200)
                    .DependsOn("H", version200);

            // A -> -> G 1.0.0 -> H 2.0.0(this will not be rejected) -> D 1.0.0 
            provider.Package("A", version100)
                    .DependsOn("G", version100);
            provider.Package("G", version100)
                    .DependsOn("H", version200);
            provider.Package("H", version200)
                    .DependsOn("D", version100);

            // D 1.0.0 -> I 1.0.0
            provider.Package("D", version100)
                   .DependsOn("I", version100);

            // Simulates the existence of a D centrally defined package that is not direct dependency
            provider.Package("A", version100)
                     .DependsOn("D", version100, LibraryDependencyTarget.Package, versionCentrallyManaged: true, libraryDependencyReferenceType: LibraryDependencyReferenceType.None);

            context.LocalLibraryProviders.Add(provider);
            var walker = new RemoteDependencyWalker(context);

            // Act
            var rootNode = await DoWalkAsync(walker, "A", framework);

            // Assert
            Assert.Equal(4, rootNode.InnerNodes.Count);

            AnalyzeResult<RemoteResolveResult> result = rootNode.AnalyzeForCPVM();

            var centralTransitiveNodes = rootNode.InnerNodes.Where(n => n.Item.IsCentralTransitive).ToList();
            Assert.Equal(1, centralTransitiveNodes.Count);
            Assert.Equal(Disposition.Accepted, centralTransitiveNodes.First().Disposition);
            Assert.Equal(1, centralTransitiveNodes.First().InnerNodes.Count);
            centralTransitiveNodes.First().ForEach((n) => { Assert.Equal(Disposition.Accepted, n.Disposition); }, _ => false);

            var notCentralTransitiveNodes = rootNode.InnerNodes.Where(n => !n.Item.IsCentralTransitive).ToList();
            Assert.Equal(3, notCentralTransitiveNodes.Count);
            foreach (var node in notCentralTransitiveNodes)
            {
                Assert.Equal(Disposition.Accepted, node.Disposition);
                node.ForEach((n) =>
                {
                    // No D node expected in the graph
                    // all downgrades should have been removed
                    Assert.True(n.Key.Name != "D");

                    if ((n.Key.Name == "C" && n.Key.VersionRange.OriginalString == "1.0.0"))
                    {
                        Assert.Equal(Disposition.Rejected, n.Disposition);
                    }
                    else
                    {
                        Assert.Equal(Disposition.Accepted, n.Disposition);
                    }
                }, _ => false);
            }

            var downgrades = result.Downgrades;
            Assert.Equal(1, downgrades.Count);
            var downgrade = downgrades.First();
            Assert.Equal("D", downgrade.DowngradedTo.Key.Name);
            Assert.Equal("1.0.0", downgrade.DowngradedTo.Key.VersionRange.OriginalString);
            Assert.True(downgrade.DowngradedTo.Item.IsCentralTransitive);
            Assert.Equal("D", downgrade.DowngradedFrom.Key.Name);
            Assert.Equal("2.0.0", downgrade.DowngradedFrom.Key.VersionRange.OriginalString);

=======
            Assert.Equal(3, rootNode.InnerNodes.Count);       
>>>>>>> eb9ad919
        }

        private void AssertPath<TItem>(GraphNode<TItem> node, params string[] items)
        {
            var matches = new List<string>();

            while (node != null)
            {
                matches.Insert(0, $"{node.Key.Name} {node.Item?.Key?.Version ?? node.Key.VersionRange.MinVersion}");
                node = node.OuterNode;
            }

            Assert.Equal(matches, items);
        }

        private Task<GraphNode<RemoteResolveResult>> DoWalkAsync(RemoteDependencyWalker walker, string name)
        {
            return DoWalkAsync(walker, name, NuGetFramework.Parse("net45"));
        }

        private Task<GraphNode<RemoteResolveResult>> DoWalkAsync(RemoteDependencyWalker walker, string name, NuGetFramework framework)
        {
            var range = new LibraryRange
            {
                Name = name,
                VersionRange = new VersionRange(new NuGetVersion("1.0"))
            };

            return walker.WalkAsync(range, framework, runtimeIdentifier: null, runtimeGraph: null, recursive: true);

        }
    }
}<|MERGE_RESOLUTION|>--- conflicted
+++ resolved
@@ -1038,7 +1038,49 @@
             }
         }
 
-<<<<<<< HEAD
+        [Fact]
+        public async Task WalkAsync_CentralTransitiveDependencyList_DoesNotHaveDuplicates()
+        {
+            var framework = NuGetFramework.Parse("net45");
+            var context = new TestRemoteWalkContext();
+            var provider = new DependencyProvider();
+
+            // A -> centralPackage1
+            //   -> centralPackage2 -> centralPackage1
+            provider.Package("A", "1.0.0")
+                    .DependsOn("centralPackage1", "1.0.0", target: LibraryDependencyTarget.Package, versionCentrallyManaged: true);
+            provider.Package("A", "1.0.0")
+                    .DependsOn("centralPackage2", "1.0.0", target: LibraryDependencyTarget.Package, versionCentrallyManaged: true);
+            provider.Package("centralPackage2", "1.0.0")
+                   .DependsOn("centralPackage1", "1.0.0");
+
+            // A -> projectB -> projectC -> centralPackage1
+            provider.Package("A", "1.0.0")
+                   .DependsOn("B", "1.0.0");
+
+            provider.Package("B", "1.0.0")
+                   .DependsOn("C", "1.0.0");
+
+            provider.Package("C", "1.0.0")
+                  .DependsOn("centralPackage1", "1.0.0", target: LibraryDependencyTarget.Package, versionCentrallyManaged: true);
+
+            // B ~> centralPackage1
+            provider.Package("B", "1.0.0")
+                   .DependsOn("centralPackage1", "1.0.0", target: LibraryDependencyTarget.Package, versionCentrallyManaged: true, libraryDependencyReferenceType: LibraryDependencyReferenceType.None);
+
+            provider.Package("centralPackage1", "1.0.0");
+            provider.Package("centralPackage2", "1.0.0");
+
+            context.LocalLibraryProviders.Add(provider);
+            var walker = new RemoteDependencyWalker(context);
+
+            // Act
+            var rootNode = await DoWalkAsync(walker, "A", framework);
+
+            // Assert
+            Assert.Equal(3, rootNode.InnerNodes.Count);
+        }
+
         /// <summary>
         /// A -> B 1.0.0 -> C 1.0.0(this will be rejected) -> D 1.0.0 -> E 1.0.0
         ///   -> F 1.0.0 -> C 2.0.0 -> H 2.0.0
@@ -1188,40 +1230,6 @@
                      .DependsOn("D", version200, LibraryDependencyTarget.Package, versionCentrallyManaged: true, libraryDependencyReferenceType: LibraryDependencyReferenceType.None);
             provider.Package("A", version100)
                      .DependsOn("E", version300, LibraryDependencyTarget.Package, versionCentrallyManaged: true, libraryDependencyReferenceType: LibraryDependencyReferenceType.None);
-=======
-        [Fact]
-        public async Task WalkAsync_CentralTransitiveDependencyList_DoesNotHaveDuplicates()
-        {
-            var framework = NuGetFramework.Parse("net45");
-            var context = new TestRemoteWalkContext();
-            var provider = new DependencyProvider();
-
-            // A -> centralPackage1
-            //   -> centralPackage2 -> centralPackage1
-            provider.Package("A", "1.0.0")
-                    .DependsOn("centralPackage1", "1.0.0", target: LibraryDependencyTarget.Package, versionCentrallyManaged: true);
-            provider.Package("A", "1.0.0")
-                    .DependsOn("centralPackage2", "1.0.0", target: LibraryDependencyTarget.Package, versionCentrallyManaged: true);
-            provider.Package("centralPackage2", "1.0.0")
-                   .DependsOn("centralPackage1", "1.0.0");
-
-            // A -> projectB -> projectC -> centralPackage1
-            provider.Package("A", "1.0.0")
-                   .DependsOn("B", "1.0.0");
-
-            provider.Package("B", "1.0.0")
-                   .DependsOn("C", "1.0.0");
-
-            provider.Package("C", "1.0.0")
-                  .DependsOn("centralPackage1", "1.0.0", target: LibraryDependencyTarget.Package, versionCentrallyManaged: true);
-
-            // B ~> centralPackage1
-            provider.Package("B", "1.0.0")
-                   .DependsOn("centralPackage1", "1.0.0", target: LibraryDependencyTarget.Package, versionCentrallyManaged: true, libraryDependencyReferenceType: LibraryDependencyReferenceType.None);
-          
-            provider.Package("centralPackage1", "1.0.0");
-            provider.Package("centralPackage2", "1.0.0");
->>>>>>> eb9ad919
 
             context.LocalLibraryProviders.Add(provider);
             var walker = new RemoteDependencyWalker(context);
@@ -1230,7 +1238,6 @@
             var rootNode = await DoWalkAsync(walker, "A", framework);
 
             // Assert
-<<<<<<< HEAD
             // Expected B,D, E,F,G
             var innerNodes = rootNode.InnerNodes.OrderBy(n => n.Key.Name).ToArray();
             Assert.Equal(5, innerNodes.Length);
@@ -1661,9 +1668,6 @@
             Assert.Equal("D", downgrade.DowngradedFrom.Key.Name);
             Assert.Equal("2.0.0", downgrade.DowngradedFrom.Key.VersionRange.OriginalString);
 
-=======
-            Assert.Equal(3, rootNode.InnerNodes.Count);       
->>>>>>> eb9ad919
         }
 
         private void AssertPath<TItem>(GraphNode<TItem> node, params string[] items)
