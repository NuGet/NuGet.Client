--- conflicted
+++ resolved
@@ -2358,6 +2358,8 @@
                 var result = await restoreCommand.ExecuteAsync();
                 var lockFile = result.LockFile;
 
+                var targetLib = lockFile.Targets.First().Libraries.Where(l => l.Name == packageA.Id).FirstOrDefault();
+
                 // Assert
                 Assert.True(result.Success);
                 Assert.Equal(1, lockFile.CentralTransitiveDependencyGroups.Count);
@@ -2464,6 +2466,8 @@
                 var result = await restoreCommand.ExecuteAsync();
                 var lockFile = result.LockFile;
 
+                var targetLib = lockFile.Targets.First().Libraries.Where(l => l.Name == packageA.Id).FirstOrDefault();
+
                 // Assert
                 Assert.True(result.Success);
                 Assert.Equal(1, lockFile.CentralTransitiveDependencyGroups.Count);
@@ -2488,24 +2492,6 @@
         public async Task RestoreCommand_CentralVersion_AssetsFile_PrivateAssetsFlowsToPinnedDependenciesWithSingleParentProject(LibraryIncludeFlags privateAssets, int expectedCount)
         {
             // Arrange
-<<<<<<< HEAD
-            using (var tmpPath = new SimpleTestPathContext())
-            {
-                var logger = new TestLogger();
-
-                var project1Directory = new DirectoryInfo(Path.Combine(tmpPath.SolutionRoot, "Project1"));
-                var project2Directory = new DirectoryInfo(Path.Combine(tmpPath.SolutionRoot, "Project2"));
-
-                var globalPackages = new DirectoryInfo(Path.Combine(tmpPath.WorkingDirectory, "globalPackages"));
-                var packageSource = new DirectoryInfo(Path.Combine(tmpPath.WorkingDirectory, "packageSource"));
-
-                globalPackages.Create();
-                packageSource.Create();
-
-                // Project1 -> Project2 -> PackageA 1.0.0
-                var packageA = new SimpleTestPackageContext { Id = "PackageA", Version = "1.0.0", };
-                await SimpleTestPackageUtility.CreateFullPackageAsync(tmpPath.PackageSource, packageA);
-=======
             using (var testPathContext = new SimpleTestPathContext())
             {
                 var logger = new TestLogger();
@@ -2516,7 +2502,6 @@
                 // Project1 -> Project2 -> PackageA 1.0.0
                 var packageA = new SimpleTestPackageContext { Id = "PackageA", Version = "1.0.0", };
                 await SimpleTestPackageUtility.CreateFullPackageAsync(testPathContext.PackageSource, packageA);
->>>>>>> 32dfd20a
 
                 var project2Spec = PackageReferenceSpecBuilder.Create("Project2", project2Directory.FullName)
                     .WithTargetFrameworks(new[]
@@ -2528,12 +2513,7 @@
                             {
                                 new LibraryDependency
                                 {
-<<<<<<< HEAD
-                                    LibraryRange = new LibraryRange("PackageA", VersionRange.Parse("1.0.0"),
-                                        LibraryDependencyTarget.All),
-=======
                                     LibraryRange = new LibraryRange("PackageA", VersionRange.Parse("1.0.0"), LibraryDependencyTarget.All),
->>>>>>> 32dfd20a
                                     VersionCentrallyManaged = true,
                                 },
                             }),
@@ -2563,27 +2543,13 @@
 
                 var restoreContext = new RestoreArgs()
                 {
-<<<<<<< HEAD
-                    Sources = new List<string>() { packageSource.FullName },
-                    GlobalPackagesFolder = globalPackages.FullName,
-=======
                     Sources = new List<string> { testPathContext.PackageSource },
                     GlobalPackagesFolder = testPathContext.UserPackagesFolder,
->>>>>>> 32dfd20a
                     Log = logger,
                     CacheContext = new TestSourceCacheContext(),
                 };
 
-<<<<<<< HEAD
-                await SimpleTestPackageUtility.CreatePackagesAsync(
-                    packageSource.FullName,
-                    packageA);
-
                 var request = await ProjectTestHelpers.GetRequestAsync(restoreContext, project1Spec, project2Spec);
-
-=======
-                var request = await ProjectTestHelpers.GetRequestAsync(restoreContext, project1Spec, project2Spec);
->>>>>>> 32dfd20a
                 var restoreCommand = new RestoreCommand(request);
                 var result = await restoreCommand.ExecuteAsync();
                 var lockFile = result.LockFile;
@@ -2661,11 +2627,7 @@
                                 TypeConstraint = LibraryDependencyTarget.Package,
                             },
                             VersionCentrallyManaged = true,
-<<<<<<< HEAD
-                            SuppressParent = LibraryIncludeFlags.Runtime | LibraryIncludeFlags.ContentFiles,
-=======
                             SuppressParent = suppressParent1,
->>>>>>> 32dfd20a
                         },
                         new LibraryDependency()
                         {
@@ -2675,11 +2637,7 @@
                                 TypeConstraint = LibraryDependencyTarget.Package,
                             },
                             VersionCentrallyManaged = true,
-<<<<<<< HEAD
-                            SuppressParent = LibraryIncludeFlags.Analyzers | LibraryIncludeFlags.ContentFiles,
-=======
                             SuppressParent = suppressParent2,
->>>>>>> 32dfd20a
                         },
                     },
                     new List<CentralPackageVersion>
@@ -2728,12 +2686,8 @@
 
                     LibraryDependency transitiveDependencyC = transitiveDependencies.Single(i => i.Name.Equals(packageC2_0.Id));
 
-<<<<<<< HEAD
-                Assert.Equal(LibraryIncludeFlags.ContentFiles, transitiveDependencyC.SuppressParent);
-=======
                     Assert.Equal(expected, transitiveDependencyC.SuppressParent);
                 }
->>>>>>> 32dfd20a
             }
         }
 
