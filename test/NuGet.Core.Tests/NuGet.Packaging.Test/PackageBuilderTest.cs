--- conflicted
+++ resolved
@@ -16,12 +16,9 @@
 using NuGet.Common;
 using NuGet.Frameworks;
 using NuGet.Packaging.Core;
-<<<<<<< HEAD
-using NuGet.ProjectModel;
-=======
 using NuGet.Packaging.Licenses;
 using NuGet.Packaging.PackageCreation.Resources;
->>>>>>> e57bd1bd
+using NuGet.ProjectModel;
 using NuGet.Test.Utility;
 using NuGet.Versioning;
 using Xunit;
@@ -2944,7 +2941,51 @@
         }
 
         [Fact]
-<<<<<<< HEAD
+        public void EmitRequireLicenseAcceptance_ShouldNotEmitElement()
+        {
+            var builder = CreateEmitRequireLicenseAcceptancePackageBuilder(
+                emitRequireLicenseAcceptance: false,
+                requireLicenseAcceptance: false);
+
+            using (SaveToTestDirectory(builder, out var reader, out var nuspecContent))
+            {
+                Assert.False(reader.NuspecReader.GetRequireLicenseAcceptance());
+
+                Assert.DoesNotContain("<requireLicenseAcceptance>", nuspecContent);
+            }
+        }
+
+        [Theory, InlineData(false), InlineData(true)]
+        public void EmitRequireLicenseAcceptance_ShouldEmitElement(bool requireLicenseAcceptance)
+        {
+            var builder = CreateEmitRequireLicenseAcceptancePackageBuilder(
+                emitRequireLicenseAcceptance: true,
+                requireLicenseAcceptance);
+
+            using (SaveToTestDirectory(builder, out var reader, out var nuspecContent))
+            {
+                Assert.Equal(requireLicenseAcceptance, reader.NuspecReader.GetRequireLicenseAcceptance());
+
+                Assert.Contains(
+                    requireLicenseAcceptance
+                        ? "<requireLicenseAcceptance>true</requireLicenseAcceptance>"
+                        : "<requireLicenseAcceptance>false</requireLicenseAcceptance>",
+                    nuspecContent);
+            }
+        }
+
+        [Fact]
+        public void EmitRequireLicenseAcceptance_ShouldThrow()
+        {
+            var builder = CreateEmitRequireLicenseAcceptancePackageBuilder(
+                emitRequireLicenseAcceptance: false,
+                requireLicenseAcceptance: true);
+
+            var ex = Assert.Throws<Exception>(() => builder.Save(Stream.Null));
+            Assert.Equal(NuGetResources.Manifest_RequireLicenseAcceptanceRequiresEmit, ex.Message);
+        }
+
+        [Fact]
         public void PackageBuilder_CorrectLastWriteTimeBeforeYear1980_Succeeds()
         {
             // Act
@@ -3124,43 +3165,10 @@
                 Assert.Equal(innerLogger.LogMessages.Count, 1);
                 string[] logMessages = innerLogger.LogMessages.First().Message.Split('\n');
                 Assert.Equal(logMessages.Count(l => l.Contains("because the zip file format does not support timestamp values")), 5);
-=======
-        public void EmitRequireLicenseAcceptance_ShouldNotEmitElement()
-        {
-            var builder = CreateEmitRequireLicenseAcceptancePackageBuilder(
-                emitRequireLicenseAcceptance: false,
-                requireLicenseAcceptance: false);
-
-            using (SaveToTestDirectory(builder, out var reader, out var nuspecContent))
-            {
-                Assert.False(reader.NuspecReader.GetRequireLicenseAcceptance());
-
-                Assert.DoesNotContain("<requireLicenseAcceptance>", nuspecContent);
-            }
-        }
-
-        [Theory, InlineData(false), InlineData(true)]
-        public void EmitRequireLicenseAcceptance_ShouldEmitElement(bool requireLicenseAcceptance)
-        {
-            var builder = CreateEmitRequireLicenseAcceptancePackageBuilder(
-                emitRequireLicenseAcceptance: true,
-                requireLicenseAcceptance);
-
-            using (SaveToTestDirectory(builder, out var reader, out var nuspecContent))
-            {
-                Assert.Equal(requireLicenseAcceptance, reader.NuspecReader.GetRequireLicenseAcceptance());
-
-                Assert.Contains(
-                    requireLicenseAcceptance
-                        ? "<requireLicenseAcceptance>true</requireLicenseAcceptance>"
-                        : "<requireLicenseAcceptance>false</requireLicenseAcceptance>",
-                    nuspecContent);
->>>>>>> e57bd1bd
-            }
-        }
-
-        [Fact]
-<<<<<<< HEAD
+            }
+        }
+
+        [Fact]
         public async Task PackAndExtract_TestLastWriteTimeForZipfileUsingLocalTimeAsync_Succeeds()
         {
             // Arrange
@@ -3262,15 +3270,6 @@
                     Assert.True(extractedTextFile.LastWriteTime >= year2010.AddSeconds(-1).ToLocalTime() && extractedTextFile.LastWriteTime <= year2010.AddSeconds(1).ToLocalTime());
                 }
             }
-=======
-        public void EmitRequireLicenseAcceptance_ShouldThrow()
-        {
-            var builder = CreateEmitRequireLicenseAcceptancePackageBuilder(
-                emitRequireLicenseAcceptance: false,
-                requireLicenseAcceptance: true);
-
-            var ex = Assert.Throws<Exception>(() => builder.Save(Stream.Null));
-            Assert.Equal(NuGetResources.Manifest_RequireLicenseAcceptanceRequiresEmit, ex.Message);
         }
 
         private static PackageBuilder CreateEmitRequireLicenseAcceptancePackageBuilder(bool emitRequireLicenseAcceptance, bool requireLicenseAcceptance)
@@ -3312,7 +3311,6 @@
             }
 
             return testDir;
->>>>>>> e57bd1bd
         }
 
         private static IPackageFile CreatePackageFile(string name)
