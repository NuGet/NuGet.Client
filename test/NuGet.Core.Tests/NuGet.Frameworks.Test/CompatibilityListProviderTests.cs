﻿// Copyright (c) .NET Foundation. All rights reserved.
// Licensed under the Apache License, Version 2.0. See License.txt in the project root for license information.

using System.Linq;
using Xunit;

namespace NuGet.Frameworks.Test
{
    public class CompatibilityListProviderTests
    {
        [Fact]
        public void CompatibilityListProvider_NetStandard12Supporting()
        {
            // Arrange
            var provider = CompatibilityListProvider.Default;

            // Act
            var actual = provider
                .GetFrameworksSupporting(FrameworkConstants.CommonFrameworks.NetStandard12)
                .Select(f => f.ToString())
                .ToArray();

            // Assert
            // positive
            Assert.Contains(".NETCore,Version=v5.0", actual);
            Assert.Contains(".NETCoreApp,Version=v1.0", actual);
            Assert.Contains(".NETFramework,Version=v4.5.1", actual);
            Assert.Contains(".NETPortable,Version=v0.0,Profile=Profile151", actual); // PCL frameworks are not reduced
            Assert.Contains(".NETPortable,Version=v0.0,Profile=Profile32", actual);
            Assert.Contains(".NETPortable,Version=v0.0,Profile=Profile44", actual);
            Assert.Contains(".NETStandard,Version=v1.2", actual); // the framework itself
            Assert.Contains(".NETStandardApp,Version=v1.2", actual); // superset frameworks
            Assert.Contains("DNX,Version=v4.5.1", actual);
            Assert.Contains("DNXCore,Version=v5.0", actual);
            Assert.Contains("MonoAndroid,Version=v0.0", actual);
            Assert.Contains("MonoMac,Version=v0.0", actual);
            Assert.Contains("MonoTouch,Version=v0.0", actual);
            Assert.Contains("UAP,Version=v10.0", actual);
            Assert.Contains("Windows,Version=v8.1", actual); // the preferred equivalent name is returned
            Assert.Contains("WindowsPhoneApp,Version=v8.1", actual);
            Assert.Contains("Xamarin.iOS,Version=v0.0", actual);
            Assert.Contains("Xamarin.Mac,Version=v0.0", actual);
            Assert.Contains("Xamarin.Mac.NET,Version=v0.0", actual);
            Assert.Contains("Xamarin.PlayStation3,Version=v0.0", actual);
            Assert.Contains("Xamarin.PlayStation4,Version=v0.0", actual);
            Assert.Contains("Xamarin.PlayStationVita,Version=v0.0", actual);
            Assert.Contains("Xamarin.TVOS,Version=v0.0", actual);
            Assert.Contains("Xamarin.WatchOS,Version=v0.0", actual);
            Assert.Contains("Xamarin.Xbox360,Version=v0.0", actual);
            Assert.Contains("Xamarin.XboxOne,Version=v0.0", actual);
            Assert.Contains("Tizen,Version=v3.0", actual);

            // negative
            Assert.DoesNotContain(".NETFramework,Version=v4.6", actual); // only the minimum support version is returned
            Assert.DoesNotContain(".NETFramework,Version=v4.5", actual); // versions that are too small are not returned
            Assert.DoesNotContain(".NETPlatform,Version=v5.3", actual); // frameworks with no relationship are not returned

            // count
            Assert.Equal(27, actual.Length);
        }

        [Fact]
        public void CompatibilityListProvider_NetStandard15Supporting()
        {
            // Arrange
            var provider = CompatibilityListProvider.Default;

            // Act
            var actual = provider
                .GetFrameworksSupporting(FrameworkConstants.CommonFrameworks.NetStandard15)
                .Select(f => f.ToString())
                .ToArray();

            // Assert
            // positive
            Assert.Contains(".NETCoreApp,Version=v1.0", actual);
            Assert.Contains(".NETFramework,Version=v4.6.1", actual);
            Assert.Contains(".NETStandard,Version=v1.5", actual);
            Assert.Contains(".NETStandardApp,Version=v1.5", actual);
            Assert.Contains("DNX,Version=v4.6.1", actual);
            Assert.Contains("DNXCore,Version=v5.0", actual);
            Assert.Contains("MonoAndroid,Version=v0.0", actual);
            Assert.Contains("MonoMac,Version=v0.0", actual);
            Assert.Contains("MonoTouch,Version=v0.0", actual);
            Assert.Contains("Xamarin.iOS,Version=v0.0", actual);
            Assert.Contains("Xamarin.Mac,Version=v0.0", actual);
            Assert.Contains("Xamarin.Mac.NET,Version=v0.0", actual);
            Assert.Contains("Xamarin.PlayStation3,Version=v0.0", actual);
            Assert.Contains("Xamarin.PlayStation4,Version=v0.0", actual);
            Assert.Contains("Xamarin.PlayStationVita,Version=v0.0", actual);
            Assert.Contains("Xamarin.TVOS,Version=v0.0", actual);
            Assert.Contains("Xamarin.WatchOS,Version=v0.0", actual);
            Assert.Contains("Xamarin.Xbox360,Version=v0.0", actual);
            Assert.Contains("Xamarin.XboxOne,Version=v0.0", actual);
            Assert.Contains("Tizen,Version=v3.0", actual);
            Assert.Contains("UAP,Version=v10.0.15064", actual);

            // negative
            Assert.DoesNotContain(".NETFramework,Version=v4.7", actual); // only the minimum support version is returned
            Assert.DoesNotContain(".NETFramework,Version=v4.6", actual); // versions that are too small are not returned
            Assert.DoesNotContain(".NETPlatform,Version=v5.6", actual); // frameworks with no relationship are not returned

            // count
            Assert.Equal(20, actual.Length);
        }

        [Fact]
        public void CompatibilityListProvider_NetStandard16Supporting()
        {
            // Arrange
            var provider = CompatibilityListProvider.Default;

            // Act
            var actual = provider
                .GetFrameworksSupporting(FrameworkConstants.CommonFrameworks.NetStandard16)
                .Select(f => f.ToString())
                .ToArray();

            // Assert
            // positive
            Assert.Contains(".NETCoreApp,Version=v1.0", actual);
            Assert.Contains(".NETFramework,Version=v4.6.1", actual);
            Assert.Contains(".NETStandard,Version=v1.6", actual);
            Assert.Contains(".NETStandardApp,Version=v1.6", actual);
            Assert.Contains("DNX,Version=v4.6.1", actual);
            Assert.Contains("MonoAndroid,Version=v0.0", actual);
            Assert.Contains("MonoMac,Version=v0.0", actual);
            Assert.Contains("MonoTouch,Version=v0.0", actual);
            Assert.Contains("Xamarin.iOS,Version=v0.0", actual);
            Assert.Contains("Xamarin.Mac,Version=v0.0", actual);
            Assert.Contains("Xamarin.Mac.NET,Version=v0.0", actual);
            Assert.Contains("Xamarin.PlayStation3,Version=v0.0", actual);
            Assert.Contains("Xamarin.PlayStation4,Version=v0.0", actual);
            Assert.Contains("Xamarin.PlayStationVita,Version=v0.0", actual);
            Assert.Contains("Xamarin.TVOS,Version=v0.0", actual);
            Assert.Contains("Xamarin.WatchOS,Version=v0.0", actual);
            Assert.Contains("Xamarin.Xbox360,Version=v0.0", actual);
            Assert.Contains("Xamarin.XboxOne,Version=v0.0", actual);
            Assert.Contains("Tizen,Version=v3.0", actual);
            Assert.Contains("UAP,Version=v10.0.15064", actual);

            // negative
            Assert.DoesNotContain(".NETFramework,Version=v4.7", actual); // only the minimum support version is returned
            Assert.DoesNotContain(".NETFramework,Version=v4.6", actual); // versions that are too small are not returned
            Assert.DoesNotContain(".NETPlatform,Version=v5.6", actual); // frameworks with no relationship are not returned
            Assert.DoesNotContain("DNXCore,Version=v5.0", actual);

            // count
            Assert.Equal(19, actual.Length);
        }

        [Fact]
        public void CompatibilityListProvider_NetStandard17Supporting()
        {
            // Arrange
            var provider = CompatibilityListProvider.Default;

            // Act
            var actual = provider
                .GetFrameworksSupporting(FrameworkConstants.CommonFrameworks.NetStandard17)
                .Select(f => f.ToString())
                .ToArray();

            // Assert
            // positive
            Assert.Contains(".NETCoreApp,Version=v1.1", actual);
            Assert.Contains(".NETFramework,Version=v4.6.1", actual);
            Assert.Contains(".NETStandard,Version=v1.7", actual);
            Assert.Contains(".NETStandardApp,Version=v1.7", actual);
            Assert.Contains("DNX,Version=v4.6.1", actual);
            Assert.Contains("MonoAndroid,Version=v0.0", actual);
            Assert.Contains("MonoMac,Version=v0.0", actual);
            Assert.Contains("MonoTouch,Version=v0.0", actual);
            Assert.Contains("Xamarin.iOS,Version=v0.0", actual);
            Assert.Contains("Xamarin.Mac,Version=v0.0", actual);
            Assert.Contains("Xamarin.Mac.NET,Version=v0.0", actual);
            Assert.Contains("Xamarin.PlayStation3,Version=v0.0", actual);
            Assert.Contains("Xamarin.PlayStation4,Version=v0.0", actual);
            Assert.Contains("Xamarin.PlayStationVita,Version=v0.0", actual);
            Assert.Contains("Xamarin.TVOS,Version=v0.0", actual);
            Assert.Contains("Xamarin.WatchOS,Version=v0.0", actual);
            Assert.Contains("Xamarin.Xbox360,Version=v0.0", actual);
            Assert.Contains("Xamarin.XboxOne,Version=v0.0", actual);
            Assert.Contains("Tizen,Version=v4.0", actual);
            Assert.Contains("UAP,Version=v10.0.15064", actual);

            // negative
            Assert.DoesNotContain(".NETFramework,Version=v4.7", actual); // only the minimum support version is returned
            Assert.DoesNotContain(".NETFramework,Version=v4.6", actual); // versions that are too small are not returned
            Assert.DoesNotContain(".NETPlatform,Version=v5.6", actual); // frameworks with no relationship are not returned
            Assert.DoesNotContain("DNXCore,Version=v5.0", actual);

            // count
            Assert.Equal(19, actual.Length);
        }

        [Fact]
        public void CompatibilityListProvider_NetStandard20Supporting()
        {
            // Arrange
            var provider = CompatibilityListProvider.Default;

            // Act
            var actual = provider
                .GetFrameworksSupporting(FrameworkConstants.CommonFrameworks.NetStandard20)
                .Select(f => f.ToString())
                .ToArray();

            // Assert
            // positive
            Assert.Contains(".NETCoreApp,Version=v2.0", actual);
            Assert.Contains(".NETFramework,Version=v4.6.1", actual);
            Assert.Contains(".NETStandard,Version=v2.0", actual);
            Assert.Contains(".NETStandardApp,Version=v2.0", actual);
            Assert.Contains("DNX,Version=v4.6.1", actual);
            Assert.Contains("MonoAndroid,Version=v0.0", actual);
            Assert.Contains("MonoMac,Version=v0.0", actual);
            Assert.Contains("MonoTouch,Version=v0.0", actual);
            Assert.Contains("Xamarin.iOS,Version=v0.0", actual);
            Assert.Contains("Xamarin.Mac,Version=v0.0", actual);
            Assert.Contains("Xamarin.Mac.NET,Version=v0.0", actual);
            Assert.Contains("Xamarin.PlayStation3,Version=v0.0", actual);
            Assert.Contains("Xamarin.PlayStation4,Version=v0.0", actual);
            Assert.Contains("Xamarin.PlayStationVita,Version=v0.0", actual);
            Assert.Contains("Xamarin.TVOS,Version=v0.0", actual);
            Assert.Contains("Xamarin.WatchOS,Version=v0.0", actual);
            Assert.Contains("Xamarin.Xbox360,Version=v0.0", actual);
            Assert.Contains("Xamarin.XboxOne,Version=v0.0", actual);
            Assert.Contains("Tizen,Version=v4.0", actual);
            Assert.Contains("UAP,Version=v10.0.15064", actual);

            // negative
            Assert.DoesNotContain(".NETFramework,Version=v4.7", actual); // only the minimum support version is returned
            Assert.DoesNotContain(".NETFramework,Version=v4.6", actual); // versions that are too small are not returned
            Assert.DoesNotContain(".NETPlatform,Version=v5.6", actual); // frameworks with no relationship are not returned
            Assert.DoesNotContain("DNXCore,Version=v5.0", actual);

            // count
<<<<<<< HEAD
            Assert.Equal(19, actual.Length);
=======
            Assert.Equal(18, actual.Length);
>>>>>>> ad9f1867
        }
    }
}<|MERGE_RESOLUTION|>--- conflicted
+++ resolved
@@ -101,7 +101,7 @@
             Assert.DoesNotContain(".NETPlatform,Version=v5.6", actual); // frameworks with no relationship are not returned
 
             // count
-            Assert.Equal(20, actual.Length);
+            Assert.Equal(21, actual.Length);
         }
 
         [Fact]
@@ -146,7 +146,7 @@
             Assert.DoesNotContain("DNXCore,Version=v5.0", actual);
 
             // count
-            Assert.Equal(19, actual.Length);
+            Assert.Equal(20, actual.Length);
         }
 
         [Fact]
@@ -191,7 +191,7 @@
             Assert.DoesNotContain("DNXCore,Version=v5.0", actual);
 
             // count
-            Assert.Equal(19, actual.Length);
+            Assert.Equal(20, actual.Length);
         }
 
         [Fact]
@@ -236,11 +236,7 @@
             Assert.DoesNotContain("DNXCore,Version=v5.0", actual);
 
             // count
-<<<<<<< HEAD
-            Assert.Equal(19, actual.Length);
-=======
-            Assert.Equal(18, actual.Length);
->>>>>>> ad9f1867
+            Assert.Equal(20, actual.Length);
         }
     }
 }