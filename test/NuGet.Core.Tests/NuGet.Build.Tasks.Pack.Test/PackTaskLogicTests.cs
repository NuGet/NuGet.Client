// Copyright (c) .NET Foundation. All rights reserved.
// Licensed under the Apache License, Version 2.0. See License.txt in the project root for license information.

using System;
using System.Collections.Generic;
using System.IO;
using System.Linq;
using System.Reflection;
using NuGet.Commands;
using NuGet.Frameworks;
using NuGet.Packaging;
using NuGet.Test.Utility;
using Xunit;

namespace NuGet.Build.Tasks.Pack.Test
{
    public class PackTaskLogicTests
    {
        [Fact]
        public void PackTaskLogic_ProducesBasicPackage()
        {
            // This test uses the ...\NuGet.Build.Tasks.Pack.Test\compiler\resources\project.assets.json assets file.
            // Arrange
            using (var testDir = TestDirectory.Create())
            {
                var tc = new TestContext(testDir);

                // Act
                tc.BuildPackage();

                // Assert
                Assert.True(File.Exists(tc.NuspecPath), "The intermediate .nuspec file is not in the expected place.");
                Assert.True(File.Exists(tc.NupkgPath), "The output .nupkg file is not in the expected place.");
                using (var nupkgReader = new PackageArchiveReader(tc.NupkgPath))
                {
                    var nuspecReader = nupkgReader.NuspecReader;

                    // Validate the .nuspec.
                    Assert.Equal(tc.Request.PackageId, nuspecReader.GetId());
                    Assert.Equal(tc.Request.PackageVersion, nuspecReader.GetVersion().ToFullString());
                    Assert.Equal(string.Join(",", tc.Request.Authors), nuspecReader.GetAuthors());
                    Assert.Equal("", nuspecReader.GetOwners());
                    Assert.Equal(tc.Request.Description, nuspecReader.GetDescription());
                    Assert.False(nuspecReader.GetRequireLicenseAcceptance());

                    // Validate the assets.
                    var libItems = nupkgReader.GetLibItems().ToList();
                    Assert.Equal(1, libItems.Count);
                    Assert.Equal(FrameworkConstants.CommonFrameworks.Net45, libItems[0].TargetFramework);
                    Assert.Equal(new[] { "lib/net45/a.dll" }, libItems[0].Items);

                    var dependencyGroups = nuspecReader.GetDependencyGroups().ToList();
                    var dependencyGroup = dependencyGroups.First();
                    var dependencyGroupFramework = dependencyGroup.TargetFramework.Framework;
                    var dependentPackages = dependencyGroup.Packages.ToList();
                    var centralTransitiveDependentPackage = dependentPackages
                        .Where(p => p.Id.Equals("Newtonsoft.Json", StringComparison.OrdinalIgnoreCase))
                        .FirstOrDefault();
                    Assert.Equal(1, dependencyGroups.Count);
                    Assert.Equal(".NETStandard", dependencyGroupFramework);
                    Assert.NotNull(centralTransitiveDependentPackage);
                    Assert.Equal(new List<string> { "Analyzers", "Build", "Runtime" }, centralTransitiveDependentPackage.Exclude);
                }
            }
        }

        [Fact]
        public void PackTaskLogic_SplitsTags()
        {
            // Arrange
            using (var testDir = TestDirectory.Create())
            {
                var tc = new TestContext(testDir);
                tc.Request.Tags = new[]
                {
                    "tagA",
                    "  tagB ",
                    null,
                    "tagC1;tagC2",
                    "tagD1,tagD2",
                    "tagE1 tagE2"
                };

                // Act
                tc.BuildPackage();

                // Assert
                using (var nupkgReader = new PackageArchiveReader(tc.NupkgPath))
                {
                    var nuspecReader = nupkgReader.NuspecReader;

                    Assert.Equal("tagA   tagB   tagC1;tagC2 tagD1,tagD2 tagE1 tagE2", nuspecReader.GetTags());
                }
            }
        }

        [Fact]
        public void PackTaskLogic_CanSkipProducingTheNupkg()
        {
            // Arrange
            using (var testDir = TestDirectory.Create())
            {
                var tc = new TestContext(testDir);
                tc.Request.ContinuePackingAfterGeneratingNuspec = false;

                // Act
                tc.BuildPackage();

                // Assert
                Assert.True(File.Exists(tc.NuspecPath), "The intermediate .nuspec file is not in the expected place.");
                Assert.False(File.Exists(tc.NupkgPath), "The output .nupkg file is not in the expected place.");
            }
        }

        [Fact]
        public void PackTaskLogic_SupportsContentTargetFolders()
        {
            // Arrange
            using (var testDir = TestDirectory.Create())
            {
                var tc = new TestContext(testDir);
                var msbuildItem = tc.AddContentToProject("", "abc.txt", "hello world");
                tc.Request.ContentTargetFolders = new string[] { "folderA", "folderB" };
                tc.Request.PackageFiles = new MSBuildItem[] { msbuildItem };
                // Act
                tc.BuildPackage();

                // Assert
                Assert.True(File.Exists(tc.NuspecPath), "The intermediate .nuspec file is not in the expected place.");
                Assert.True(File.Exists(tc.NupkgPath), "The output .nupkg file is not in the expected place.");
                using (var nupkgReader = new PackageArchiveReader(tc.NupkgPath))
                {
                    var nuspecReader = nupkgReader.NuspecReader;

                    // Validate the .nuspec.
                    Assert.Equal(tc.Request.PackageId, nuspecReader.GetId());
                    Assert.Equal(tc.Request.PackageVersion, nuspecReader.GetVersion().ToFullString());
                    Assert.Equal(string.Join(",", tc.Request.Authors), nuspecReader.GetAuthors());
                    Assert.Equal("", nuspecReader.GetOwners());
                    Assert.Equal(tc.Request.Description, nuspecReader.GetDescription());
                    Assert.False(nuspecReader.GetRequireLicenseAcceptance());

                    // Validate the assets.
                    var libItems = nupkgReader.GetLibItems().ToList();
                    Assert.Equal(1, libItems.Count);
                    Assert.Equal(FrameworkConstants.CommonFrameworks.Net45, libItems[0].TargetFramework);
                    Assert.Equal(new[] { "lib/net45/a.dll" }, libItems[0].Items);

                    // Validate the content items
                    foreach (var contentTargetFolder in tc.Request.ContentTargetFolders)
                    {
                        var contentItems = nupkgReader.GetFiles(contentTargetFolder).ToList();
                        Assert.Equal(1, contentItems.Count);
                        Assert.Equal(new[] { contentTargetFolder + "/abc.txt" }, contentItems);
                    }
                }
            }
        }

        [PlatformTheory(Platform.Windows)]
        [InlineData(null, "abc.txt", "folderA/abc.txt;folderB/abc.txt")]
        [InlineData("", "abc.txt", "abc.txt")]
        [InlineData("folderA", "abc.txt", "folderA/abc.txt")]
        [InlineData("folderA", "abc", "folderA/abc")]
        [InlineData("folderA\\xyz.txt", "abc.txt", "folderA/xyz.txt")]
        [InlineData("folderA/xyz.txt", "abc.txt", "folderA/xyz.txt")]
        [InlineData("folderA;folderB", "abc.txt", "folderA/abc.txt;folderB/abc.txt")]
        [InlineData("folderA;folderB\\subFolderA", "abc.txt", "folderA/abc.txt;folderB/subFolderA/abc.txt")]
        [InlineData("folderA;folderB\\subFolderA;\\", "abc.txt", "folderA/abc.txt;folderB/subFolderA/abc.txt;abc.txt")]
        public void PackTaskLogic_SupportsPackagePath_OnContentWindows(string packagePath, string fileName, string expectedPackagePaths)
        {
            // Arrange
            using (var testDir = TestDirectory.Create())
            {
                var tc = new TestContext(testDir);

                var metadata = packagePath != null ? new Dictionary<string, string>()
                {
                    {"PackagePath", packagePath},
                }
                :
                null;

                var msbuildItem = tc.AddContentToProject("", fileName, "hello world", metadata);
                tc.Request.PackageFiles = new MSBuildItem[] { msbuildItem };
                tc.Request.ContentTargetFolders = new string[] { "folderA", "folderB" };
                // Act
                tc.BuildPackage();

                // Assert
                Assert.True(File.Exists(tc.NuspecPath), "The intermediate .nuspec file is not in the expected place.");
                Assert.True(File.Exists(tc.NupkgPath), "The output .nupkg file is not in the expected place.");
                using (var nupkgReader = new PackageArchiveReader(tc.NupkgPath))
                {
                    // Validate the content items
                    var contentItems = nupkgReader.GetFiles().ToList();
                    foreach (var expectedPackagePath in expectedPackagePaths.Split(';'))
                    {
                        Assert.True(contentItems.Contains(expectedPackagePath));
                    }
                }
            }
        }

        [PlatformTheory(Platform.Darwin)]
        [InlineData(null, "abc.txt", "folderA/abc.txt;folderB/abc.txt")]
        [InlineData("", "abc.txt", "abc.txt")]
        [InlineData("folderA", "abc.txt", "folderA/abc.txt")]
        [InlineData("folderA", "abc", "folderA/abc")]
        [InlineData("folderA/xyz.txt", "abc.txt", "folderA/xyz.txt")]
        [InlineData("folderA;folderB", "abc.txt", "folderA/abc.txt;folderB/abc.txt")]
        [InlineData("folderA;folderB/subFolderA", "abc.txt", "folderA/abc.txt;folderB/subFolderA/abc.txt")]
        [InlineData("folderA;folderB/subFolderA;/", "abc.txt", "folderA/abc.txt;folderB/subFolderA/abc.txt;abc.txt")]
        public void PackTaskLogic_SupportsPackagePath_OnContentMac(string packagePath, string fileName, string expectedPackagePaths)
        {
            // Arrange
            using (var testDir = TestDirectory.Create())
            {
                var tc = new TestContext(testDir);

                var metadata = packagePath != null ? new Dictionary<string, string>()
                {
                    {"PackagePath", packagePath},
                }
                    :
                    null;

                var msbuildItem = tc.AddContentToProject("", fileName, "hello world", metadata);
                tc.Request.PackageFiles = new MSBuildItem[] { msbuildItem };
                tc.Request.ContentTargetFolders = new string[] { "folderA", "folderB" };
                // Act
                tc.BuildPackage();

                // Assert
                Assert.True(File.Exists(tc.NuspecPath), "The intermediate .nuspec file is not in the expected place.");
                Assert.True(File.Exists(tc.NupkgPath), "The output .nupkg file is not in the expected place.");
                using (var nupkgReader = new PackageArchiveReader(tc.NupkgPath))
                {
                    // Validate the content items
                    var contentItems = nupkgReader.GetFiles().ToList();
                    foreach (var expectedPackagePath in expectedPackagePaths.Split(';'))
                    {
                        Assert.True(contentItems.Contains(expectedPackagePath));
                    }
                }
            }
        }

        [PlatformTheory(Platform.Linux)]
        [InlineData(null, "abc.txt", "folderA/abc.txt;folderB/abc.txt")]
        [InlineData("", "abc.txt", "abc.txt")]
        [InlineData("folderA", "abc.txt", "folderA/abc.txt")]
        [InlineData("folderA", "abc", "folderA/abc")]
        [InlineData("folderA/xyz.txt", "abc.txt", "folderA/xyz.txt")]
        [InlineData("folderA;folderB", "abc.txt", "folderA/abc.txt;folderB/abc.txt")]
        [InlineData("folderA;folderB/subFolderA", "abc.txt", "folderA/abc.txt;folderB/subFolderA/abc.txt")]
        [InlineData("folderA;folderB/subFolderA;/", "abc.txt", "folderA/abc.txt;folderB/subFolderA/abc.txt;abc.txt")]
        public void PackTaskLogic_SupportsPackagePath_OnContentLinux(string packagePath, string fileName, string expectedPackagePaths)
        {
            // Arrange
            using (var testDir = TestDirectory.Create())
            {
                var tc = new TestContext(testDir);

                var metadata = packagePath != null ? new Dictionary<string, string>()
                {
                    {"PackagePath", packagePath},
                }
                    :
                    null;

                var msbuildItem = tc.AddContentToProject("", fileName, "hello world", metadata);
                tc.Request.PackageFiles = new MSBuildItem[] { msbuildItem };
                tc.Request.ContentTargetFolders = new string[] { "folderA", "folderB" };
                // Act
                tc.BuildPackage();

                // Assert
                Assert.True(File.Exists(tc.NuspecPath), "The intermediate .nuspec file is not in the expected place.");
                Assert.True(File.Exists(tc.NupkgPath), "The output .nupkg file is not in the expected place.");
                using (var nupkgReader = new PackageArchiveReader(tc.NupkgPath))
                {
                    // Validate the content items
                    var contentItems = nupkgReader.GetFiles().ToList();
                    foreach (var expectedPackagePath in expectedPackagePaths.Split(';'))
                    {
                        Assert.True(contentItems.Contains(expectedPackagePath));
                    }
                }
            }
        }

        [Fact]
        public void PackTaskLogic_SupportsContentFiles_DefaultBehavior()
        {
            // Arrange
            using (var testDir = TestDirectory.Create())
            {
                var tc = new TestContext(testDir);

                var metadata = new Dictionary<string, string>()
                {
                    { "BuildAction", "Content" },
                };

                var msbuildItem = tc.AddContentToProject("", "abc.txt", "hello world", metadata);
                tc.Request.PackageFiles = new MSBuildItem[] { msbuildItem };
                tc.Request.ContentTargetFolders = new string[] { "content", "contentFiles" };
                // Act
                tc.BuildPackage();

                // Assert
                Assert.True(File.Exists(tc.NuspecPath), "The intermediate .nuspec file is not in the expected place.");
                Assert.True(File.Exists(tc.NupkgPath), "The output .nupkg file is not in the expected place.");
                using (var nupkgReader = new PackageArchiveReader(tc.NupkgPath))
                {
                    var nuspecReader = nupkgReader.NuspecReader;

                    var contentFiles = nuspecReader.GetContentFiles().ToList();

                    Assert.Equal(contentFiles.Count, 1);
                    Assert.Equal(contentFiles[0].BuildAction, "Content", StringComparer.Ordinal);
                    Assert.Equal(contentFiles[0].Include, "any/net45/abc.txt", StringComparer.Ordinal);

                    // Validate the content items
                    var contentItems = nupkgReader.GetFiles("content").ToList();
                    var contentFileItems = nupkgReader.GetFiles("contentFiles").ToList();
                    Assert.Equal(contentItems.Count, 1);
                    Assert.Equal(contentFileItems.Count, 1);
                    Assert.Contains("content/abc.txt", contentItems, StringComparer.Ordinal);
                    Assert.Contains("contentFiles/any/net45/abc.txt", contentFileItems, StringComparer.Ordinal);
                }
            }
        }

        [Fact]
        public void PackTaskLogic_BuildOutputWithoutFinalOutputPath_FallbackToIdentity()
        {
            // Arrange
            using (var testDir = TestDirectory.Create())
            {
                var tc = new TestContext(testDir);

                var metadata = new Dictionary<string, string>()
                {
                    { "BuildAction", "None" },
                    { "Identity", Path.Combine(testDir.Path, "abc.dll") },
                    { "TargetFramework", "net45" }
                };

                var msbuildItem = tc.AddContentToProject("", "abc.dll", "hello world", metadata);
                tc.Request.BuildOutputInPackage = new MSBuildItem[] { msbuildItem };
                tc.Request.ContentTargetFolders = new string[] { "content", "contentFiles" };
                // Act
                tc.BuildPackage();

                // Assert
                Assert.True(File.Exists(tc.NuspecPath), "The intermediate .nuspec file is not in the expected place.");
                Assert.True(File.Exists(tc.NupkgPath), "The output .nupkg file is not in the expected place.");
                using (var nupkgReader = new PackageArchiveReader(tc.NupkgPath))
                {
                    var libItems = nupkgReader.GetLibItems().ToList();
                    Assert.Equal(1, libItems.Count);
                    Assert.Equal(FrameworkConstants.CommonFrameworks.Net45, libItems[0].TargetFramework);
                    Assert.Equal(new[] { "lib/net45/abc.dll" }, libItems[0].Items);
                }
            }
        }

        [Fact]
        public void PackTaskLogic_BuildOutputWithCustomExtension_IncludedInNupkgIfSpecified()
        {
            // Arrange
            using (var testDir = TestDirectory.Create())
            {
                var tc = new TestContext(testDir);

                var metadata = new Dictionary<string, string>()
                {
                    { "BuildAction", "None" },
                    { "Identity", Path.Combine(testDir.Path, "abc.abc") },
                    { "TargetFramework", "net45" }
                };

                var msbuildItem = tc.AddContentToProject("", "abc.abc", "hello world", metadata);

                var metadata2 = new Dictionary<string, string>()
                {
                    { "BuildAction", "None" },
                    { "Identity", Path.Combine(testDir.Path, "abc.abd") },
                    { "TargetFramework", "net45" }
                };

                var msbuildItem2 = tc.AddContentToProject("", "abc.abd", "hello world", metadata);

                tc.Request.BuildOutputInPackage = new MSBuildItem[] { msbuildItem, msbuildItem2 };
                tc.Request.ContentTargetFolders = new string[] { "content", "contentFiles" };
                tc.Request.AllowedOutputExtensionsInPackageBuildOutputFolder = new string[] { ".abc" };
                // Act
                tc.BuildPackage();

                // Assert
                Assert.True(File.Exists(tc.NuspecPath), "The intermediate .nuspec file is not in the expected place.");
                Assert.True(File.Exists(tc.NupkgPath), "The output .nupkg file is not in the expected place.");
                using (var nupkgReader = new PackageArchiveReader(tc.NupkgPath))
                {
                    var libItems = nupkgReader.GetLibItems().ToList();
                    Assert.Equal(1, libItems.Count);
                    Assert.Equal(FrameworkConstants.CommonFrameworks.Net45, libItems[0].TargetFramework);
                    Assert.Equal(new[] { "lib/net45/abc.abc" }, libItems[0].Items);
                }
            }
        }

        [Fact]
        public void PackTaskLogic_SupportsContentFiles_WithPackagePath()
        {
            // Arrange
            using (var testDir = TestDirectory.Create())
            {
                var tc = new TestContext(testDir);

                var metadata = new Dictionary<string, string>()
                {
                    {"BuildAction", "EmbeddedResource"},
                    {"PackagePath", "contentFiles" },
                };

                var msbuildItem = tc.AddContentToProject("", "abc.txt", "hello world", metadata);
                tc.Request.PackageFiles = new MSBuildItem[] { msbuildItem };
                tc.Request.ContentTargetFolders = new string[] { "content", "contentFiles" };
                // Act
                tc.BuildPackage();

                // Assert
                Assert.True(File.Exists(tc.NuspecPath), "The intermediate .nuspec file is not in the expected place.");
                Assert.True(File.Exists(tc.NupkgPath), "The output .nupkg file is not in the expected place.");
                using (var nupkgReader = new PackageArchiveReader(tc.NupkgPath))
                {
                    var nuspecReader = nupkgReader.NuspecReader;

                    var contentFiles = nuspecReader.GetContentFiles().ToList();

                    Assert.Equal(contentFiles.Count, 1);
                    Assert.Equal(contentFiles[0].BuildAction, "EmbeddedResource", StringComparer.Ordinal);
                    Assert.Equal(contentFiles[0].Include, "abc.txt", StringComparer.Ordinal);

                    // Validate the content items
                    var contentItems = nupkgReader.GetFiles("content").ToList();
                    var contentFileItems = nupkgReader.GetFiles("contentFiles").ToList();
                    Assert.Equal(contentItems.Count, 0);
                    Assert.Equal(contentFileItems.Count, 1);
                    Assert.Contains("contentFiles/abc.txt", contentFileItems, StringComparer.Ordinal);
                }
            }
        }

        [Fact]
        public void PackTaskLogic_SupportsContentFiles_WithPackageCopyToOutput()
        {
            // Arrange
            using (var testDir = TestDirectory.Create())
            {
                var tc = new TestContext(testDir);

                var metadata = new Dictionary<string, string>()
                {
                    {"BuildAction", "None"},
                    {"PackageCopyToOutput", "true" },
                };

                var msbuildItem = tc.AddContentToProject("", "abc.txt", "hello world", metadata);
                tc.Request.PackageFiles = new MSBuildItem[] { msbuildItem };
                tc.Request.ContentTargetFolders = new string[] { "content", "contentFiles" };
                // Act
                tc.BuildPackage();

                // Assert
                Assert.True(File.Exists(tc.NuspecPath), "The intermediate .nuspec file is not in the expected place.");
                Assert.True(File.Exists(tc.NupkgPath), "The output .nupkg file is not in the expected place.");
                using (var nupkgReader = new PackageArchiveReader(tc.NupkgPath))
                {
                    var nuspecReader = nupkgReader.NuspecReader;

                    var contentFiles = nuspecReader.GetContentFiles().ToList();

                    Assert.Equal(contentFiles.Count, 1);
                    Assert.Equal(contentFiles[0].BuildAction, "None", StringComparer.Ordinal);
                    Assert.Equal(contentFiles[0].Include, "any/net45/abc.txt", StringComparer.Ordinal);
                    Assert.Equal(contentFiles[0].CopyToOutput, true);

                    // Validate the content items
                    var contentItems = nupkgReader.GetFiles("content").ToList();
                    var contentFileItems = nupkgReader.GetFiles("contentFiles").ToList();
                    Assert.Equal(contentItems.Count, 1);
                    Assert.Equal(contentFileItems.Count, 1);
                    Assert.Contains("content/abc.txt", contentItems, StringComparer.Ordinal);
                    Assert.Contains("contentFiles/any/net45/abc.txt", contentFileItems, StringComparer.Ordinal);
                }
            }
        }

        [Fact]
        public void PackTaskLogic_InfersFrameworkPlatformVersionFromAlias()
        {
            // Arrange
            using (var testDir = TestDirectory.Create())
            {
                var tc = new TestContext(testDir, "net5.0-windows");

                var assetsJson = @"{
                    ""version"": 3,
  ""targets"": {
    ""net5.0"": {},
    ""net5.0-windows7.0"": {}
  },
  ""libraries"": {},
  ""projectFileDependencyGroups"": {
    ""net5.0"": [],
    ""net5.0-windows7.0"": []
  },
  ""project"": {
    ""version"": ""0.0.0"",
    ""restore"": {
      ""projectName"": ""bar"",
      ""projectStyle"": ""PackageReference"",
      ""crossTargeting"": true,
      ""fallbackFolders"": [
        ""C:\\Microsoft\\Xamarin\\NuGet\\""
      ],
      ""originalTargetFrameworks"": [
        ""net5.0"",
        ""net5.0-windows""
      ],
      ""sources"": {
        ""https://api.nuget.org/v3/index.json"": {},
      },
      ""frameworks"": {
        ""net5.0"": {
          ""targetAlias"": ""net5.0"",
          ""projectReferences"": {}
        },
        ""net5.0-windows7.0"": {
          ""targetAlias"": ""net5.0-windows"",
          ""projectReferences"": {}
        }
      },
      ""warningProperties"": {
        ""warnAsError"": [
          ""NU1605""
        ]
      }
    },
    ""frameworks"": {
      ""net5.0"": {
        ""targetAlias"": ""net5.0"",
        ""imports"": [
          ""net461"",
          ""net462"",
          ""net47"",
          ""net471"",
          ""net472"",
          ""net48""
        ],
        ""assetTargetFallback"": true,
        ""warn"": true,
        ""frameworkReferences"": {
          ""Microsoft.NETCore.App"": {
            ""privateAssets"": ""all""
          }
        },
      },
      ""net5.0-windows7.0"": {
        ""targetAlias"": ""net5.0-windows"",
        ""imports"": [
          ""net461"",
          ""net462"",
          ""net47"",
          ""net471"",
          ""net472"",
          ""net48""
        ],
        ""assetTargetFallback"": true,
        ""warn"": true,
        ""frameworkReferences"": {
          ""Microsoft.NETCore.App"": {
            ""privateAssets"": ""all""
          }
        },
      }
    }
  }
                }";
                File.WriteAllText(Path.Combine(testDir, "obj", "project.assets.json"), assetsJson);

                // var msbuildItem = tc.AddContentToProject("", "abc.txt", "hello world");
                // tc.Request.PackageFiles = new MSBuildItem[] { msbuildItem };
                // tc.Request.ContentTargetFolders = new string[] { "content" };

                // Act
                tc.BuildPackage();

                // Assert
                using (var nupkgReader = new PackageArchiveReader(tc.NupkgPath))
                {
                    var nuspecReader = nupkgReader.NuspecReader;

                    // Validate the assets.
                    var libItems = nupkgReader.GetLibItems().ToList();
                    Assert.Equal(1, libItems.Count);
                    Assert.Equal(NuGetFramework.Parse("net5.0-windows7.0"), libItems[0].TargetFramework);
                    Assert.Equal(new[] { "lib/net5.0-windows7.0/a.dll" }, libItems[0].Items);
                }
            }
        }


        [PlatformTheory(Platform.Windows)]
        [InlineData(true)]
        [InlineData(false)]
        public void PackTaskLogic_SupportsNoDefaultExcludes(bool noDefaultExcludes)
        {
            // Arrange
            using (var testDir = TestDirectory.Create())
            {
                var tc = new TestContext(testDir);

                var metadata = new Dictionary<string, string>()
                {
                    {"BuildAction", "None"},
                    {"PackageCopyToOutput", "true" },
                    {"Pack", "true" }
                };

                var msbuildItem = tc.AddContentToProject("", ".prefercliruntime", "hello world", metadata);
                tc.Request.PackageFiles = new MSBuildItem[] { msbuildItem };
                tc.Request.ContentTargetFolders = new string[] { "content" };
                tc.Request.NoDefaultExcludes = noDefaultExcludes;

                // Act
                tc.BuildPackage();

                // Assert
                Assert.True(File.Exists(tc.NuspecPath), "The intermediate .nuspec file is not in the expected place.");
                Assert.True(File.Exists(tc.NupkgPath), "The output .nupkg file is not in the expected place.");
                using (var nupkgReader = new PackageArchiveReader(tc.NupkgPath))
                {
                    var nuspecReader = nupkgReader.NuspecReader;


                    // Validate the content items
                    var contentItems = nupkgReader.GetFiles("content").ToList();
                    if (noDefaultExcludes)
                    {
                        Assert.Equal(contentItems.Count, 1);
                        Assert.Contains("content/.prefercliruntime", contentItems, StringComparer.Ordinal);
                    }
                    else
                    {
                        Assert.Equal(contentItems.Count, 0);
                    }
                }
            }
        }

        [Fact]
        public void PackTaskLogic_SupportsContentFiles_WithPackageFlatten()
        {
            // Arrange
            using (var testDir = TestDirectory.Create())
            {
                var tc = new TestContext(testDir);

                var metadata = new Dictionary<string, string>()
                {
                    {"BuildAction", "None"},
                    {"PackageFlatten", "true" },
                };

                var msbuildItem = tc.AddContentToProject("", "abc.txt", "hello world", metadata);
                tc.Request.PackageFiles = new MSBuildItem[] { msbuildItem };
                tc.Request.ContentTargetFolders = new string[] { "content", "contentFiles" };
                // Act
                tc.BuildPackage();

                // Assert
                Assert.True(File.Exists(tc.NuspecPath), "The intermediate .nuspec file is not in the expected place.");
                Assert.True(File.Exists(tc.NupkgPath), "The output .nupkg file is not in the expected place.");
                using (var nupkgReader = new PackageArchiveReader(tc.NupkgPath))
                {
                    var nuspecReader = nupkgReader.NuspecReader;

                    var contentFiles = nuspecReader.GetContentFiles().ToList();

                    Assert.Equal(contentFiles.Count, 1);
                    Assert.Equal(contentFiles[0].BuildAction, "None", StringComparer.Ordinal);
                    Assert.Equal(contentFiles[0].Include, "any/net45/abc.txt", StringComparer.Ordinal);
                    Assert.Equal(contentFiles[0].Flatten, true);

                    // Validate the content items
                    var contentItems = nupkgReader.GetFiles("content").ToList();
                    var contentFileItems = nupkgReader.GetFiles("contentFiles").ToList();
                    Assert.Equal(contentItems.Count, 1);
                    Assert.Equal(contentFileItems.Count, 1);
                    Assert.Contains("content/abc.txt", contentItems, StringComparer.Ordinal);
                    Assert.Contains("contentFiles/any/net45/abc.txt", contentFileItems, StringComparer.Ordinal);
                }
            }
        }

        [Fact]
        public void PackTaskLogic_EmbedInteropAssembly()
        {
            // Arrange
            using (var testDir = TestDirectory.Create())
            {
                var tc = new TestContext(testDir);
                tc.Request.BuildOutputFolders = new[]
                {
                    "lib",
                    "embed"
                };

                // Act
                tc.BuildPackage();

                // Assert
                using (var nupkgReader = new PackageArchiveReader(tc.NupkgPath))
                {
                    // Validate the content items
                    foreach (var buildTargetFolder in tc.Request.BuildOutputFolders)
                    {
                        var compileItems = nupkgReader.GetFiles(buildTargetFolder).ToList();
                        Assert.Equal(1, compileItems.Count);
                        Assert.Equal(new[] { buildTargetFolder + "/net45/a.dll" }, compileItems);
                    }
                }
            }
        }

        private class TestContext
        {
            public TestContext(TestDirectory testDir)
                : this(testDir, "net45")
            {
<<<<<<< HEAD

=======
>>>>>>> bf6a3109
            }

            public TestContext(TestDirectory testDir, string tfm)
            {
                var fullPath = Path.Combine(testDir, "project.csproj");
                var rootDir = Path.GetPathRoot(testDir);
                var dllDir = Path.Combine(testDir, "bin", "Debug", tfm);
                var dllPath = Path.Combine(dllDir, "a.dll");

                Directory.CreateDirectory(dllDir);
                Directory.CreateDirectory(Path.Combine(testDir, "obj"));
                File.WriteAllBytes(dllPath, new byte[0]);
                var path = string.Join(".", typeof(PackTaskLogicTests).Namespace, "compiler.resources", "project.assets.json");
                using (var reader = new StreamReader(GetType().GetTypeInfo().Assembly.GetManifestResourceStream(path)))
                {
                    var contents = reader.ReadToEnd();
                    File.WriteAllText(Path.Combine(testDir, "obj", "project.assets.json"), contents);
                }

                TestDir = testDir;
                Request = new PackTaskRequest
                {
                    PackageId = "SomePackage",
                    PackageVersion = "3.0.0-beta",
                    Authors = new[] { "NuGet Team", "Unit test" },
                    AllowedOutputExtensionsInPackageBuildOutputFolder = new[] { ".dll", ".exe", ".winmd", ".json", ".pri", ".xml" },
                    AllowedOutputExtensionsInSymbolsPackageBuildOutputFolder = new[] { ".dll", ".exe", ".winmd", ".json", ".pri", ".xml", ".pdb", ".mdb" },
                    Description = "A test package.",
                    PackItem = new MSBuildItem("project.csproj", new Dictionary<string, string>
                    {
                        { "RootDir", rootDir },
                        { "Directory", testDir.ToString().Substring(rootDir.Length) },
                        { "FileName", Path.GetFileNameWithoutExtension(fullPath) },
                        { "Extension", Path.GetExtension(fullPath) },
                        { "FullPath", fullPath }
                    }),
                    BuildOutputFolders = new string[] { "lib" },
                    NuspecOutputPath = "obj",
                    IncludeBuildOutput = true,
                    RestoreOutputPath = Path.Combine(testDir, "obj"),
                    ContinuePackingAfterGeneratingNuspec = true,
                    TargetFrameworks = new[] { tfm },
                    BuildOutputInPackage = new[] { new MSBuildItem(dllPath, new Dictionary<string, string>
                    {
                        {"FinalOutputPath", dllPath },
                        {"TargetFramework", tfm }
                    })},
                    Logger = new TestLogger(),
                    SymbolPackageFormat = "symbols.nupkg",
                    FrameworkAssemblyReferences = new MSBuildItem[] { },
                };
            }

            public TestDirectory TestDir { get; }
            public PackTaskRequest Request { get; }

            public string NuspecPath
            {
                get
                {
                    return Path.Combine(
                        TestDir,
                        Request.NuspecOutputPath,
                        $"{Request.PackageId}.{Request.PackageVersion}.nuspec");
                }
            }

            public string NupkgPath
            {
                get
                {
                    return Path.Combine(
                        TestDir,
                        $"{Request.PackageId}.{Request.PackageVersion}.nupkg");
                }
            }

            internal MSBuildItem AddContentToProject(string relativePathToDirectory, string fileName, string content, IDictionary<string, string> itemMetadata = null)
            {
                var relativePathToFile = Path.Combine(relativePathToDirectory, fileName);
                var fullpath = Path.Combine(TestDir, relativePathToFile);
                var pathToDirectory = Path.Combine(TestDir, relativePathToDirectory);

                if (!Directory.Exists(pathToDirectory))
                {
                    Directory.CreateDirectory(pathToDirectory);
                }

                if (!File.Exists(fullpath))
                {
                    // Create a file to write to.
                    using (var sw = File.CreateText(fullpath))
                    {
                        sw.WriteLine(content);
                    }
                }

                var metadata = itemMetadata ?? new Dictionary<string, string>();
                if (!metadata.ContainsKey("Identity"))
                {
                    metadata["Identity"] = relativePathToFile;
                }

                metadata["FullPath"] = fullpath;

                if (!metadata.ContainsKey("BuildAction"))
                {
                    metadata["BuildAction"] = "Content";
                }

                return new MSBuildItem(relativePathToFile, metadata);

            }

            public void BuildPackage()
            {
                // Arrange
                var target = new PackTaskLogic();

                // Act
                var packArgs = target.GetPackArgs(Request);
                var packageBuilder = target.GetPackageBuilder(Request);
                var runner = target.GetPackCommandRunner(Request, packArgs, packageBuilder);
                target.BuildPackage(runner);
            }
        }
    }
}<|MERGE_RESOLUTION|>--- conflicted
+++ resolved
@@ -743,10 +743,6 @@
             public TestContext(TestDirectory testDir)
                 : this(testDir, "net45")
             {
-<<<<<<< HEAD
-
-=======
->>>>>>> bf6a3109
             }
 
             public TestContext(TestDirectory testDir, string tfm)
