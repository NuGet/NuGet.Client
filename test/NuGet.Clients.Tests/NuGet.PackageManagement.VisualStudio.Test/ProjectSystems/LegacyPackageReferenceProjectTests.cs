﻿// Copyright (c) .NET Foundation. All rights reserved.
// Licensed under the Apache License, Version 2.0. See License.txt in the project root for license information.

using System;
using System.IO;
using System.Linq;
using System.Threading;
using System.Threading.Tasks;
using FluentAssertions;
using Microsoft;
using Microsoft.VisualStudio.Shell;
using Microsoft.VisualStudio.Threading;
using Moq;
using NuGet.Commands;
using NuGet.Common;
using NuGet.Configuration;
using NuGet.Frameworks;
using NuGet.LibraryModel;
using NuGet.Packaging.Core;
using NuGet.ProjectManagement;
using NuGet.ProjectModel;
using NuGet.RuntimeModel;
using NuGet.Test.Utility;
using NuGet.Versioning;
using NuGet.VisualStudio;
using Test.Utility.Threading;
using Xunit;
using Task = System.Threading.Tasks.Task;

namespace NuGet.PackageManagement.VisualStudio.Test
{
    [Collection(DispatcherThreadCollection.CollectionName)]
    public class LegacyPackageReferenceProjectTests
    {
        private readonly IVsProjectThreadingService _threadingService;

        public LegacyPackageReferenceProjectTests(DispatcherThreadFixture fixture)
        {
            Assumes.Present(fixture);

            _threadingService = new TestProjectThreadingService(fixture.JoinableTaskFactory);
        }

        [Fact]
        public async Task GetAssetsFilePathAsync_WithValidBaseIntermediateOutputPath_Succeeds()
        {
            // Arrange
            using (var testDirectory = TestDirectory.Create())
            {
                var testBaseIntermediateOutputPath = Path.Combine(testDirectory, "obj");
                TestDirectory.Create(testBaseIntermediateOutputPath);
                var projectAdapter = Mock.Of<IVsProjectAdapter>();
                Mock.Get(projectAdapter)
                    .SetupGet(x => x.BaseIntermediateOutputPath)
                    .Returns(testBaseIntermediateOutputPath);

                var testProject = new LegacyPackageReferenceProject(
                    projectAdapter,
                    Guid.NewGuid().ToString(),
                    new TestProjectSystemServices(),
                    _threadingService);

                await _threadingService.JoinableTaskFactory.SwitchToMainThreadAsync();

                // Act
                var assetsPath = await testProject.GetAssetsFilePathAsync();

                // Assert
                Assert.Equal(Path.Combine(testBaseIntermediateOutputPath, "project.assets.json"), assetsPath);

                // Verify
                Mock.Get(projectAdapter)
                    .VerifyGet(x => x.BaseIntermediateOutputPath, Times.AtLeastOnce);
            }
        }

        [Fact]
        public async Task GetAssetsFilePathAsync_WithNoBaseIntermediateOutputPath_Throws()
        {
            // Arrange
            using (TestDirectory.Create())
            {
                var testProject = new LegacyPackageReferenceProject(
                    Mock.Of<IVsProjectAdapter>(),
                    Guid.NewGuid().ToString(),
                    new TestProjectSystemServices(),
                    _threadingService);

                await _threadingService.JoinableTaskFactory.SwitchToMainThreadAsync();

                // Act & Assert
                await Assert.ThrowsAsync<InvalidDataException>(
                    () => testProject.GetAssetsFilePathAsync());
            }
        }

        [Fact]
        public async Task GetPackageSpecsAsync_WithDefaultVersion_Succeeds()
        {
            // Arrange
            using (var testDirectory = TestDirectory.Create())
            {
                var projectAdapter = CreateProjectAdapter(testDirectory);
                var projectServices = new TestProjectSystemServices();

                var testProject = new LegacyPackageReferenceProject(
                    projectAdapter,
                    Guid.NewGuid().ToString(),
                    projectServices,
                    _threadingService);

                var testDependencyGraphCacheContext = new DependencyGraphCacheContext();

                await _threadingService.JoinableTaskFactory.SwitchToMainThreadAsync();

                // Act
                var packageSpecs = await testProject.GetPackageSpecsAsync(testDependencyGraphCacheContext);

                // Assert
                Assert.NotNull(packageSpecs);

                var actualRestoreSpec = packageSpecs.Single();
                SpecValidationUtility.ValidateProjectSpec(actualRestoreSpec);

                Assert.Equal("1.0.0", actualRestoreSpec.Version.ToString());

                // Verify
                Mock.Get(projectAdapter)
                    .VerifyGet(x => x.Version, Times.AtLeastOnce);
                Mock.Get(projectAdapter)
                    .VerifyGet(x => x.ProjectName, Times.AtLeastOnce);
                Mock.Get(projectAdapter)
                    .Verify(x => x.GetRuntimeIdentifiersAsync(), Times.AtLeastOnce);
                Mock.Get(projectAdapter)
                    .Verify(x => x.GetRuntimeSupportsAsync(), Times.AtLeastOnce);
                Mock.Get(projectAdapter)
                    .VerifyGet(x => x.FullProjectPath, Times.AtLeastOnce);
                Mock.Get(projectAdapter)
                    .Verify(x => x.GetTargetFrameworkAsync(), Times.AtLeastOnce);
            }
        }

        [Fact]
        public async Task GetPackageSpecsAsync_WithVersion_Succeeds()
        {
            // Arrange
            using (var testDirectory = TestDirectory.Create())
            {
                var projectAdapter = CreateProjectAdapter(testDirectory);
                Mock.Get(projectAdapter)
                    .SetupGet(x => x.Version)
                    .Returns("2.2.3");

                var projectServices = new TestProjectSystemServices();

                var testProject = new LegacyPackageReferenceProject(
                    projectAdapter,
                    Guid.NewGuid().ToString(),
                    projectServices,
                    _threadingService);

                var testDependencyGraphCacheContext = new DependencyGraphCacheContext();

                await _threadingService.JoinableTaskFactory.SwitchToMainThreadAsync();

                // Act
                var packageSpecs = await testProject.GetPackageSpecsAsync(testDependencyGraphCacheContext);

                // Assert
                Assert.NotNull(packageSpecs);

                var actualRestoreSpec = packageSpecs.Single();
                SpecValidationUtility.ValidateProjectSpec(actualRestoreSpec);

                Assert.Equal("2.2.3", actualRestoreSpec.Version.ToString());

                // Verify
                Mock.Get(projectAdapter)
                    .Verify(x => x.Version, Times.AtLeastOnce);
            }
        }

        [Theory]
        [InlineData("RestorePackagesPath", "Source1;Source2", "Fallback1,Fallback2")]
        [InlineData("RestorePackagesPath", "Source2", "Fallback2")]
        [InlineData(null, "Source2", "Fallback2")]
        [InlineData("RestorePackagesPath", null, "Fallback2")]
        [InlineData("RestorePackagesPath", "Source1;Source2", null)]
        public async Task GetPackageSpecsAsync_ReadSettingsWithRelativePaths(string restorePackagesPath, string sources, string fallbackFolders)
        {
            // Arrange
            using (var testDirectory = TestDirectory.Create())
            {
                var projectAdapter = CreateProjectAdapter(testDirectory);
                Mock.Get(projectAdapter)
                    .SetupGet(x => x.RestorePackagesPath)
                    .Returns(restorePackagesPath);

                Mock.Get(projectAdapter)
                    .SetupGet(x => x.RestoreSources)
                    .Returns(sources);

                Mock.Get(projectAdapter)
                    .SetupGet(x => x.RestoreFallbackFolders)
                    .Returns(fallbackFolders);

                var projectServices = new TestProjectSystemServices();

                var testProject = new LegacyPackageReferenceProject(
                    projectAdapter,
                    Guid.NewGuid().ToString(),
                    projectServices,
                    _threadingService);

                var settings = NullSettings.Instance;
                var testDependencyGraphCacheContext = new DependencyGraphCacheContext(NullLogger.Instance, settings);

                await _threadingService.JoinableTaskFactory.SwitchToMainThreadAsync();

                // Act
                var packageSpecs = await testProject.GetPackageSpecsAsync(testDependencyGraphCacheContext);

                // Assert
                Assert.NotNull(packageSpecs);
                var actualRestoreSpec = packageSpecs.Single();
                SpecValidationUtility.ValidateProjectSpec(actualRestoreSpec);

                // Assert packagespath
                Assert.Equal(restorePackagesPath != null ? Path.Combine(testDirectory, restorePackagesPath) : SettingsUtility.GetGlobalPackagesFolder(settings), actualRestoreSpec.RestoreMetadata.PackagesPath);

                // assert sources
                var specSources = actualRestoreSpec.RestoreMetadata.Sources.Select(e => e.Source);
                var expectedSources = sources != null ? MSBuildStringUtility.Split(sources).Select(e => Path.Combine(testDirectory, e)) : SettingsUtility.GetEnabledSources(settings).Select(e => e.Source);
                Assert.True(Enumerable.SequenceEqual(expectedSources.OrderBy(t => t), specSources.OrderBy(t => t)));

                // assert fallbackfolders
                var specFallback = actualRestoreSpec.RestoreMetadata.FallbackFolders;
                var expectedFolders = fallbackFolders != null ? MSBuildStringUtility.Split(fallbackFolders).Select(e => Path.Combine(testDirectory, e)) : SettingsUtility.GetFallbackPackageFolders(settings);
                Assert.True(Enumerable.SequenceEqual(expectedFolders.OrderBy(t => t), specFallback.OrderBy(t => t)));

                // Verify
                Mock.Get(projectAdapter)
                    .Verify(x => x.RestorePackagesPath, Times.Once);
                Mock.Get(projectAdapter)
                    .Verify(x => x.RestoreSources, Times.Once);
                Mock.Get(projectAdapter)
                    .Verify(x => x.RestoreFallbackFolders, Times.Once);
            }
        }

        [Theory]
        [InlineData(@"C:\RestorePackagesPath", @"C:\Source1;C:\Source2", @"C:\Fallback1;C:\Fallback2")]
        [InlineData(null, @"C:\Source1;C:\Source2", @"C:\Fallback1;C:\Fallback2")]
        [InlineData(@"C:\RestorePackagesPath", null, @"C:\Fallback1;C:\Fallback2")]
        [InlineData(@"C:\RestorePackagesPath", @"C:\Source1;C:\Source2", null)]
        public async Task GetPackageSpecsAsync_ReadSettingsWithFullPaths(string restorePackagesPath, string sources, string fallbackFolders)
        {
            // Arrange
            using (var testDirectory = TestDirectory.Create())
            {
                var projectAdapter = CreateProjectAdapter(testDirectory);
                Mock.Get(projectAdapter)
                    .SetupGet(x => x.RestorePackagesPath)
                    .Returns(restorePackagesPath);

                Mock.Get(projectAdapter)
                    .SetupGet(x => x.RestoreSources)
                    .Returns(sources);

                Mock.Get(projectAdapter)
                    .SetupGet(x => x.RestoreFallbackFolders)
                    .Returns(fallbackFolders);

                var projectServices = new TestProjectSystemServices();

                var testProject = new LegacyPackageReferenceProject(
                    projectAdapter,
                    Guid.NewGuid().ToString(),
                    projectServices,
                    _threadingService);

                var settings = NullSettings.Instance;
                var testDependencyGraphCacheContext = new DependencyGraphCacheContext(NullLogger.Instance, settings);

                await _threadingService.JoinableTaskFactory.SwitchToMainThreadAsync();

                // Act
                var packageSpecs = await testProject.GetPackageSpecsAsync(testDependencyGraphCacheContext);

                // Assert
                Assert.NotNull(packageSpecs);
                var actualRestoreSpec = packageSpecs.Single();
                SpecValidationUtility.ValidateProjectSpec(actualRestoreSpec);

                // Assert packagespath
                Assert.Equal(restorePackagesPath != null ? restorePackagesPath : SettingsUtility.GetGlobalPackagesFolder(settings), actualRestoreSpec.RestoreMetadata.PackagesPath);

                // assert sources
                var specSources = actualRestoreSpec.RestoreMetadata.Sources.Select(e => e.Source);
                var expectedSources = sources != null ? MSBuildStringUtility.Split(sources) : SettingsUtility.GetEnabledSources(settings).Select(e => e.Source);
                Assert.True(Enumerable.SequenceEqual(expectedSources.OrderBy(t => t), specSources.OrderBy(t => t)));

                // assert fallbackfolders
                var specFallback = actualRestoreSpec.RestoreMetadata.FallbackFolders;
                var expectedFolders = fallbackFolders != null ? MSBuildStringUtility.Split(fallbackFolders) : SettingsUtility.GetFallbackPackageFolders(settings);
                Assert.True(Enumerable.SequenceEqual(expectedFolders.OrderBy(t => t), specFallback.OrderBy(t => t)));

                // Verify
                Mock.Get(projectAdapter)
                    .Verify(x => x.RestorePackagesPath, Times.Once);
                Mock.Get(projectAdapter)
                    .Verify(x => x.RestoreSources, Times.Once);
                Mock.Get(projectAdapter)
                    .Verify(x => x.RestoreFallbackFolders, Times.Once);
            }
        }

        [Fact]
        public async Task GetPackageSpecsAsync_WithPackageTargetFallback_Succeeds()
        {
            // Arrange
            using (var testDirectory = TestDirectory.Create())
            {
                var projectAdapter = CreateProjectAdapter(testDirectory);
                Mock.Get(projectAdapter)
                    .SetupGet(x => x.PackageTargetFallback)
                    .Returns("portable-net45+win8;dnxcore50");

                var testProject = new LegacyPackageReferenceProject(
                    projectAdapter,
                    Guid.NewGuid().ToString(),
                    new TestProjectSystemServices(),
                    _threadingService);

                var testDependencyGraphCacheContext = new DependencyGraphCacheContext();

                await _threadingService.JoinableTaskFactory.SwitchToMainThreadAsync();

                // Act
                var packageSpecs = await testProject.GetPackageSpecsAsync(testDependencyGraphCacheContext);

                // Assert
                Assert.NotNull(packageSpecs);

                var actualRestoreSpec = packageSpecs.Single();
                SpecValidationUtility.ValidateProjectSpec(actualRestoreSpec);

                var actualTfi = actualRestoreSpec.TargetFrameworks.First();
                Assert.NotNull(actualTfi);
                Assert.Equal(
                    new NuGetFramework[]
                    {
                        NuGetFramework.Parse("portable-net45+win8"),
                        NuGetFramework.Parse("dnxcore50")
                    },
                    actualTfi.Imports);
                Assert.IsType<FallbackFramework>(actualTfi.FrameworkName);
                Assert.Equal(
                    new NuGetFramework[]
                    {
                        NuGetFramework.Parse("portable-net45+win8"),
                        NuGetFramework.Parse("dnxcore50")
                    },
                    ((FallbackFramework)actualTfi.FrameworkName).Fallback);

                // Verify
                Mock.Get(projectAdapter)
                    .Verify(x => x.PackageTargetFallback, Times.AtLeastOnce);
            }
        }

        [Fact]
        public async Task GetPackageSpecsAsync_WithPackageReference_Succeeds()
        {
            // Arrange
            using (var randomTestFolder = TestDirectory.Create())
            {
                var framework = NuGetFramework.Parse("netstandard13");

                var projectAdapter = CreateProjectAdapter(randomTestFolder);

                var projectServices = new TestProjectSystemServices();
                projectServices.SetupInstalledPackages(
                    framework,
                    new LibraryDependency
                    {
                        LibraryRange = new LibraryRange(
                            "packageA",
                            VersionRange.Parse("1.*"),
                            LibraryDependencyTarget.Package)
                    });

                var testProject = new LegacyPackageReferenceProject(
                    projectAdapter,
                    Guid.NewGuid().ToString(),
                    projectServices,
                    _threadingService);

                var testDependencyGraphCacheContext = new DependencyGraphCacheContext();

                await _threadingService.JoinableTaskFactory.SwitchToMainThreadAsync();

                // Act
                var packageSpecs = await testProject.GetPackageSpecsAsync(testDependencyGraphCacheContext);

                // Assert
                Assert.NotNull(packageSpecs);

                var actualRestoreSpec = packageSpecs.Single();
                SpecValidationUtility.ValidateProjectSpec(actualRestoreSpec);

                var actualDependency = actualRestoreSpec.Dependencies.Single();
                Assert.NotNull(actualDependency);
                Assert.Equal("packageA", actualDependency.LibraryRange.Name);
                Assert.Equal(VersionRange.Parse("1.*"), actualDependency.LibraryRange.VersionRange);

                // Verify
                Mock.Get(projectServices.ReferencesReader)
                    .Verify(
                        x => x.GetPackageReferencesAsync(framework, CancellationToken.None),
                        Times.AtLeastOnce);
            }
        }

        [Fact]
        public async Task GetPackageSpecsAsync_WithProjectReference_Succeeds()
        {
            // Arrange
            using (var randomTestFolder = TestDirectory.Create())
            {
                var framework = NuGetFramework.Parse("netstandard13");

                var projectAdapter = CreateProjectAdapter(randomTestFolder);

                var projectServices = new TestProjectSystemServices();
                projectServices.SetupProjectDependencies(
                    new ProjectRestoreReference
                    {
                        ProjectUniqueName = "TestProjectA",
                        ProjectPath = Path.Combine(randomTestFolder, "TestProjectA")
                    });

                var testProject = new LegacyPackageReferenceProject(
                    projectAdapter,
                    Guid.NewGuid().ToString(),
                    projectServices,
                    _threadingService);

                var testDependencyGraphCacheContext = new DependencyGraphCacheContext();

                await _threadingService.JoinableTaskFactory.SwitchToMainThreadAsync();

                // Act
                var packageSpecs = await testProject.GetPackageSpecsAsync(testDependencyGraphCacheContext);

                // Assert
                Assert.NotNull(packageSpecs);

                var actualRestoreSpec = packageSpecs.Single();
                SpecValidationUtility.ValidateProjectSpec(actualRestoreSpec);

                var actualDependency = actualRestoreSpec.RestoreMetadata.TargetFrameworks.Single().ProjectReferences.Single();
                Assert.NotNull(actualDependency);
                Assert.Equal("TestProjectA", actualDependency.ProjectUniqueName);

                // Verify
                Mock.Get(projectServices.ReferencesReader)
                    .Verify(
                        x => x.GetProjectReferencesAsync(It.IsAny<Common.ILogger>(), CancellationToken.None),
                        Times.AtLeastOnce);
            }
        }

        [Fact]
        public async Task GetInstalledPackagesAsync_WhenValid_ReturnsPackageReferences()
        {
            // Arrange
            using (var randomTestFolder = TestDirectory.Create())
            {
                var framework = NuGetFramework.Parse("netstandard13");

                var projectAdapter = CreateProjectAdapter(randomTestFolder);

                var projectServices = new TestProjectSystemServices();
                projectServices.SetupInstalledPackages(
                    framework,
                    new LibraryDependency
                    {
                        LibraryRange = new LibraryRange(
                            "packageA",
                            VersionRange.Parse("1.*"),
                            LibraryDependencyTarget.Package)
                    });

                var testProject = new LegacyPackageReferenceProject(
                    projectAdapter,
                    Guid.NewGuid().ToString(),
                    projectServices,
                    _threadingService);

                // Act
                var packageReferences = await testProject.GetInstalledPackagesAsync(CancellationToken.None);

                // Assert
                var packageReference = packageReferences.Single();
                Assert.NotNull(packageReference);
                Assert.Equal(
                    "packageA.1.0.0",
                    packageReference.PackageIdentity.ToString());

                // Verify
                Mock.Get(projectServices.ReferencesReader)
                    .Verify(
                        x => x.GetPackageReferencesAsync(framework, CancellationToken.None),
                        Times.AtLeastOnce);
            }
        }

        [Fact]
        public async Task InstallPackageAsync_AddsPackageReference()
        {
            // Arrange
            using (var randomTestFolder = TestDirectory.Create())
            {
                var projectAdapter = CreateProjectAdapter(randomTestFolder);

                var projectServices = new TestProjectSystemServices();

                LibraryDependency actualDependency = null;
                Mock.Get(projectServices.References)
                    .Setup(x => x.AddOrUpdatePackageReferenceAsync(
                        It.IsAny<LibraryDependency>(), CancellationToken.None))
                    .Callback<LibraryDependency, CancellationToken>((d, _) => actualDependency = d)
                    .Returns(Task.CompletedTask);

                var testProject = new LegacyPackageReferenceProject(
                    projectAdapter,
                    Guid.NewGuid().ToString(),
                    projectServices,
                    _threadingService);

                // Act
                var result = await testProject.InstallPackageAsync(
                    "packageA",
                    VersionRange.Parse("1.*"),
                    null,
                    null,
                    CancellationToken.None);

                // Assert
                Assert.True(result);

                Assert.NotNull(actualDependency);
                Assert.Equal("packageA", actualDependency.LibraryRange.Name);
                Assert.Equal(VersionRange.Parse("1.*"), actualDependency.LibraryRange.VersionRange);

                // Verify
                Mock.Get(projectServices.References)
                    .Verify(
                        x => x.AddOrUpdatePackageReferenceAsync(It.IsAny<LibraryDependency>(), CancellationToken.None),
                        Times.Once);
            }
        }

        [Fact]
        public async Task UninstallPackageAsync_Always_RemovesPackageReference()
        {
            // Arrange
            using (var randomTestFolder = TestDirectory.Create())
            {
                var projectAdapter = CreateProjectAdapter(randomTestFolder);

                var projectServices = new TestProjectSystemServices();

                string actualPackageId = null;
                Mock.Get(projectServices.References)
                    .Setup(x => x.RemovePackageReferenceAsync(It.IsAny<string>()))
                    .Callback<string>(p => actualPackageId = p)
                    .Returns(Task.CompletedTask);

                var testProject = new LegacyPackageReferenceProject(
                    projectAdapter,
                    Guid.NewGuid().ToString(),
                    projectServices,
                    _threadingService);

                // Act
                var result = await testProject.UninstallPackageAsync(
                    new PackageIdentity("packageA", NuGetVersion.Parse("1.0.0")),
                    null,
                    CancellationToken.None);

                // Assert
                Assert.True(result);
                Assert.Equal("packageA", actualPackageId);

                // Verify
                Mock.Get(projectServices.References)
                    .Verify(
                        x => x.RemovePackageReferenceAsync(It.IsAny<string>()),
                        Times.Once);
            }
        }

        [Fact]
<<<<<<< HEAD
        public async Task GetPackageSpecsAsync_SkipContentFilesAlwaysTrue()
=======
        public async Task GetPackageSpecsAsync_WithFallbackFrameworks_Succeeds()
>>>>>>> a5160560
        {
            // Arrange
            using (var randomTestFolder = TestDirectory.Create())
            {
<<<<<<< HEAD
                var framework = NuGetFramework.Parse("netstandard13");

                var projectAdapter = CreateProjectAdapter(randomTestFolder);

                var projectServices = new TestProjectSystemServices();
                projectServices.SetupInstalledPackages(
                    framework,
                    new LibraryDependency
                    {
                        LibraryRange = new LibraryRange(
                            "packageA",
                            VersionRange.Parse("1.*"),
                            LibraryDependencyTarget.Package)
                    });
=======
                var framework = NuGetFramework.Parse("netcoreapp2.0");

                var projectAdapter = CreateProjectAdapter(randomTestFolder);

                Mock.Get(projectAdapter)
                    .SetupGet(x => x.PackageTargetFallback)
                    .Returns("net45;net451");

                Mock.Get(projectAdapter)
                    .SetupGet(x => x.AssetTargetFallback)
                    .Returns("net461;net462");

                var projectServices = new TestProjectSystemServices();

                var testProject = new LegacyPackageReferenceProject(
                    projectAdapter,
                    Guid.NewGuid().ToString(),
                    projectServices,
                    _threadingService);

                var testDependencyGraphCacheContext = new DependencyGraphCacheContext();

                await _threadingService.JoinableTaskFactory.SwitchToMainThreadAsync();

                // Act
                var packageSpecs = await testProject.GetPackageSpecsAsync(testDependencyGraphCacheContext);

                // Assert
                Assert.NotNull(packageSpecs);

                var actualRestoreSpec = packageSpecs.Single();

                actualRestoreSpec.TargetFrameworks[0].Imports.ShouldBeEquivalentTo(new[] { NuGetFramework.Parse("net45"), NuGetFramework.Parse("net451") });
                actualRestoreSpec.TargetFrameworks[0].AssetTargetFallback.ShouldBeEquivalentTo(new[] { NuGetFramework.Parse("net461"), NuGetFramework.Parse("net462") });
            }
        }

        [Fact]
        public async Task GetPackageSpecsAsync_WithNoFallbackFrameworks_Succeeds()
        {
            // Arrange
            using (var randomTestFolder = TestDirectory.Create())
            {
                var framework = NuGetFramework.Parse("netcoreapp2.0");

                var projectAdapter = CreateProjectAdapter(randomTestFolder);

                Mock.Get(projectAdapter)
                    .SetupGet(x => x.PackageTargetFallback)
                    .Returns("");

                Mock.Get(projectAdapter)
                    .SetupGet(x => x.AssetTargetFallback)
                    .Returns("");

                var projectServices = new TestProjectSystemServices();
>>>>>>> a5160560

                var testProject = new LegacyPackageReferenceProject(
                    projectAdapter,
                    Guid.NewGuid().ToString(),
                    projectServices,
                    _threadingService);

                var testDependencyGraphCacheContext = new DependencyGraphCacheContext();

                await _threadingService.JoinableTaskFactory.SwitchToMainThreadAsync();

                // Act
                var packageSpecs = await testProject.GetPackageSpecsAsync(testDependencyGraphCacheContext);

                // Assert
                Assert.NotNull(packageSpecs);

                var actualRestoreSpec = packageSpecs.Single();
<<<<<<< HEAD
                SpecValidationUtility.ValidateProjectSpec(actualRestoreSpec);

                Assert.True(actualRestoreSpec.RestoreMetadata.SkipContentFileWrite);
            }
        }
=======

                actualRestoreSpec.TargetFrameworks[0].Imports.Should().BeEmpty();
                actualRestoreSpec.TargetFrameworks[0].AssetTargetFallback.Should().BeEmpty();
            }
        }

>>>>>>> a5160560
        private static Mock<IVsProjectAdapter> CreateProjectAdapter()
        {
            var projectAdapter = new Mock<IVsProjectAdapter>();

            projectAdapter
                .SetupGet(x => x.ProjectName)
                .Returns("TestProject");

            projectAdapter
                .Setup(x => x.GetRuntimeIdentifiersAsync())
                .ReturnsAsync(Enumerable.Empty<RuntimeDescription>);

            projectAdapter
                .Setup(x => x.GetRuntimeSupportsAsync())
                .ReturnsAsync(Enumerable.Empty<CompatibilityProfile>);

            projectAdapter
                .Setup(x => x.Version)
                .Returns("1.0.0");

            return projectAdapter;
        }

        private static IVsProjectAdapter CreateProjectAdapter(string fullPath)
        {
            var projectAdapter = CreateProjectAdapter();
            projectAdapter
                .Setup(x => x.FullProjectPath)
                .Returns(Path.Combine(fullPath, "foo.csproj"));
            projectAdapter
                .Setup(x => x.GetTargetFrameworkAsync())
                .ReturnsAsync(NuGetFramework.Parse("netstandard13"));

            var testBaseIntermediateOutputPath = Path.Combine(fullPath, "obj");
            TestDirectory.Create(testBaseIntermediateOutputPath);
            projectAdapter
                .Setup(x => x.BaseIntermediateOutputPath)
                .Returns(testBaseIntermediateOutputPath);

            return projectAdapter.Object;
        }

        private class TestProjectThreadingService : IVsProjectThreadingService
        {
            public TestProjectThreadingService(JoinableTaskFactory jtf)
            {
                JoinableTaskFactory = jtf;
            }

            public JoinableTaskFactory JoinableTaskFactory { get; }

            public void ExecuteSynchronously(Func<Task> asyncAction)
            {
                JoinableTaskFactory.Run(asyncAction);
            }

            public T ExecuteSynchronously<T>(Func<Task<T>> asyncAction)
            {
                return JoinableTaskFactory.Run(asyncAction);
            }

            public void ThrowIfNotOnUIThread(string callerMemberName)
            {
                ThreadHelper.ThrowIfNotOnUIThread(callerMemberName);
            }
        }

        private class TestProjectSystemServices : INuGetProjectServices
        {
            public TestProjectSystemServices()
            {
                Mock.Get(ReferencesReader)
                    .Setup(x => x.GetProjectReferencesAsync(
                        It.IsAny<Common.ILogger>(), CancellationToken.None))
                    .ReturnsAsync(() => new ProjectRestoreReference[] { });

                Mock.Get(ReferencesReader)
                    .Setup(x => x.GetPackageReferencesAsync(
                        It.IsAny<NuGetFramework>(), CancellationToken.None))
                    .ReturnsAsync(() => new LibraryDependency[] { });
            }

            public IProjectBuildProperties BuildProperties { get; } = Mock.Of<IProjectBuildProperties>();

            public IProjectSystemCapabilities Capabilities { get; } = Mock.Of<IProjectSystemCapabilities>();

            public IProjectSystemReferencesReader ReferencesReader { get; } = Mock.Of<IProjectSystemReferencesReader>();

            public IProjectSystemService ProjectSystem { get; } = Mock.Of<IProjectSystemService>();

            public IProjectSystemReferencesService References { get; } = Mock.Of<IProjectSystemReferencesService>();

            public IProjectScriptHostService ScriptService { get; } = Mock.Of<IProjectScriptHostService>();

            public T GetGlobalService<T>() where T : class
            {
                throw new NotImplementedException();
            }

            public void SetupInstalledPackages(NuGetFramework targetFramework, params LibraryDependency[] dependencies)
            {
                Mock.Get(ReferencesReader)
                    .Setup(x => x.GetPackageReferencesAsync(targetFramework, CancellationToken.None))
                    .ReturnsAsync(dependencies.ToList());
            }

            public void SetupProjectDependencies(params ProjectRestoreReference[] dependencies)
            {
                Mock.Get(ReferencesReader)
                    .Setup(x => x.GetProjectReferencesAsync(It.IsAny<Common.ILogger>(), CancellationToken.None))
                    .ReturnsAsync(dependencies.ToList());
            }
        }
    }
}<|MERGE_RESOLUTION|>--- conflicted
+++ resolved
@@ -603,16 +603,54 @@
         }
 
         [Fact]
-<<<<<<< HEAD
+        public async Task GetPackageSpecsAsync_WithFallbackFrameworks_Succeeds()
+        {
+            // Arrange
+            using (var randomTestFolder = TestDirectory.Create())
+            {
+                var framework = NuGetFramework.Parse("netcoreapp2.0");
+
+                var projectAdapter = CreateProjectAdapter(randomTestFolder);
+
+                Mock.Get(projectAdapter)
+                    .SetupGet(x => x.PackageTargetFallback)
+                    .Returns("net45;net451");
+
+                Mock.Get(projectAdapter)
+                    .SetupGet(x => x.AssetTargetFallback)
+                    .Returns("net461;net462");
+
+                var projectServices = new TestProjectSystemServices();
+
+                var testProject = new LegacyPackageReferenceProject(
+                    projectAdapter,
+                    Guid.NewGuid().ToString(),
+                    projectServices,
+                    _threadingService);
+
+                var testDependencyGraphCacheContext = new DependencyGraphCacheContext();
+
+                await _threadingService.JoinableTaskFactory.SwitchToMainThreadAsync();
+
+                // Act
+                var packageSpecs = await testProject.GetPackageSpecsAsync(testDependencyGraphCacheContext);
+
+                // Assert
+                Assert.NotNull(packageSpecs);
+
+                var actualRestoreSpec = packageSpecs.Single();
+
+                actualRestoreSpec.TargetFrameworks[0].Imports.ShouldBeEquivalentTo(new[] { NuGetFramework.Parse("net45"), NuGetFramework.Parse("net451") });
+                actualRestoreSpec.TargetFrameworks[0].AssetTargetFallback.ShouldBeEquivalentTo(new[] { NuGetFramework.Parse("net461"), NuGetFramework.Parse("net462") });
+            }
+        }
+
+                [Fact]
         public async Task GetPackageSpecsAsync_SkipContentFilesAlwaysTrue()
-=======
-        public async Task GetPackageSpecsAsync_WithFallbackFrameworks_Succeeds()
->>>>>>> a5160560
         {
             // Arrange
             using (var randomTestFolder = TestDirectory.Create())
             {
-<<<<<<< HEAD
                 var framework = NuGetFramework.Parse("netstandard13");
 
                 var projectAdapter = CreateProjectAdapter(randomTestFolder);
@@ -627,20 +665,6 @@
                             VersionRange.Parse("1.*"),
                             LibraryDependencyTarget.Package)
                     });
-=======
-                var framework = NuGetFramework.Parse("netcoreapp2.0");
-
-                var projectAdapter = CreateProjectAdapter(randomTestFolder);
-
-                Mock.Get(projectAdapter)
-                    .SetupGet(x => x.PackageTargetFallback)
-                    .Returns("net45;net451");
-
-                Mock.Get(projectAdapter)
-                    .SetupGet(x => x.AssetTargetFallback)
-                    .Returns("net461;net462");
-
-                var projectServices = new TestProjectSystemServices();
 
                 var testProject = new LegacyPackageReferenceProject(
                     projectAdapter,
@@ -659,9 +683,9 @@
                 Assert.NotNull(packageSpecs);
 
                 var actualRestoreSpec = packageSpecs.Single();
-
-                actualRestoreSpec.TargetFrameworks[0].Imports.ShouldBeEquivalentTo(new[] { NuGetFramework.Parse("net45"), NuGetFramework.Parse("net451") });
-                actualRestoreSpec.TargetFrameworks[0].AssetTargetFallback.ShouldBeEquivalentTo(new[] { NuGetFramework.Parse("net461"), NuGetFramework.Parse("net462") });
+                SpecValidationUtility.ValidateProjectSpec(actualRestoreSpec);
+
+                Assert.True(actualRestoreSpec.RestoreMetadata.SkipContentFileWrite);
             }
         }
 
@@ -684,7 +708,6 @@
                     .Returns("");
 
                 var projectServices = new TestProjectSystemServices();
->>>>>>> a5160560
 
                 var testProject = new LegacyPackageReferenceProject(
                     projectAdapter,
@@ -703,20 +726,12 @@
                 Assert.NotNull(packageSpecs);
 
                 var actualRestoreSpec = packageSpecs.Single();
-<<<<<<< HEAD
-                SpecValidationUtility.ValidateProjectSpec(actualRestoreSpec);
-
-                Assert.True(actualRestoreSpec.RestoreMetadata.SkipContentFileWrite);
-            }
-        }
-=======
 
                 actualRestoreSpec.TargetFrameworks[0].Imports.Should().BeEmpty();
                 actualRestoreSpec.TargetFrameworks[0].AssetTargetFallback.Should().BeEmpty();
             }
         }
 
->>>>>>> a5160560
         private static Mock<IVsProjectAdapter> CreateProjectAdapter()
         {
             var projectAdapter = new Mock<IVsProjectAdapter>();
