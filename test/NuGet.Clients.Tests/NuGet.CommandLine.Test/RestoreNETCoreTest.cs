--- conflicted
+++ resolved
@@ -9643,7 +9643,99 @@
             }
         }
 
-<<<<<<< HEAD
+        /// <summary>
+        /// Project A -> PackageX 100
+        ///           -> PackageY 200 -> PackageX 200
+        ///            -> ProjectB -> ProjectC -> PackageX 100
+        ///  All projects CPVM enabled; PackageX 100 and PackageY 200 in cpvm file         
+        ///  Expected NU1605                     
+        /// </summary>
+        [Fact]
+        public async Task RestoreNetCore_CPVMProject_DowngradedByCentralDirectDependencyWithP2P_IsWarningNU1605()
+        {
+            // Arrange
+            using (var pathContext = new SimpleTestPathContext())
+            {
+                // Set up solution, project, and packages
+                var solution = new SimpleTestSolutionContext(pathContext.SolutionRoot);
+                var netcoreapp2 = NuGetFramework.Parse("netcoreapp2.0");
+
+                var projectA = SimpleTestProjectContext.CreateNETCore(
+                    "a",
+                    pathContext.SolutionRoot,
+                    netcoreapp2);
+                projectA.Properties.Add("ManagePackageVersionsCentrally", "true");
+
+                var projectB = SimpleTestProjectContext.CreateNETCore(
+                    "b",
+                    pathContext.SolutionRoot,
+                    netcoreapp2);
+                projectB.Properties.Add("ManagePackageVersionsCentrally", "true");
+
+                var projectC = SimpleTestProjectContext.CreateNETCore(
+                    "c",
+                    pathContext.SolutionRoot,
+                    netcoreapp2);
+                projectC.Properties.Add("ManagePackageVersionsCentrally", "true");
+
+                var packageX100 = new SimpleTestPackageContext()
+                {
+                    Id = "x",
+                    Version = "1.0.0"
+                };
+
+                var packageX200 = new SimpleTestPackageContext()
+                {
+                    Id = "x",
+                    Version = "2.0.0"
+                };
+
+                var packageX = new SimpleTestPackageContext()
+                {
+                    Id = "x",
+                    Version = null
+                };
+
+                var packageY200 = new SimpleTestPackageContext()
+                {
+                    Id = "y",
+                    Version = "2.0.0"
+                };
+
+                var packageY = new SimpleTestPackageContext()
+                {
+                    Id = "y",
+                    Version = null
+                };
+                packageY200.Dependencies.Add(packageX200);
+
+                await SimpleTestPackageUtility.CreateFolderFeedV3Async(
+                   pathContext.PackageSource,
+                   packageX100, packageX200, packageY200);
+
+                projectA.AddPackageToAllFrameworks(packageX);
+                projectA.AddPackageToAllFrameworks(packageY);
+                projectA.AddProjectToAllFrameworks(projectB);
+
+                projectB.AddProjectToAllFrameworks(projectC);
+
+                projectC.AddPackageToAllFrameworks(packageX);
+
+                var cpvmFile = CentralPackageVersionsManagementFile.Create(pathContext.SolutionRoot)
+                    .AddPackageVersion("x", "1.0.0")
+                    .AddPackageVersion("y", "2.0.0");
+
+                solution.Projects.Add(projectA);
+                solution.Projects.Add(projectB);
+                solution.Projects.Add(projectC);
+                solution.CentralPackageVersionsManagementFile = cpvmFile;
+                solution.Create(pathContext.SolutionRoot);
+
+                var restoreResult = Util.RestoreSolution(pathContext);
+
+                Assert.True(restoreResult.AllOutput.Contains("NU1605"));
+            }
+        }
 
         /// <summary>
         /// A more complex graph with linked central transitive dependecies
@@ -9687,24 +9779,12 @@
         /// </summary>
         [Fact]
         public async Task RestoreNetCore_CPVMProject_MultipleLinkedCentralTransitiveDepenencies()
-=======
-        /// <summary>
-        /// Project A -> PackageX 100
-        ///           -> PackageY 200 -> PackageX 200
-        ///            -> ProjectB -> ProjectC -> PackageX 100
-        ///  All projects CPVM enabled; PackageX 100 and PackageY 200 in cpvm file         
-        ///  Expected NU1605                     
-        /// </summary>
-        [Fact]
-        public async Task RestoreNetCore_CPVMProject_DowngradedByCentralDirectDependencyWithP2P_IsWarningNU1605()
->>>>>>> eb9ad919
-        {
-            // Arrange
-            using (var pathContext = new SimpleTestPathContext())
-            {
-                // Set up solution, project, and packages
-                var solution = new SimpleTestSolutionContext(pathContext.SolutionRoot);
-<<<<<<< HEAD
+        {
+            // Arrange
+            using (var pathContext = new SimpleTestPathContext())
+            {
+                // Set up solution, project, and packages
+                var solution = new SimpleTestSolutionContext(pathContext.SolutionRoot);
                 var version100 = "1.0.0";
                 var version200 = "2.0.0";
                 var version300 = "3.0.0";
@@ -9862,84 +9942,6 @@
                 var expectedCentralfileDependencyGroups = new List<string>() { $"{framework.DotNetFrameworkName}_P.[3.0.0, )", $"{framework.DotNetFrameworkName}_S.[3.0.0, )" };
 
                 Assert.Equal(expectedCentralfileDependencyGroups, centralfileDependencyGroups);
-=======
-                var netcoreapp2 = NuGetFramework.Parse("netcoreapp2.0");
-
-                var projectA = SimpleTestProjectContext.CreateNETCore(
-                    "a",
-                    pathContext.SolutionRoot,
-                    netcoreapp2);
-                projectA.Properties.Add("ManagePackageVersionsCentrally", "true");
-
-                var projectB = SimpleTestProjectContext.CreateNETCore(
-                    "b",
-                    pathContext.SolutionRoot,
-                    netcoreapp2);
-                projectB.Properties.Add("ManagePackageVersionsCentrally", "true");
-
-                var projectC = SimpleTestProjectContext.CreateNETCore(
-                    "c",
-                    pathContext.SolutionRoot,
-                    netcoreapp2);
-                projectC.Properties.Add("ManagePackageVersionsCentrally", "true");
-
-                var packageX100 = new SimpleTestPackageContext()
-                {
-                    Id = "x",
-                    Version = "1.0.0"
-                };
-
-                var packageX200 = new SimpleTestPackageContext()
-                {
-                    Id = "x",
-                    Version = "2.0.0"
-                };
-
-                var packageX = new SimpleTestPackageContext()
-                {
-                    Id = "x",
-                    Version = null
-                };
-
-                var packageY200 = new SimpleTestPackageContext()
-                {
-                    Id = "y",
-                    Version = "2.0.0"
-                };
-
-                var packageY = new SimpleTestPackageContext()
-                {
-                    Id = "y",
-                    Version = null
-                };
-                packageY200.Dependencies.Add(packageX200);
-
-                await SimpleTestPackageUtility.CreateFolderFeedV3Async(
-                   pathContext.PackageSource,
-                   packageX100, packageX200, packageY200);
-
-                projectA.AddPackageToAllFrameworks(packageX);
-                projectA.AddPackageToAllFrameworks(packageY);
-                projectA.AddProjectToAllFrameworks(projectB);
-
-                projectB.AddProjectToAllFrameworks(projectC);
-
-                projectC.AddPackageToAllFrameworks(packageX);
-
-                var cpvmFile = CentralPackageVersionsManagementFile.Create(pathContext.SolutionRoot)
-                    .AddPackageVersion("x", "1.0.0")
-                    .AddPackageVersion("y", "2.0.0");
-
-                solution.Projects.Add(projectA);
-                solution.Projects.Add(projectB);
-                solution.Projects.Add(projectC);
-                solution.CentralPackageVersionsManagementFile = cpvmFile;
-                solution.Create(pathContext.SolutionRoot);
-
-                var restoreResult = Util.RestoreSolution(pathContext);
-                
-                Assert.True(restoreResult.AllOutput.Contains("NU1605"));
->>>>>>> eb9ad919
             }
         }
 
