<?xml version="1.0" encoding="utf-8"?>
<root>
  <!-- 
    Microsoft ResX Schema 
    
    Version 2.0
    
    The primary goals of this format is to allow a simple XML format 
    that is mostly human readable. The generation and parsing of the 
    various data types are done through the TypeConverter classes 
    associated with the data types.
    
    Example:
    
    ... ado.net/XML headers & schema ...
    <resheader name="resmimetype">text/microsoft-resx</resheader>
    <resheader name="version">2.0</resheader>
    <resheader name="reader">System.Resources.ResXResourceReader, System.Windows.Forms, ...</resheader>
    <resheader name="writer">System.Resources.ResXResourceWriter, System.Windows.Forms, ...</resheader>
    <data name="Name1"><value>this is my long string</value><comment>this is a comment</comment></data>
    <data name="Color1" type="System.Drawing.Color, System.Drawing">Blue</data>
    <data name="Bitmap1" mimetype="application/x-microsoft.net.object.binary.base64">
        <value>[base64 mime encoded serialized .NET Framework object]</value>
    </data>
    <data name="Icon1" type="System.Drawing.Icon, System.Drawing" mimetype="application/x-microsoft.net.object.bytearray.base64">
        <value>[base64 mime encoded string representing a byte array form of the .NET Framework object]</value>
        <comment>This is a comment</comment>
    </data>
                
    There are any number of "resheader" rows that contain simple 
    name/value pairs.
    
    Each data row contains a name, and value. The row also contains a 
    type or mimetype. Type corresponds to a .NET class that support 
    text/value conversion through the TypeConverter architecture. 
    Classes that don't support this are serialized and stored with the 
    mimetype set.
    
    The mimetype is used for serialized objects, and tells the 
    ResXResourceReader how to depersist the object. This is currently not 
    extensible. For a given mimetype the value must be set accordingly:
    
    Note - application/x-microsoft.net.object.binary.base64 is the format 
    that the ResXResourceWriter will generate, however the reader can 
    read any of the formats listed below.
    
    mimetype: application/x-microsoft.net.object.binary.base64
    value   : The object must be serialized with 
            : System.Runtime.Serialization.Formatters.Binary.BinaryFormatter
            : and then encoded with base64 encoding.
    
    mimetype: application/x-microsoft.net.object.soap.base64
    value   : The object must be serialized with 
            : System.Runtime.Serialization.Formatters.Soap.SoapFormatter
            : and then encoded with base64 encoding.

    mimetype: application/x-microsoft.net.object.bytearray.base64
    value   : The object must be serialized into a byte array 
            : using a System.ComponentModel.TypeConverter
            : and then encoded with base64 encoding.
    -->
  <xsd:schema id="root" xmlns="" xmlns:xsd="http://www.w3.org/2001/XMLSchema" xmlns:msdata="urn:schemas-microsoft-com:xml-msdata">
    <xsd:import namespace="http://www.w3.org/XML/1998/namespace" />
    <xsd:element name="root" msdata:IsDataSet="true">
      <xsd:complexType>
        <xsd:choice maxOccurs="unbounded">
          <xsd:element name="metadata">
            <xsd:complexType>
              <xsd:sequence>
                <xsd:element name="value" type="xsd:string" minOccurs="0" />
              </xsd:sequence>
              <xsd:attribute name="name" use="required" type="xsd:string" />
              <xsd:attribute name="type" type="xsd:string" />
              <xsd:attribute name="mimetype" type="xsd:string" />
              <xsd:attribute ref="xml:space" />
            </xsd:complexType>
          </xsd:element>
          <xsd:element name="assembly">
            <xsd:complexType>
              <xsd:attribute name="alias" type="xsd:string" />
              <xsd:attribute name="name" type="xsd:string" />
            </xsd:complexType>
          </xsd:element>
          <xsd:element name="data">
            <xsd:complexType>
              <xsd:sequence>
                <xsd:element name="value" type="xsd:string" minOccurs="0" msdata:Ordinal="1" />
                <xsd:element name="comment" type="xsd:string" minOccurs="0" msdata:Ordinal="2" />
              </xsd:sequence>
              <xsd:attribute name="name" type="xsd:string" use="required" msdata:Ordinal="1" />
              <xsd:attribute name="type" type="xsd:string" msdata:Ordinal="3" />
              <xsd:attribute name="mimetype" type="xsd:string" msdata:Ordinal="4" />
              <xsd:attribute ref="xml:space" />
            </xsd:complexType>
          </xsd:element>
          <xsd:element name="resheader">
            <xsd:complexType>
              <xsd:sequence>
                <xsd:element name="value" type="xsd:string" minOccurs="0" msdata:Ordinal="1" />
              </xsd:sequence>
              <xsd:attribute name="name" type="xsd:string" use="required" />
            </xsd:complexType>
          </xsd:element>
        </xsd:choice>
      </xsd:complexType>
    </xsd:element>
  </xsd:schema>
  <resheader name="resmimetype">
    <value>text/microsoft-resx</value>
  </resheader>
  <resheader name="version">
    <value>2.0</value>
  </resheader>
  <resheader name="reader">
    <value>System.Resources.ResXResourceReader, System.Windows.Forms, Version=4.0.0.0, Culture=neutral, PublicKeyToken=b77a5c561934e089</value>
  </resheader>
  <resheader name="writer">
    <value>System.Resources.ResXResourceWriter, System.Windows.Forms, Version=4.0.0.0, Culture=neutral, PublicKeyToken=b77a5c561934e089</value>
  </resheader>
  <data name="DTE_ProjectUnsupported" xml:space="preserve">
    <value>The project '{0}' is unsupported</value>
  </data>
  <data name="FailedToAddReference" xml:space="preserve">
    <value>Failed to add reference to '{0}'.</value>
  </data>
  <data name="FailedToAddGacReference" xml:space="preserve">
    <value>Failed to add reference. The package '{0}' tried to add a framework reference to '{1}' which was not found in the GAC. This is possibly a bug in the package. Please contact the package owners for assistance.</value>
  </data>
  <data name="Debug_AddGacReference" xml:space="preserve">
    <value>Added reference '{0}' in the Global Assembly Cache to project '{1}'</value>
  </data>
  <data name="Warning_FileAlreadyExists" xml:space="preserve">
    <value>'{0}' already exists. Skipping...</value>
  </data>
  <data name="Debug_AddedFileToProject" xml:space="preserve">
    <value>Added file '{0}' to project '{1}'.</value>
  </data>
  <data name="PathToExistingFileNotPresent" xml:space="preserve">
    <value>Path '{0}' to existing file is not found on disk. Cannot add to project '{1}'</value>
  </data>
  <data name="Argument_Must_Be_GreaterThanOrEqualTo" xml:space="preserve">
    <value>Value must be greater than or equal to {0}.</value>
  </data>
  <data name="Debug_RemovedFile" xml:space="preserve">
    <value>Removed file '{0}'</value>
  </data>
  <data name="Debug_RemovedFileFromFolder" xml:space="preserve">
    <value>Removed file '{0}' from folder '{1}'</value>
  </data>
  <data name="Debug_RemoveReference" xml:space="preserve">
    <value>Removed reference '{0}' from project '{1}'</value>
  </data>
  <data name="Error_FailedToCreateParentFolder" xml:space="preserve">
    <value>Failed to create parent folder for file '{0}' in project {1}.</value>
  </data>
  <data name="FailedToRemoveReference" xml:space="preserve">
    <value>Case insensitive search for reference '{0}', to be removed, returned more than 1 match. Request could not be performed.</value>
  </data>
  <data name="Warning_FailedToFindMatchForRemoveReference" xml:space="preserve">
    <value>Failed to find match for removing reference '{0}'.</value>
  </data>
  <data name="Warning_NoExactMatchForReference" xml:space="preserve">
    <value>No exact match found for removing reference '{0}'. Trying No No exact match found for removing reference '{0}'. Trying case-insensitive search...-</value>
  </data>
  <data name="InstallingPackage" xml:space="preserve">
    <value>Installing NuGet package {0}.</value>
  </data>
  <data name="UninstallingPackage" xml:space="preserve">
    <value>Uninstalling NuGet package {0}.</value>
  </data>
  <data name="Warning_FailedToDeleteMarkedPackageDirectory" xml:space="preserve">
    <value>Failed to remove package directory '{0}' that was marked for deletion on Visual Studio restart.</value>
  </data>
  <data name="Warning_FailedToDeleteMarkedPackageDirectories" xml:space="preserve">
    <value>Failed to remove package directories that were marked for deletion on Visual Studio restart: {0}</value>
  </data>
  <data name="Warning_FailedToMarkPackageDirectoryForDeletion" xml:space="preserve">
    <value>Failed to mark package directory '{0}' for deletion on Visual Studio restart: {1}</value>
  </data>
  <data name="UnresolvedItemDuringProjectClosureWalk" xml:space="preserve">
    <value>Failed to resolve all items referenced by '{0}'. This message can typically be ignored. The issue may be resolved by fully restoring and building the solution. If the unresolved item is a project reference this can lead to an incomplete NuGet restore result and missing package references. To ensure that restore is able to find all projects verify that all projects are referenced correctly and exist on disk.</value>
  </data>
  <data name="SolutionIsNotSaved" xml:space="preserve">
    <value>Solution is not saved. Please save your solution before managing NuGet packages.</value>
  </data>
  <data name="Error_WhileLoadingConfigForBindingRedirects" xml:space="preserve">
    <value>Failed to load '{0}', while updating binding redirects. {1}</value>
  </data>
  <data name="FailedToUpdateBindingRedirects" xml:space="preserve">
    <value>Failed to update binding redirects for {0} : {1}</value>
  </data>
  <data name="ConfigErrorDialogBoxTitle" xml:space="preserve">
    <value>NuGet operation failed</value>
  </data>
  <data name="FailedToAddFacadeReference" xml:space="preserve">
    <value>Failed to add reference to '{0}'. The package '{1}' tried to add a framework reference to '{0}'. This reference is not required to be explicitly added by a package.</value>
    <comment>{0} is the framework facade reference name
{1} is the package name</comment>
  </data>
  <data name="ProjectNotLoaded_RestoreFailed" xml:space="preserve">
    <value>The operation failed as details for project {0} could not be loaded.</value>
  </data>
  <data name="MSBuildPropertyNotFound" xml:space="preserve">
    <value>The {0} MSBuild property could not be found for project '{1}'.</value>
    <comment>{0} is the name of the property that was not set.  {1} is the full path to the project.</comment>
  </data>
  <data name="ProjectCouldNotBeCastedToBuildPropertyStorage" xml:space="preserve">
    <value>The project '{0}' could not be cast to a build property storage interface, which is required to get MSBuild properties inside Visual Studio.</value>
    <comment>{0} is the full path to the project.</comment>
  </data>
  <data name="UnableToGetCPSPackageInstallationService" xml:space="preserve">
    <value>Unable to get the project's package installation service for project '{0}'.</value>
    <comment>{0} is the full path to the project.</comment>
  </data>
  <data name="AccountProvider_FailedToLoadAccountManager" xml:space="preserve">
    <value>Could not get the account manager, unable to check the keychain.</value>
  </data>
  <data name="AccountProvider_FailedToLoadVSOAccountProvider" xml:space="preserve">
    <value>Could not get the account provider, unable to check the keychain.</value>
  </data>
  <data name="AccountProvider_NoValidCrededentialsFound" xml:space="preserve">
    <value>No valid credentials found for VSO account.</value>
  </data>
  <data name="AccountProvider_TriedToShowUIOnNonInteractive" xml:space="preserve">
    <value>Unable to authenticate without prompting user.</value>
  </data>
  <data name="CredentialProviderFailed_VisualStudioCredentialProvider" xml:space="preserve">
    <value>The Visual Studio credential provider failed to load.</value>
  </data>
  <data name="CredentialProviderFailed_VisualStudioAccountProvider" xml:space="preserve">
    <value>The Visual Studio or VSTS account provider failed to load.</value>
  </data>
  <data name="CredentialProviderFailed_DefaultCredentialsCredentialProvider" xml:space="preserve">
    <value>The default credentials credential provider failed to load.</value>
  </data>
  <data name="CredentialProviderFailed_ImportedProvider" xml:space="preserve">
    <value>Failed to load credential provider from assembly {0}.</value>
  </data>
  <data name="Error_MultipleFrameworks" xml:space="preserve">
    <value>Failed to migrate project '{0}'. The project may only contain one target framework.</value>
    <comment>{0} is the full path to the project.</comment>
  </data>
  <data name="Error_InvalidJson" xml:space="preserve">
    <value>'{0}' is an invalid json file.</value>
  </data>
  <data name="Error_FileNotExists" xml:space="preserve">
    <value>File '{0}' does not exist on disk. </value>
  </data>
  <data name="Argument_Cannot_Be_Null_Or_Empty" xml:space="preserve">
    <value>Argument cannot be null or empty</value>
  </data>
  <data name="Debug_RemovedFolder" xml:space="preserve">
    <value>Removed folder '{0}'.</value>
  </data>
  <data name="PackageStreamShouldBeSeekable" xml:space="preserve">
    <value>Package stream should be seekable</value>
  </data>
  <data name="Warning_DirectoryNotEmpty" xml:space="preserve">
    <value>Directory '{0}' is not empty. Skipping...</value>
  </data>
  <data name="Text_DeprecatedFramework_DocumentLink" xml:space="preserve">
    <value>migration document</value>
    <comment>The text has the document hyperlink applied to it.</comment>
  </data>
  <data name="Text_DeprecatedFramework_DocumentLink_After" xml:space="preserve">
    <value>.</value>
    <comment>This test goes immediately after the document link.</comment>
  </data>
  <data name="Text_DeprecatedFramework_DocumentLink_Before" xml:space="preserve">
    <value>The NuGet operation failed due to one or more packages being incompatible with your project. The '{0}' ('{1}') project framework is deprecated. For more information about how to migrate your projects to a supported framework, please refer to the</value>
    <comment>This text goes immediately before the document link.
{0} is the full name of the deprecated framework (e.g. ".NETFramework,Version=v4.5").
{1} is the short folder representation of the framework (e.g. "net45").</comment>
  </data>
  <data name="Text_DeprecatedFramework_ProjectList" xml:space="preserve">
    <value>The following project(s) target the deprecated framework:</value>
  </data>
  <data name="ProjectUpgradeAndRetargetErrorMessage" xml:space="preserve">
    <value>Some NuGet packages were installed using a target framework different from the current target framework and may need to be reinstalled. Visit https://docs.nuget.org/docs/workflows/reinstalling-packages for more information.  Packages affected: {0}</value>
  </data>
  <data name="Debug_AddedReferenceToProject" xml:space="preserve">
    <value>Added reference '{0}' to project:'{1}'. The Reference was Resolved To Package (resolvedToPackage):'{2}', where Reference Path from DTE(dteOriginalPath):'{3}' and Reference Path from package reference(assemblyFullPath):'{4}'.</value>
    <comment>{0} is the reference name
{1} is the project name
{2} is boolean flag (true or false)
{3} is the project full path
{4} is the reference assembly full path</comment>
  </data>
  <data name="CredentialProviderFailed_PluginCredentialProvider" xml:space="preserve">
    <value>The plugin credential providers could not be loaded.</value>
  </data>
  <data name="AggregateSourceName" xml:space="preserve">
    <value>All</value>
  </data>
  <data name="ProjectWithIdNotFound" xml:space="preserve">
    <value>A project with ID '{0}' was not found.</value>
    <comment>{0} is the project's unique ID (ProjectGuid)</comment>
  </data>
<<<<<<< HEAD
  <data name="UnsupportedFeedType" xml:space="preserve">
    <value>The feed type '{0}' is unsupported.</value>
    <comment>{0} is the ItemFilter type which correlates to the selected tab</comment>
=======
  <data name="PropertyCannotBeNull" xml:space="preserve">
    <value>'{0}' cannot be null.</value>
    <comment>0 - property name</comment>
>>>>>>> 59ac2bf5
  </data>
</root><|MERGE_RESOLUTION|>--- conflicted
+++ resolved
@@ -296,14 +296,12 @@
     <value>A project with ID '{0}' was not found.</value>
     <comment>{0} is the project's unique ID (ProjectGuid)</comment>
   </data>
-<<<<<<< HEAD
   <data name="UnsupportedFeedType" xml:space="preserve">
     <value>The feed type '{0}' is unsupported.</value>
     <comment>{0} is the ItemFilter type which correlates to the selected tab</comment>
-=======
+  </data>
   <data name="PropertyCannotBeNull" xml:space="preserve">
     <value>'{0}' cannot be null.</value>
     <comment>0 - property name</comment>
->>>>>>> 59ac2bf5
   </data>
 </root>