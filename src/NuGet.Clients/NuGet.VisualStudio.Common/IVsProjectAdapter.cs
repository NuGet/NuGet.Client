--- conflicted
+++ resolved
@@ -40,14 +40,11 @@
         string PackageTargetFallback { get; }
 
         /// <summary>
-<<<<<<< HEAD
-=======
         /// AssetTargetFallback project property
         /// </summary>
         string AssetTargetFallback { get; }
 
         /// <summary>
->>>>>>> ad025437
         /// Restore Packages Path DTE property
         /// </summary>
         string RestorePackagesPath { get; }
