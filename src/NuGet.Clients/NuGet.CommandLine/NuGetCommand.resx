<?xml version="1.0" encoding="utf-8"?>
<root>
  <!-- 
    Microsoft ResX Schema 
    
    Version 2.0
    
    The primary goals of this format is to allow a simple XML format 
    that is mostly human readable. The generation and parsing of the 
    various data types are done through the TypeConverter classes 
    associated with the data types.
    
    Example:
    
    ... ado.net/XML headers & schema ...
    <resheader name="resmimetype">text/microsoft-resx</resheader>
    <resheader name="version">2.0</resheader>
    <resheader name="reader">System.Resources.ResXResourceReader, System.Windows.Forms, ...</resheader>
    <resheader name="writer">System.Resources.ResXResourceWriter, System.Windows.Forms, ...</resheader>
    <data name="Name1"><value>this is my long string</value><comment>this is a comment</comment></data>
    <data name="Color1" type="System.Drawing.Color, System.Drawing">Blue</data>
    <data name="Bitmap1" mimetype="application/x-microsoft.net.object.binary.base64">
        <value>[base64 mime encoded serialized .NET Framework object]</value>
    </data>
    <data name="Icon1" type="System.Drawing.Icon, System.Drawing" mimetype="application/x-microsoft.net.object.bytearray.base64">
        <value>[base64 mime encoded string representing a byte array form of the .NET Framework object]</value>
        <comment>This is a comment</comment>
    </data>
                
    There are any number of "resheader" rows that contain simple 
    name/value pairs.
    
    Each data row contains a name, and value. The row also contains a 
    type or mimetype. Type corresponds to a .NET class that support 
    text/value conversion through the TypeConverter architecture. 
    Classes that don't support this are serialized and stored with the 
    mimetype set.
    
    The mimetype is used for serialized objects, and tells the 
    ResXResourceReader how to depersist the object. This is currently not 
    extensible. For a given mimetype the value must be set accordingly:
    
    Note - application/x-microsoft.net.object.binary.base64 is the format 
    that the ResXResourceWriter will generate, however the reader can 
    read any of the formats listed below.
    
    mimetype: application/x-microsoft.net.object.binary.base64
    value   : The object must be serialized with 
            : System.Runtime.Serialization.Formatters.Binary.BinaryFormatter
            : and then encoded with base64 encoding.
    
    mimetype: application/x-microsoft.net.object.soap.base64
    value   : The object must be serialized with 
            : System.Runtime.Serialization.Formatters.Soap.SoapFormatter
            : and then encoded with base64 encoding.

    mimetype: application/x-microsoft.net.object.bytearray.base64
    value   : The object must be serialized into a byte array 
            : using a System.ComponentModel.TypeConverter
            : and then encoded with base64 encoding.
    -->
  <xsd:schema id="root" xmlns="" xmlns:xsd="http://www.w3.org/2001/XMLSchema" xmlns:msdata="urn:schemas-microsoft-com:xml-msdata">
    <xsd:import namespace="http://www.w3.org/XML/1998/namespace" />
    <xsd:element name="root" msdata:IsDataSet="true">
      <xsd:complexType>
        <xsd:choice maxOccurs="unbounded">
          <xsd:element name="metadata">
            <xsd:complexType>
              <xsd:sequence>
                <xsd:element name="value" type="xsd:string" minOccurs="0" />
              </xsd:sequence>
              <xsd:attribute name="name" use="required" type="xsd:string" />
              <xsd:attribute name="type" type="xsd:string" />
              <xsd:attribute name="mimetype" type="xsd:string" />
              <xsd:attribute ref="xml:space" />
            </xsd:complexType>
          </xsd:element>
          <xsd:element name="assembly">
            <xsd:complexType>
              <xsd:attribute name="alias" type="xsd:string" />
              <xsd:attribute name="name" type="xsd:string" />
            </xsd:complexType>
          </xsd:element>
          <xsd:element name="data">
            <xsd:complexType>
              <xsd:sequence>
                <xsd:element name="value" type="xsd:string" minOccurs="0" msdata:Ordinal="1" />
                <xsd:element name="comment" type="xsd:string" minOccurs="0" msdata:Ordinal="2" />
              </xsd:sequence>
              <xsd:attribute name="name" type="xsd:string" use="required" msdata:Ordinal="1" />
              <xsd:attribute name="type" type="xsd:string" msdata:Ordinal="3" />
              <xsd:attribute name="mimetype" type="xsd:string" msdata:Ordinal="4" />
              <xsd:attribute ref="xml:space" />
            </xsd:complexType>
          </xsd:element>
          <xsd:element name="resheader">
            <xsd:complexType>
              <xsd:sequence>
                <xsd:element name="value" type="xsd:string" minOccurs="0" msdata:Ordinal="1" />
              </xsd:sequence>
              <xsd:attribute name="name" type="xsd:string" use="required" />
            </xsd:complexType>
          </xsd:element>
        </xsd:choice>
      </xsd:complexType>
    </xsd:element>
  </xsd:schema>
  <resheader name="resmimetype">
    <value>text/microsoft-resx</value>
  </resheader>
  <resheader name="version">
    <value>2.0</value>
  </resheader>
  <resheader name="reader">
    <value>System.Resources.ResXResourceReader, System.Windows.Forms, Version=4.0.0.0, Culture=neutral, PublicKeyToken=b77a5c561934e089</value>
  </resheader>
  <resheader name="writer">
    <value>System.Resources.ResXResourceWriter, System.Windows.Forms, Version=4.0.0.0, Culture=neutral, PublicKeyToken=b77a5c561934e089</value>
  </resheader>
  <data name="ConfigCommandDesc" xml:space="preserve">
    <value>Gets or sets NuGet config values.</value>
  </data>
  <data name="ConfigCommandExamples" xml:space="preserve">
    <value>nuget config -Set HTTP_PROXY=http://127.0.0.1 -Set HTTP_PROXY.USER=domain\user
nuget config HTTP_PROXY</value>
    <comment>Please don't localize this string</comment>
  </data>
  <data name="ConfigCommandSetDesc" xml:space="preserve">
    <value>One on more key-value pairs to be set in config.</value>
  </data>
  <data name="ConfigCommandAsPathDesc" xml:space="preserve">
    <value>Returns the config value as a path. This option is ignored when -Set is specified.</value>
    <comment>Pease don't localize "-Set"</comment>
  </data>
  <data name="ConfigCommandSummary" xml:space="preserve">
    <value>&lt;-Set name=value | name&gt;</value>
    <comment>Please don't localize this string</comment>
  </data>
  <data name="DeleteCommandDescription" xml:space="preserve">
    <value>Deletes a package from the server.</value>
  </data>
  <data name="DeleteCommandNoPromptDescription" xml:space="preserve">
    <value>Do not prompt when deleting.</value>
  </data>
  <data name="DeleteCommandSourceDescription" xml:space="preserve">
    <value>Package source (URL, UNC/folder path or package source name) to delete from. Defaults to DefaultPushSource if specified in NuGet.Config.</value>
  </data>
  <data name="DeleteCommandUsageDescription" xml:space="preserve">
    <value>Specify the Id and version of the package to delete from the server.</value>
  </data>
  <data name="DeleteCommandUsageExamples" xml:space="preserve">
    <value>nuget delete MyPackage 1.0
    
nuget delete MyPackage 1.0 -NoPrompt</value>
    <comment>Please don't localize this string</comment>
  </data>
  <data name="DeleteCommandUsageSummary" xml:space="preserve">
    <value>&lt;package Id&gt; &lt;package version&gt; [API Key] [options]</value>
  </data>
  <data name="HelpCommandAll" xml:space="preserve">
    <value>Print detailed help for all available commands.</value>
  </data>
  <data name="HelpCommandDescription" xml:space="preserve">
    <value>Displays general help information and help information about other commands.</value>
  </data>
  <data name="HelpCommandMarkdown" xml:space="preserve">
    <value>Print detailed all help in markdown format.</value>
  </data>
  <data name="HelpCommandUsageDescription" xml:space="preserve">
    <value>Pass a command name to display help information for that command.</value>
  </data>
  <data name="HelpCommandUsageExamples" xml:space="preserve">
    <value>nuget help

nuget help push

nuget ?

nuget push -?</value>
    <comment>Please don't localize this string</comment>
  </data>
  <data name="HelpCommandUsageSummary" xml:space="preserve">
    <value>[command]</value>
  </data>
  <data name="InstallCommandDescription" xml:space="preserve">
    <value>Installs a package using the specified sources. If no sources are specified, all sources defined in the NuGet configuration file are used. If the configuration file specifies no sources, uses the default NuGet feed.</value>
  </data>
  <data name="InstallCommandExcludeVersionDescription" xml:space="preserve">
    <value>If set, the destination folder will contain only the package name, not the version number</value>
  </data>
  <data name="CommandNoCache" xml:space="preserve">
    <value>Disable using the machine cache as the first package source.</value>
  </data>
  <data name="CommandNoHttpCache" xml:space="preserve">
    <value>Disable the use of the HTTP cache and contact all configured package sources for live information.</value>
  </data>
  <data name="InstallCommandOutputDirDescription" xml:space="preserve">
    <value>Specifies the directory in which packages will be installed. If none specified, uses the current directory.</value>
  </data>
  <data name="InstallCommandPrerelease" xml:space="preserve">
    <value>Allows prerelease packages to be installed. This flag is not required when restoring packages by installing from packages.config.</value>
    <comment>Please don't localize "packages.config".</comment>
  </data>
  <data name="CommandSourceDescription" xml:space="preserve">
    <value>A list of packages sources to use for this command.</value>
  </data>
  <data name="InstallCommandUsageDescription" xml:space="preserve">
    <value>Specify the id and optionally the version of the package to install. If a path to a packages.config file is used instead of an id, all the packages it contains are installed.</value>
    <comment>Please don't localize "packages.config".</comment>
  </data>
  <data name="InstallCommandUsageExamples" xml:space="preserve">
    <value>nuget install elmah

nuget install packages.config

nuget install ninject -o c:\foo</value>
    <comment>Please don't localize this string</comment>
  </data>
  <data name="InstallCommandUsageSummary" xml:space="preserve">
    <value>packageId|pathToPackagesConfig [options]</value>
  </data>
  <data name="InstallCommandVersionDescription" xml:space="preserve">
    <value>The version of the package to install.</value>
  </data>
  <data name="ListCommandAllVersionsDescription" xml:space="preserve">
    <value>List all versions of a package. By default, only the latest package version is displayed.</value>
  </data>
  <data name="ListCommandDescription" xml:space="preserve">
    <value>Displays a list of packages from a given source. If no sources are specified, all sources defined in %AppData%\NuGet\NuGet.config are used. If NuGet.config specifies no sources, uses the default NuGet feed.</value>
    <comment>Please don't localize "%AppData%\NuGet\NuGet.config", "NuGet.config".</comment>
  </data>
  <data name="ListCommandPrerelease" xml:space="preserve">
    <value>Allow prerelease packages to be shown.</value>
  </data>
  <data name="ListCommandIncludeDelisted" xml:space="preserve">
    <value>Allow unlisted packages to be shown.</value>
  </data>
  <data name="ListCommandSourceDescription" xml:space="preserve">
    <value>A list of packages sources to search.</value>
  </data>
  <data name="ListCommandUsageDescription" xml:space="preserve">
    <value>Specify optional search terms.</value>
  </data>
  <data name="ListCommandUsageExamples" xml:space="preserve">
    <value>nuget list

nuget list -verbose -allversions</value>
    <comment>Please don't localize this string</comment>
  </data>
  <data name="ListCommandUsageSummary" xml:space="preserve">
    <value>[search terms] [options]</value>
  </data>
  <data name="ListCommandVerboseListDescription" xml:space="preserve">
    <value>Displays a detailed list of information for each package.</value>
  </data>
  <data name="Log_RestoreNoCacheInformation" xml:space="preserve">
    <value>NoCache is deprecated and has been renamed to NoHttpCache. Please use NoHttpCache instead.</value>
    <comment>Do not translate NoCache and NoHttpCache</comment>
  </data>
  <data name="Option_NonInteractive" xml:space="preserve">
    <value>Do not prompt for user input or confirmations.</value>
  </data>
  <data name="Option_Verbosity" xml:space="preserve">
    <value>Display this amount of details in the output: normal, quiet, detailed.</value>
    <comment>Please don't localize "normal", "quiet", "detailed"</comment>
  </data>
  <data name="PackageCommandBasePathDescription" xml:space="preserve">
    <value>The base path of the files defined in the nuspec file.</value>
  </data>
  <data name="PackageCommandBuildDescription" xml:space="preserve">
    <value>Determines if the project should be built before building the package.</value>
  </data>
  <data name="PackageCommandDescription" xml:space="preserve">
    <value>Creates a NuGet package based on the specified nuspec or project file.</value>
  </data>
  <data name="PackageCommandExcludeDescription" xml:space="preserve">
    <value>Specifies one or more wildcard patterns to exclude when creating a package.</value>
  </data>
  <data name="PackageCommandExcludeEmptyDirectories" xml:space="preserve">
    <value>Prevent inclusion of empty directories when building the package.</value>
  </data>
  <data name="PackageCommandNoDefaultExcludes" xml:space="preserve">
    <value>Prevent default exclusion of NuGet package files and files and folders starting with a dot e.g. .svn.</value>
  </data>
  <data name="PackageCommandNoRunAnalysis" xml:space="preserve">
    <value>Specify if the command should not run package analysis after building the package.</value>
  </data>
  <data name="PackageCommandOutputDirDescription" xml:space="preserve">
    <value>Specifies the directory for the created NuGet package file. If not specified, uses the current directory.</value>
  </data>
  <data name="PackageCommandPackagesDirectory" xml:space="preserve">
    <value>Specifies the packages folder.</value>
  </data>
  <data name="PackageCommandPropertiesDescription" xml:space="preserve">
    <value>Provides the ability to specify a semicolon ";" delimited list of properties when creating a package.</value>
  </data>
  <data name="PackageCommandSolutionDirectory" xml:space="preserve">
    <value>Specifies the solution directory.</value>
  </data>
  <data name="PackageCommandSymbolsDescription" xml:space="preserve">
    <value>Determines if a package containing sources and symbols should be created. When specified with a nuspec, creates a regular NuGet package file and the corresponding symbols package.</value>
  </data>
  <data name="PackageCommandToolDescription" xml:space="preserve">
    <value>Determines if the output files of the project should be in the tool folder. </value>
  </data>
  <data name="PackageCommandUsageDescription" xml:space="preserve">
    <value>Specify the location of the nuspec or project file to create a package.</value>
  </data>
  <data name="PackageCommandUsageSummary" xml:space="preserve">
    <value>&lt;nuspec | project&gt; [options]</value>
  </data>
  <data name="PackageCommandVerboseDescription" xml:space="preserve">
    <value>Shows verbose output for package building.</value>
  </data>
  <data name="PackageCommandVersionDescription" xml:space="preserve">
    <value>Overrides the version number from the nuspec file.</value>
  </data>
  <data name="PackCommandUsageExamples" xml:space="preserve">
    <value>nuget pack

nuget pack foo.nuspec

nuget pack foo.csproj

nuget pack foo.csproj -Build -Symbols -Properties Configuration=Release

nuget pack foo.nuspec -Version 2.1.0</value>
    <comment>Please don't localize this string</comment>
  </data>
  <data name="PushCommandDescription" xml:space="preserve">
    <value>Pushes a package to the server and publishes it.</value>
  </data>
  <data name="PushCommandSourceDescription" xml:space="preserve">
    <value>Package source (URL, UNC/folder path or package source name) to push to. Defaults to DefaultPushSource if specified in NuGet.Config.</value>
    <comment>Please don't localize "DefaultPushSource"</comment>
  </data>
  <data name="PushCommandSymbolSourceDescription" xml:space="preserve">
    <value>Symbol server URL to push to.</value>
  </data>
  <data name="PushCommandTimeoutDescription" xml:space="preserve">
    <value>Timeout for pushing to a server in seconds. Defaults to 300 seconds (5 minutes).</value>
  </data>
  <data name="PushCommandUsageDescription" xml:space="preserve">
    <value>Specify the path to the package and your API key to push the package to the server.</value>
  </data>
  <data name="PushCommandUsageExamples" xml:space="preserve">
    <value>nuget push foo.nupkg 4003d786-cc37-4004-bfdf-c4f3e8ef9b3a

nuget push foo.nupkg 4003d786-cc37-4004-bfdf-c4f3e8ef9b3a -src http://customsource/

nuget push foo.nupkg

nuget push foo.nupkg.symbols

nuget push foo.nupkg -Timeout 360</value>
    <comment>Please don't localize this string</comment>
  </data>
  <data name="PushCommandUsageSummary" xml:space="preserve">
    <value>&lt;package path&gt; [API key] [options]</value>
  </data>
  <data name="SearchCommandDescription" xml:space="preserve">
    <value>Searches a given source using the query string provided. If no sources are specified, all sources defined in %AppData%\NuGet\NuGet.config are used.</value>
    <comment>Please don't localize "%AppData%\NuGet\NuGet.config", "NuGet.config".</comment>
  </data>
  <data name="SearchCommandPreRelease" xml:space="preserve">
    <value>Include prerelease packages.</value>
  </data>
  <data name="SearchCommandSourceDescription" xml:space="preserve">
    <value>The package source to search. You can pass multiple -Source options to search multiple package sources.</value>
  </data>
  <data name="SearchCommandTake" xml:space="preserve">
    <value>The number of results to return. The default value is 20.</value>
  </data>
  <data name="SearchCommandUsageDescription" xml:space="preserve">
    <value>Specify search terms.</value>
  </data>
  <data name="SearchCommandUsageExamples" xml:space="preserve">
    <value>nuget search foo

nuget search foo -Verbosity detailed

nuget search foo -PreRelease -Take 5</value>
    <comment>Please don't localize this string</comment>
  </data>
  <data name="SearchCommandUsageSummary" xml:space="preserve">
    <value>[search terms] [options]</value>
  </data>
  <data name="SetApiKeyCommandDescription" xml:space="preserve">
    <value>Saves an API key for a given server URL. When no URL is provided API key is saved for the NuGet gallery.</value>
  </data>
  <data name="SetApiKeyCommandSourceDescription" xml:space="preserve">
    <value>Server URL where the API key is valid.</value>
  </data>
  <data name="SetApiKeyCommandUsageDescription" xml:space="preserve">
    <value>Specify the API key to save and an optional URL to the server that provided the API key.</value>
  </data>
  <data name="SetApiKeyCommandUsageExamples" xml:space="preserve">
    <value>nuget setapikey 4003d786-cc37-4004-bfdf-c4f3e8ef9b3a

nuget setapikey 4003d786-cc37-4004-bfdf-c4f3e8ef9b3a -Source http://example.com/nugetfeed</value>
    <comment>Please don't localize this string</comment>
  </data>
  <data name="SetApiKeyCommandUsageSummary" xml:space="preserve">
    <value>&lt;API key&gt; [options]</value>
  </data>
  <data name="SourcesCommandDescription" xml:space="preserve">
    <value>Provides the ability to manage list of sources located in NuGet.config files.</value>
  </data>
  <data name="SourcesCommandNameDescription" xml:space="preserve">
    <value>Name of the source.</value>
  </data>
  <data name="SourcesCommandPasswordDescription" xml:space="preserve">
    <value>Password to be used when connecting to an authenticated source.</value>
  </data>
  <data name="SourcesCommandSourceDescription" xml:space="preserve">
    <value>Path to the package(s) source.</value>
  </data>
  <data name="SourcesCommandFormatDescription" xml:space="preserve">
    <value>Applies to the list action. Accepts two values: Detailed (the default) and Short.</value>
  </data>
  <data name="SourcesCommandUsageSummary" xml:space="preserve">
    <value>&lt;List|Add|Remove|Enable|Disable|Update&gt; -Name [name] -Source [source]</value>
    <comment>Only localize "[name]" and "[source]"</comment>
  </data>
  <data name="SourcesCommandUserNameDescription" xml:space="preserve">
    <value>Username to be used when connecting to an authenticated source.</value>
  </data>
  <data name="SpecCommandAssemblyPathDescription" xml:space="preserve">
    <value>Assembly to use for metadata.</value>
  </data>
  <data name="SpecCommandDescription" xml:space="preserve">
    <value>Generates a nuspec for a new package. If this command is run in the same folder as a project file (.csproj, .vbproj, .fsproj), it will create a tokenized nuspec file.</value>
  </data>
  <data name="SpecCommandForceDescription" xml:space="preserve">
    <value>Overwrite nuspec file if it exists.</value>
  </data>
  <data name="SpecCommandUsageExamples" xml:space="preserve">
    <value>nuget spec

nuget spec MyPackage

nuget spec -a MyAssembly.dll</value>
    <comment>Please don't localize this string</comment>
  </data>
  <data name="SpecCommandUsageSummary" xml:space="preserve">
    <value>[package id]</value>
  </data>
  <data name="UpdateCommandDescription" xml:space="preserve">
    <value>Update packages to latest available versions. This command also updates NuGet.exe itself.</value>
  </data>
  <data name="UpdateCommandIdDescription" xml:space="preserve">
    <value>Package ids to update.</value>
  </data>
  <data name="UpdateCommandPrerelease" xml:space="preserve">
    <value>Allows updating to prerelease versions. This flag is not required when updating prerelease packages that are already installed.</value>
  </data>
  <data name="UpdateCommandRepositoryPathDescription" xml:space="preserve">
    <value>Path to the local packages folder (location where packages are installed).</value>
  </data>
  <data name="UpdateCommandSafeDescription" xml:space="preserve">
    <value>Looks for updates with the highest version available within the same major and minor version as the installed package.</value>
  </data>
  <data name="UpdateCommandSelfDescription" xml:space="preserve">
    <value>Update the running NuGet.exe to the newest version available from the server.</value>
  </data>
  <data name="UpdateCommandSourceDescription" xml:space="preserve">
    <value>A list of package sources to search for updates.</value>
  </data>
  <data name="UpdateCommandVersionDescription" xml:space="preserve">
    <value>Updates the package in -Id to the version indicated.  Requires -Id to contain exactly one package id.</value>
  </data>
  <data name="UpdateCommandUsageExamples" xml:space="preserve">
    <value>nuget update
    
nuget update -Safe

nuget update -Self</value>
    <comment>Please don't localize this string</comment>
  </data>
  <data name="UpdateCommandVerboseDescription" xml:space="preserve">
    <value>Show verbose output while updating.</value>
  </data>
  <data name="CommandApiKey" xml:space="preserve">
    <value>The API key for the server.</value>
  </data>
  <data name="SymbolApiKey" xml:space="preserve">
    <value>The API key for the symbol server.</value>
  </data>
  <data name="DefaultConfigDescription" xml:space="preserve">
    <value>NuGet's default configuration is obtained by loading %AppData%\NuGet\NuGet.config, then loading any nuget.config or .nuget\nuget.config starting from root of drive and ending in current directory.</value>
    <comment>Please don't localize "%AppData%\NuGet\NuGet.config", "nuget.config", ".nuget\nuget.config"</comment>
  </data>
  <data name="InstallCommandRequireConsent" xml:space="preserve">
    <value>Checks if package restore consent is granted before installing a package.</value>
  </data>
  <data name="InstallCommandSolutionDirectory" xml:space="preserve">
    <value>Solution root for package restore.</value>
  </data>
  <data name="Option_ConfigFile" xml:space="preserve">
    <value>The NuGet configuration file. If specified, only the settings from this file will be used. If not specified, the hierarchy of configuration files from the current directory will be used. To learn more about NuGet configuration go to https://docs.microsoft.com/en-us/nuget/consume-packages/configuring-nuget-behavior.</value>
  </data>
  <data name="CommandDisableParallelProcessing" xml:space="preserve">
    <value>Disable parallel processing of packages for this command.</value>
  </data>
  <data name="PackageCommandMinClientVersion" xml:space="preserve">
    <value>Set the minClientVersion attribute for the created package.</value>
    <comment>Please don't localize "minClientVersion"</comment>
  </data>
  <data name="CommandPackageSaveMode" xml:space="preserve">
    <value>Specifies types of files to save after package installation: nuspec, nupkg, nuspec;nupkg.</value>
  </data>
  <data name="PackageCommandIncludeReferencedProjects" xml:space="preserve">
    <value>Include referenced projects either as dependencies or as part of the package.</value>
  </data>
  <data name="UpdateCommandFileConflictAction" xml:space="preserve">
    <value>Set default action when a file from a package already exists in the target project. Set to Overwrite to always overwrite files. Set to Ignore to skip files. If not specified, it will prompt for each conflicting file.</value>
    <comment>Please don't localize "Overwrite", "Ignore".</comment>
  </data>
  <data name="SourcesCommandStorePasswordInClearTextDescription" xml:space="preserve">
    <value>Enables storing portable package source credentials by disabling password encryption.</value>
  </data>
  <data name="RestoreCommandDescription" xml:space="preserve">
    <value>Restores NuGet packages.</value>
  </data>
  <data name="RestoreCommandPackagesDirectory" xml:space="preserve">
    <value>Specifies the packages folder.</value>
  </data>
  <data name="RestoreCommandRequireConsent" xml:space="preserve">
    <value>Checks if package restore consent is granted before installing a package.</value>
  </data>
  <data name="RestoreCommandSolutionDirectory" xml:space="preserve">
    <value>Specifies the solution directory. Not valid when restoring packages for a solution.</value>
  </data>
  <data name="RestoreCommandUsageDescription" xml:space="preserve">
    <value>If a solution is specified, this command restores NuGet packages that are installed in the solution and in projects contained in the solution. Otherwise, the command restores packages listed in the specified packages.config file, Microsoft Build project, or project.json file.</value>
  </data>
  <data name="RestoreCommandUsageSummary" xml:space="preserve">
    <value>[&lt;solution&gt; | &lt;packages.config file&gt; | &lt;Microsoft Build project&gt;] [options]</value>
    <comment>Please don't localize "packages.config"</comment>
  </data>
  <data name="PushCommandDisableBufferingDescription" xml:space="preserve">
    <value>Disable buffering when pushing to an HTTP(S) server to decrease memory usage. Note that when this option is enabled, integrated windows authentication might not work.</value>
  </data>
  <data name="PushCommandNoSymbolsDescription" xml:space="preserve">
    <value>If a symbols package exists, it will not be pushed to a symbol server.</value>
  </data>
  <data name="CommandFallbackSourceDescription" xml:space="preserve">
    <value>A list of package sources to use as fallbacks for this command.</value>
  </data>
  <data name="CommandMSBuildVersion" xml:space="preserve">
    <value>Specifies the version of MSBuild to be used with this command. Supported values are 4, 12, 14, 15.1, 15.3, 15.4, 15.5, 15.6, 15.7, 15.8, 15.9, 16.0. By default the MSBuild in your path is picked, otherwise it defaults to the highest installed version of MSBuild.</value>
  </data>
  <data name="AddCommandDescription" xml:space="preserve">
    <value>Adds the given package to a hierarchical source. http sources are not supported. For more info, goto https://docs.nuget.org/consume/command-line-reference#add-command.</value>
  </data>
  <data name="AddCommandUsageDescription" xml:space="preserve">
    <value>Specifies the path to the package to be added and the package source, which is a folder or UNC share, to which the nupkg will be added. Http sources are not supported.</value>
  </data>
  <data name="AddCommandUsageExamples" xml:space="preserve">
    <value>nuget add foo.nupkg  -Source c:\bar\

nuget add foo.nupkg -Source \\bar\packages\</value>
  </data>
  <data name="AddCommandUsageSummary" xml:space="preserve">
    <value>&lt;packagePath&gt; -Source &lt;folderBasedPackageSource&gt; [options]</value>
  </data>
  <data name="AddCommandSourceDescription" xml:space="preserve">
    <value>Specifies the package source, which is a folder or UNC share, to which the nupkg will be added. Http sources are not supported.</value>
  </data>
  <data name="InitCommandDescription" xml:space="preserve">
    <value>Adds all the packages from the &lt;srcPackageSourcePath&gt; to the hierarchical &lt;destPackageSourcePath&gt;. http feeds are not supported. For more info, goto https://docs.nuget.org/consume/command-line-reference#init-command.</value>
  </data>
  <data name="InitCommandUsageDescription" xml:space="preserve">
    <value>Specify the path to source package source to be copied from and the path to the destination package source to be copied to.</value>
  </data>
  <data name="InitCommandUsageExamples" xml:space="preserve">
    <value>nuget init c:\foo c:\bar

nuget init \\foo\packages \\bar\packages</value>
  </data>
  <data name="InitCommandUsageSummary" xml:space="preserve">
    <value>&lt;srcPackageSourcePath&gt; &lt;destPackageSourcePath&gt; [options]</value>
  </data>
  <data name="ExpandDescription" xml:space="preserve">
    <value>If provided, a package added to offline feed is also expanded.</value>
  </data>
  <data name="LocalsCommandDescription" xml:space="preserve">
    <value>Clears or lists local NuGet resources such as http requests cache, temp cache or machine-wide global packages folder.</value>
  </data>
  <data name="LocalsCommandExamples" xml:space="preserve">
    <value>nuget locals all -clear

nuget locals http-cache -clear

nuget locals temp -list

nuget locals global-packages -list</value>
    <comment>Please don't localize this string</comment>
  </data>
  <data name="LocalsCommandSummary" xml:space="preserve">
    <value>&lt;all | http-cache | global-packages | temp | plugins-cache&gt; [-clear | -list]</value>
    <comment>Please don't localize this string</comment>
  </data>
  <data name="LocalsCommandClearDescription" xml:space="preserve">
    <value>Clear the selected local resources or cache location(s).</value>
  </data>
  <data name="LocalsCommandListDescription" xml:space="preserve">
    <value>List the selected local resources or cache location(s).</value>
  </data>
  <data name="RestoreCommandP2PTimeOut" xml:space="preserve">
    <value>Timeout in seconds for resolving project to project references.</value>
  </data>
  <data name="PackageCommandSuffixDescription" xml:space="preserve">
    <value>Appends a pre-release suffix to the internally generated version number.</value>
  </data>
  <data name="Option_ForceEnglishOutput" xml:space="preserve">
    <value>Forces the application to run using an invariant, English-based culture.</value>
  </data>
  <data name="RestoreCommandUsageExamples" xml:space="preserve">
    <value>nuget restore MySolution.sln</value>
    <comment>command line example, do not localize</comment>
  </data>
  <data name="CommandDirectDownload" xml:space="preserve">
    <value>Download directly without populating any caches with metadata or binaries.</value>
  </data>
  <data name="CommandMSBuildPath" xml:space="preserve">
    <value>Specifies the path of MSBuild to be used with this command. This command will takes precedence over MSbuildVersion, nuget will always pick MSbuild from this specified path.</value>
  </data>
  <data name="RestoreCommandRecursive" xml:space="preserve">
    <value>Restore all referenced projects for UWP and NETCore projects. This does not include packages.config projects.</value>
  </data>
  <data name="ForceRestoreCommand" xml:space="preserve">
    <value>Forces all dependencies to be resolved even if the last restore was successful. This is equivalent to deleting project.assets.json. (Does not apply to packages.config)</value>
  </data>
  <data name="InstallCommandDependencyVersion" xml:space="preserve">
    <value>Overrides the default dependency resolution behavior.</value>
  </data>
  <data name="InstallCommandFrameworkDescription" xml:space="preserve">
    <value>Target framework used for selecting dependencies. Defaults to 'Any' if not specified.</value>
  </data>
  <data name="PackageCommandInstallPackageToOutputPath" xml:space="preserve">
    <value>Specify if the command should prepare the package output directory to support share as feed.</value>
  </data>
  <data name="PackageCommandOutputFileNamesWithoutVersion" xml:space="preserve">
    <value>Specify if the command should prepare the package output name without the version.</value>
  </data>
  <data name="PackageCommandConfigFile" xml:space="preserve">
    <value>Specify the configuration file for the pack command.</value>
  </data>
  <data name="VerifyCommandDescription" xml:space="preserve">
    <value>Verifies a signed NuGet package.</value>
  </data>
  <data name="VerifyCommandCertificateFingerprintDescription" xml:space="preserve">
    <value>Verify that the signer certificate matches with one of the specified SHA256 fingerprints. A certificate SHA256 fingerprint is a SHA256 hash of the certificate used to identify the certificate. Multiple inputs should be semicolon separated.</value>
  </data>
  <data name="VerifyCommandUsageExamples" xml:space="preserve">
    <value>nuget verify -Signatures .\..\MyPackage.nupkg -CertificateFingerprint "CE40881FF5F0AD3E58965DA20A9F571EF1651A56933748E1BF1C99E537C4E039;5F874AAF47BCB268A19357364E7FBB09D6BF9E8A93E1229909AC5CAC865802E2" -Verbosity detailed

nuget verify -Signatures C:\packages\MyPackage.nupkg -CertificateFingerprint CE40881FF5F0AD3E58965DA20A9F571EF1651A56933748E1BF1C99E537C4E039

nuget verify -Signatures MyPackage.nupkg -Verbosity quiet

nuget verify -Signatures .\*.nupkg</value>
    <comment>Please don't localize this string</comment>
  </data>
  <data name="VerifyCommandUsageSummary" xml:space="preserve">
    <value>&lt;verification_type&gt; &lt;package_path&gt;  [options]</value>
    <comment>Please don't localize this string</comment>
  </data>
  <data name="VerifyCommandSignaturesDescription" xml:space="preserve">
    <value>Specifies that package signature verification should be performed.</value>
  </data>
  <data name="SignCommandCertificatePasswordDescription" xml:space="preserve">
    <value>Password for the certificate, if needed.
This option can be used to specify the password for the certificate. If no password is provided, the command will prompt for a password at run time, unless the -NonInteractive option is passed.</value>
  </data>
  <data name="SignCommandCertificatePathDescription" xml:space="preserve">
    <value>File path to the certificate to be used while signing the package.</value>
  </data>
  <data name="SignCommandCertificateFingerprintDescription" xml:space="preserve">
    <value>SHA-1 fingerprint of the certificate used to search a local certificate store for the certificate.
The certificate store can be specified by -CertificateStoreName and -CertificateStoreLocation options.</value>
  </data>
  <data name="SignCommandCertificateSubjectNameDescription" xml:space="preserve">
    <value>Subject name of the certificate used to search a local certificate store for the certificate. 
The search is a case-insensitive string comparison using the supplied value, which will find all certificates with the subject name containing that string, regardless of other subject values.
The certificate store can be specified by -CertificateStoreName and -CertificateStoreLocation options.</value>
  </data>
  <data name="SignCommandDescription" xml:space="preserve">
    <value>Signs a NuGet package with the specified certificate.</value>
  </data>
  <data name="SignCommandExamples" xml:space="preserve">
    <value>nuget sign MyPackage.nupkg -CertificatePath C:\certificate.pfx
nuget sign MyPackage.nupkg -CertificatePath \\path\to\certificate.pfx
nuget sign MyPackage.nupkg -CertificateFingerprint certificate_fingerprint -OutputDirectory .\signed\</value>
    <comment>Please don't localize this string</comment>
  </data>
  <data name="SignCommandOverwriteDescription" xml:space="preserve">
    <value>Switch to indicate if the current signature should be overwritten. By default the command will fail if the package already has a signature.</value>
  </data>
  <data name="SignCommandHashAlgorithmDescription" xml:space="preserve">
    <value>Hash algorithm to be used to sign the package. Defaults to SHA256.</value>
  </data>
  <data name="SignCommandOutputDirectoryDescription" xml:space="preserve">
    <value>Directory where the signed package should be saved. By default the original package is overwritten by the signed package.</value>
  </data>
  <data name="SignCommandSummary" xml:space="preserve">
    <value>Signs a NuGet package.</value>
  </data>
  <data name="SignCommandTimestampHashAlgorithmDescription" xml:space="preserve">
    <value>Hash algorithm to be used by the RFC 3161 timestamp server. Defaults to SHA256.</value>
  </data>
  <data name="SignCommandUsageDescription" xml:space="preserve">
    <value>Signs a NuGet package.</value>
  </data>
  <data name="SignCommandUsageExamples" xml:space="preserve">
    <value>nuget sign MyPackage.nupkg -Timestamper https://foo.bar

nuget sign .\..\MyPackage.nupkg -Timestamper https://foo.bar -OutputDirectory .\..\Signed
</value>
    <comment>Please don't localize this string</comment>
  </data>
  <data name="SignCommandUsageSummary" xml:space="preserve">
    <value>&lt;package_path&gt; -Timestamper &lt;timestamp_server_url&gt; [-CertificatePath &lt;certificate_path&gt; | [ -CertificateStoreName &lt;certificate_store_name&gt; -CertificateStoreLocation &lt;certificate_store_location&gt; [-CertificateSubjectName &lt;certificate_subject_name&gt; | -CertificateFingerprint &lt;certificate_fingerprint&gt;]]] [options]</value>
    <comment>Please don't localize this string</comment>
  </data>
  <data name="SignCommandCertificateStoreLocationDescription" xml:space="preserve">
    <value>Name of the X.509 certificate store use to search for the certificate. Defaults to "CurrentUser", the X.509 certificate store used by the current user.
This option should be used when specifying the certificate via -CertificateSubjectName or -CertificateFingerprint options.</value>
  </data>
  <data name="SignCommandCertificateStoreNameDescription" xml:space="preserve">
    <value>Name of the X.509 certificate store to use to search for the certificate. Defaults to "My", the X.509 certificate store for personal certificates.
This option should be used when specifying the certificate via -CertificateSubjectName or -CertificateFingerprint options.</value>
  </data>
  <data name="SignCommandTimestamperDescription" xml:space="preserve">
    <value>URL to an RFC 3161 timestamping server.</value>
  </data>
  <data name="CommandInvalidArgumentException" xml:space="preserve">
    <value>Invalid value provided for '{0}'. For a list of accepted values, please visit https://docs.nuget.org/docs/reference/command-line-reference</value>
    <comment>{0} - argument name</comment>
  </data>
  <data name="SignCommandMultipleCertificateException" xml:space="preserve">
    <value>Multiple options were used to specify a certificate. For a list of accepted ways to provide a certificate, please visit https://docs.nuget.org/docs/reference/command-line-reference</value>
  </data>
  <data name="SignCommandNoArgumentException" xml:space="preserve">
    <value>No value provided for '{0}'. For a list of accepted values, please visit https://docs.nuget.org/docs/reference/command-line-reference</value>
    <comment>{0} - argument name</comment>
  </data>
  <data name="SignCommandNoCertificateException" xml:space="preserve">
    <value>No certificate was provided. For a list of accepted ways to provide a certificate, please visit https://docs.nuget.org/docs/reference/command-line-reference</value>
  </data>
  <data name="SignCommandNoPackageException" xml:space="preserve">
    <value>No package was provided. For a list of accepted ways to provide a package, please visit https://docs.nuget.org/docs/reference/command-line-reference</value>
  </data>
  <data name="SignCommandMissingArgumentException" xml:space="preserve">
    <value>No value provided for '{0}', which is needed when using the '{1}' option. For a list of accepted values, please visit https://docs.nuget.org/docs/reference/command-line-reference</value>
    <comment>0 - primary param name
1 - other param name</comment>
  </data>
  <data name="SignCommandNoTimestamperWarning" xml:space="preserve">
    <value>The '-Timestamper' option was not provided. The signed package will not be timestamped. To learn more about this option, please visit https://docs.nuget.org/docs/reference/command-line-reference</value>
  </data>
  <data name="VerifyCommandAllDescription" xml:space="preserve">
    <value>Specifies that all verifications possible should be performed to the package(s).</value>
  </data>
  <data name="SourcesCommandTrustDescription" xml:space="preserve">
    <value>Make a source a trusted repository for repository signature verification.</value>
  </data>
  <data name="CommandNoServiceEndpointDescription" xml:space="preserve">
    <value>Does not append "api/v2/packages" to the source URL.</value>
  </data>
  <data name="SourcesCommandValidAuthenticationTypesDescription" xml:space="preserve">
    <value>Comma-separated list of valid authentication types for this source. By default, all authentication types are valid. Example: basic,negotiate</value>
    <comment>Please don't localize "basic,negotiate"</comment>
  </data>
  <data name="PackageCommandSymbolPackageFormat" xml:space="preserve">
    <value>When creating a symbols package, allows to choose between the 'snupkg' and 'symbols.nupkg' format.</value>
    <comment>Do not localize snupkg and symbols.nupkg</comment>
  </data>
  <data name="TrustedSignersCommandDescription" xml:space="preserve">
    <value>Provides the ability to manage the list of trusted signers.</value>
  </data>
  <data name="TrustedSignersCommandUsageExamples" xml:space="preserve">
    <value>nuget trusted-signers

nuget trusted-signers Add -Name existingSource

nuget trusted-signers Add -Name trustedRepo -ServiceIndex https://trustedRepo.test/v3ServiceIndex

nuget trusted-signers Add -Name author1 -CertificateFingerprint CE40881FF5F0AD3E58965DA20A9F571EF1651A56933748E1BF1C99E537C4E039 -FingerprintAlgorithm SHA256

nuget trusted-signers Add -Repository .\..\MyRepositorySignedPackage.nupkg -Name TrustedRepo

nuget trusted-signers Remove -Name TrustedRepo</value>
  </data>
  <data name="TrustedSignersCommandUsageSummary" xml:space="preserve">
    <value>&lt;List|Add|Remove|Sync&gt; [options]</value>
  </data>
  <data name="TrustedSignersCommandAllowUntrustedRootDescription" xml:space="preserve">
    <value>Set allowUntrustedRoot to true for the trusted signer's certificate to be added.</value>
  </data>
  <data name="TrustedSignersCommandAuthorDescription" xml:space="preserve">
    <value>Add the author signature of the package as a trusted author.</value>
  </data>
  <data name="TrustedSignersCommandCertificateFingerprintDescription" xml:space="preserve">
    <value>Fingerprint of the certificate to trust.</value>
  </data>
  <data name="TrustedSignersCommandFingerprintAlgorithmDescription" xml:space="preserve">
    <value>Hash algorithm used to calculate the certificate fingerprint. Defaults to SHA256.</value>
  </data>
  <data name="TrustedSignersCommandNameDescription" xml:space="preserve">
    <value>Name of the trusted signer.</value>
  </data>
  <data name="TrustedSignersCommandOwnersDescription" xml:space="preserve">
    <value>List of owners allowed for a package signed with the trusted repository.</value>
  </data>
  <data name="TrustedSignersCommandRepositoryDescription" xml:space="preserve">
    <value>Add the repository signature or countersignature of the package as a trusted repository.</value>
  </data>
  <data name="TrustedSignersCommandServiceIndexDescription" xml:space="preserve">
    <value>Service index for a repository to be trusted.</value>
  </data>
  <data name="UpdateCommandDependencyVersion" xml:space="preserve">
    <value>Overrides the default dependency resolution behavior.</value>
  </data>
  <data name="PushCommandSkipDuplicateDescription" xml:space="preserve">
    <value>If a package and version already exists, skip it and continue with the next package in the push, if any.</value>
  </data>
  <data name="RestoreCommandForceEvaluate" xml:space="preserve">
    <value>Forces restore to reevaluate all dependencies even if a lock file already exists.</value>
  </data>
  <data name="RestoreCommandLockedMode" xml:space="preserve">
    <value>Don't allow updating project lock file.</value>
  </data>
  <data name="RestoreCommandLockFilePath" xml:space="preserve">
    <value>Output location where project lock file is written. By default, this is 'PROJECT_ROOT\packages.lock.json'.</value>
  </data>
  <data name="RestoreCommandUseLockFile" xml:space="preserve">
    <value>Enables project lock file to be generated and used with restore.</value>
  </data>
  <data name="PackageCommandDeterministic" xml:space="preserve">
    <value>Specify if the command should create a deterministic package. Multiple invocations of the pack command will create the exact same package.</value>
  </data>
  <data name="ClientCertificatesCommandFilePathDescription" xml:space="preserve">
    <value>Path to certificate file.</value>
  </data>
  <data name="ClientCertificatesCommandFindByDescription" xml:space="preserve">
    <value>Search method to find certificate in certificate store (see docs).</value>
  </data>
  <data name="ClientCertificatesCommandFindValueDescription" xml:space="preserve">
    <value>Search the certificate store for the supplied value. Used with FindValue (see docs).</value>
    <comment>Don't translate FindValue</comment>
  </data>
  <data name="ClientCertificatesCommandForceDescription" xml:space="preserve">
    <value>Skip certificate validation.</value>
  </data>
  <data name="ClientCertificatesCommandPackageSourceDescription" xml:space="preserve">
    <value>Package source name.</value>
  </data>
  <data name="ClientCertificatesCommandPasswordDescription" xml:space="preserve">
    <value>Password for the certificate, if needed.</value>
  </data>
  <data name="ClientCertificatesCommandStoreLocationDescription" xml:space="preserve">
    <value>Certificate store location (see docs).</value>
  </data>
  <data name="ClientCertificatesCommandStoreNameDescription" xml:space="preserve">
    <value>Certificate store name (see docs).</value>
  </data>
  <data name="ClientCertificatesCommandStorePasswordInClearTextDescription" xml:space="preserve">
    <value>Enables storing portable certificate password by disabling password encryption.</value>
  </data>
  <data name="ClientCertificatesDescription" xml:space="preserve">
    <value>Provides the ability to manage list of client certificates located in NuGet.config files</value>
  </data>
  <data name="ClientCertificatesCommandUsageSummary" xml:space="preserve">
    <value>&lt;List|Add|Update|Remove&gt; [options]</value>
  </data>
  <data name="ClientCertificatesCommandUsageExamples" xml:space="preserve">
    <value>nuget client-certs Add -PackageSource Foo -Path .\MyCertificate.pfx

nuget client-certs Add -PackageSource Contoso -Path c:\MyCertificate.pfx -Password 42

nuget client-certs Add -PackageSource Foo -FindValue ca4e7b265780fc87f3cb90b6b89c54bf4341e755

nuget client-certs Add -PackageSource Contoso -StoreLocation LocalMachine -StoreName My -FindBy Thumbprint -FindValue ca4e7b265780fc87f3cb90b6b89c54bf4341e755

nuget client-certs Update -PackageSource Foo -FindValue ca4e7b265780fc87f3cb90b6b89c54bf4341e755

nuget client-certs Remove -PackageSource certificateName

nuget client-certs

nuget client-certs List</value>
  </data>
  <data name="HelpCommand_Alias" xml:space="preserve">
    <value>alias: {0}</value>
    <comment>{0} - short command name (not localizable)</comment>
  </data>
  <data name="HelpCommand_AltText" xml:space="preserve">
    <value> ({0})</value>
    <comment>{0} - command alternative name (not localizable); do not localize this string</comment>
  </data>
  <data name="HelpCommand_AvailableCommands" xml:space="preserve">
    <value>Available commands:</value>
  </data>
  <data name="HelpCommand_Examples" xml:space="preserve">
    <value>examples:</value>
  </data>
  <data name="HelpCommand_Options" xml:space="preserve">
    <value>options:</value>
  </data>
  <data name="HelpCommand_Suggestion" xml:space="preserve">
    <value>Type '{0} help &lt;command&gt;' for help on a specific command.</value>
    <comment>{0} - executable name: nuget.exe; Don't localize text enclosed in single quotes: '{0} help command'</comment>
  </data>
  <data name="HelpCommand_Title" xml:space="preserve">
    <value>{0} Command</value>
    <comment>{0} - command name (not localizable)</comment>
  </data>
  <data name="HelpCommand_Usage" xml:space="preserve">
    <value>usage: {0} &lt;command&gt; [args] [options]</value>
    <comment>{0} - executable name: nuget.exe; Don't localize '&lt;command&gt; [args] [options]'</comment>
  </data>
  <data name="HelpCommand_UsageDetail" xml:space="preserve">
    <value>usage: {0} {1} {2}</value>
    <comment>{0} - executable name: nuget.exe; {1} - command name (not localizable); {2} - command summary description</comment>
  </data>
  <data name="Option_Help" xml:space="preserve">
    <value>Show command help and usage information.</value>
  </data>
  <data name="SourcesCommandProtocolVersionDescription" xml:space="preserve">
    <value>The NuGet server protocol version to be used. Currently supported versions are 2 and 3. See https://learn.microsoft.com/nuget/api/overview for information about the version 3 protocol. Defaults to 2 if not specified.</value>
  </data>
<<<<<<< HEAD
  <data name="SourcesCommandAllowInsecureConnectionsDescription" xml:space="preserve">
    <value>Allows HTTP connections for adding or updating packages. Note: This method is not secure. For secure options, see https://aka.ms/nuget-https-everywhere for more information.</value>
=======
  <data name="EulaDescription" xml:space="preserve">
    <value>Display NuGet.exe's End User Liscence Agreement (EULA)</value>
>>>>>>> e65445ec
  </data>
</root><|MERGE_RESOLUTION|>--- conflicted
+++ resolved
@@ -931,12 +931,10 @@
   <data name="SourcesCommandProtocolVersionDescription" xml:space="preserve">
     <value>The NuGet server protocol version to be used. Currently supported versions are 2 and 3. See https://learn.microsoft.com/nuget/api/overview for information about the version 3 protocol. Defaults to 2 if not specified.</value>
   </data>
-<<<<<<< HEAD
   <data name="SourcesCommandAllowInsecureConnectionsDescription" xml:space="preserve">
     <value>Allows HTTP connections for adding or updating packages. Note: This method is not secure. For secure options, see https://aka.ms/nuget-https-everywhere for more information.</value>
-=======
+  </data>
   <data name="EulaDescription" xml:space="preserve">
     <value>Display NuGet.exe's End User Liscence Agreement (EULA)</value>
->>>>>>> e65445ec
   </data>
 </root>