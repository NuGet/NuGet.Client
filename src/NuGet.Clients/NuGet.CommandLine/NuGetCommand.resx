<?xml version="1.0" encoding="utf-8"?>
<root>
  <!-- 
    Microsoft ResX Schema 
    
    Version 2.0
    
    The primary goals of this format is to allow a simple XML format 
    that is mostly human readable. The generation and parsing of the 
    various data types are done through the TypeConverter classes 
    associated with the data types.
    
    Example:
    
    ... ado.net/XML headers & schema ...
    <resheader name="resmimetype">text/microsoft-resx</resheader>
    <resheader name="version">2.0</resheader>
    <resheader name="reader">System.Resources.ResXResourceReader, System.Windows.Forms, ...</resheader>
    <resheader name="writer">System.Resources.ResXResourceWriter, System.Windows.Forms, ...</resheader>
    <data name="Name1"><value>this is my long string</value><comment>this is a comment</comment></data>
    <data name="Color1" type="System.Drawing.Color, System.Drawing">Blue</data>
    <data name="Bitmap1" mimetype="application/x-microsoft.net.object.binary.base64">
        <value>[base64 mime encoded serialized .NET Framework object]</value>
    </data>
    <data name="Icon1" type="System.Drawing.Icon, System.Drawing" mimetype="application/x-microsoft.net.object.bytearray.base64">
        <value>[base64 mime encoded string representing a byte array form of the .NET Framework object]</value>
        <comment>This is a comment</comment>
    </data>
                
    There are any number of "resheader" rows that contain simple 
    name/value pairs.
    
    Each data row contains a name, and value. The row also contains a 
    type or mimetype. Type corresponds to a .NET class that support 
    text/value conversion through the TypeConverter architecture. 
    Classes that don't support this are serialized and stored with the 
    mimetype set.
    
    The mimetype is used for serialized objects, and tells the 
    ResXResourceReader how to depersist the object. This is currently not 
    extensible. For a given mimetype the value must be set accordingly:
    
    Note - application/x-microsoft.net.object.binary.base64 is the format 
    that the ResXResourceWriter will generate, however the reader can 
    read any of the formats listed below.
    
    mimetype: application/x-microsoft.net.object.binary.base64
    value   : The object must be serialized with 
            : System.Runtime.Serialization.Formatters.Binary.BinaryFormatter
            : and then encoded with base64 encoding.
    
    mimetype: application/x-microsoft.net.object.soap.base64
    value   : The object must be serialized with 
            : System.Runtime.Serialization.Formatters.Soap.SoapFormatter
            : and then encoded with base64 encoding.

    mimetype: application/x-microsoft.net.object.bytearray.base64
    value   : The object must be serialized into a byte array 
            : using a System.ComponentModel.TypeConverter
            : and then encoded with base64 encoding.
    -->
  <xsd:schema id="root" xmlns="" xmlns:xsd="http://www.w3.org/2001/XMLSchema" xmlns:msdata="urn:schemas-microsoft-com:xml-msdata">
    <xsd:import namespace="http://www.w3.org/XML/1998/namespace" />
    <xsd:element name="root" msdata:IsDataSet="true">
      <xsd:complexType>
        <xsd:choice maxOccurs="unbounded">
          <xsd:element name="metadata">
            <xsd:complexType>
              <xsd:sequence>
                <xsd:element name="value" type="xsd:string" minOccurs="0" />
              </xsd:sequence>
              <xsd:attribute name="name" use="required" type="xsd:string" />
              <xsd:attribute name="type" type="xsd:string" />
              <xsd:attribute name="mimetype" type="xsd:string" />
              <xsd:attribute ref="xml:space" />
            </xsd:complexType>
          </xsd:element>
          <xsd:element name="assembly">
            <xsd:complexType>
              <xsd:attribute name="alias" type="xsd:string" />
              <xsd:attribute name="name" type="xsd:string" />
            </xsd:complexType>
          </xsd:element>
          <xsd:element name="data">
            <xsd:complexType>
              <xsd:sequence>
                <xsd:element name="value" type="xsd:string" minOccurs="0" msdata:Ordinal="1" />
                <xsd:element name="comment" type="xsd:string" minOccurs="0" msdata:Ordinal="2" />
              </xsd:sequence>
              <xsd:attribute name="name" type="xsd:string" use="required" msdata:Ordinal="1" />
              <xsd:attribute name="type" type="xsd:string" msdata:Ordinal="3" />
              <xsd:attribute name="mimetype" type="xsd:string" msdata:Ordinal="4" />
              <xsd:attribute ref="xml:space" />
            </xsd:complexType>
          </xsd:element>
          <xsd:element name="resheader">
            <xsd:complexType>
              <xsd:sequence>
                <xsd:element name="value" type="xsd:string" minOccurs="0" msdata:Ordinal="1" />
              </xsd:sequence>
              <xsd:attribute name="name" type="xsd:string" use="required" />
            </xsd:complexType>
          </xsd:element>
        </xsd:choice>
      </xsd:complexType>
    </xsd:element>
  </xsd:schema>
  <resheader name="resmimetype">
    <value>text/microsoft-resx</value>
  </resheader>
  <resheader name="version">
    <value>2.0</value>
  </resheader>
  <resheader name="reader">
    <value>System.Resources.ResXResourceReader, System.Windows.Forms, Version=4.0.0.0, Culture=neutral, PublicKeyToken=b77a5c561934e089</value>
  </resheader>
  <resheader name="writer">
    <value>System.Resources.ResXResourceWriter, System.Windows.Forms, Version=4.0.0.0, Culture=neutral, PublicKeyToken=b77a5c561934e089</value>
  </resheader>
  <data name="ConfigCommandDesc" xml:space="preserve">
    <value>Gets or sets NuGet config values.</value>
  </data>
  <data name="ConfigCommandExamples" xml:space="preserve">
    <value>nuget config -Set HTTP_PROXY=http://127.0.0.1 -Set HTTP_PROXY.USER=domain\user
nuget.config HTTP_PROXY</value>
    <comment>Please don't localize this string</comment>
  </data>
  <data name="ConfigCommandSetDesc" xml:space="preserve">
    <value>One on more key-value pairs to be set in config.</value>
  </data>
  <data name="ConfigCommandAsPathDesc" xml:space="preserve">
    <value>Returns the config value as a path. This option is ignored when -Set is specified.</value>
    <comment>Pease don't localize "-Set"</comment>
  </data>
  <data name="ConfigCommandSummary" xml:space="preserve">
    <value>&lt;-Set name=value | name&gt;</value>
    <comment>Please don't localize this string</comment>
  </data>
  <data name="DeleteCommandDescription" xml:space="preserve">
    <value>Deletes a package from the server.</value>
  </data>
  <data name="DeleteCommandNoPromptDescription" xml:space="preserve">
    <value>Do not prompt when deleting.</value>
  </data>
  <data name="DeleteCommandSourceDescription" xml:space="preserve">
    <value>Specifies the server URL.</value>
  </data>
  <data name="DeleteCommandUsageDescription" xml:space="preserve">
    <value>Specify the Id and version of the package to delete from the server.</value>
  </data>
  <data name="DeleteCommandUsageExamples" xml:space="preserve">
    <value>nuget delete MyPackage 1.0
    
nuget delete MyPackage 1.0 -NoPrompt</value>
    <comment>Please don't localize this string</comment>
  </data>
  <data name="DeleteCommandUsageSummary" xml:space="preserve">
    <value>&lt;package Id&gt; &lt;package version&gt; [API Key] [options]</value>
  </data>
  <data name="HelpCommandAll" xml:space="preserve">
    <value>Print detailed help for all available commands.</value>
  </data>
  <data name="HelpCommandDescription" xml:space="preserve">
    <value>Displays general help information and help information about other commands.</value>
  </data>
  <data name="HelpCommandMarkdown" xml:space="preserve">
    <value>Print detailed all help in markdown format.</value>
  </data>
  <data name="HelpCommandUsageDescription" xml:space="preserve">
    <value>Pass a command name to display help information for that command.</value>
  </data>
  <data name="HelpCommandUsageExamples" xml:space="preserve">
    <value>nuget help

nuget help push

nuget ?

nuget push -?</value>
    <comment>Please don't localize this string</comment>
  </data>
  <data name="HelpCommandUsageSummary" xml:space="preserve">
    <value>[command]</value>
  </data>
  <data name="InstallCommandDescription" xml:space="preserve">
    <value>Installs a package using the specified sources. If no sources are specified, all sources defined in the NuGet configuration file are used. If the configuration file specifies no sources, uses the default NuGet feed.</value>
  </data>
  <data name="InstallCommandExcludeVersionDescription" xml:space="preserve">
    <value>If set, the destination folder will contain only the package name, not the version number</value>
  </data>
  <data name="CommandNoCache" xml:space="preserve">
    <value>Disable using the machine cache as the first package source.</value>
  </data>
  <data name="InstallCommandOutputDirDescription" xml:space="preserve">
    <value>Specifies the directory in which packages will be installed. If none specified, uses the current directory.</value>
  </data>
  <data name="InstallCommandPrerelease" xml:space="preserve">
    <value>Allows prerelease packages to be installed. This flag is not required when restoring packages by installing from packages.config.</value>
    <comment>Please don't localize "packages.config".</comment>
  </data>
  <data name="CommandSourceDescription" xml:space="preserve">
    <value>A list of packages sources to use for this command.</value>
  </data>
  <data name="InstallCommandUsageDescription" xml:space="preserve">
    <value>Specify the id and optionally the version of the package to install. If a path to a packages.config file is used instead of an id, all the packages it contains are installed.</value>
    <comment>Please don't localize "packages.config".</comment>
  </data>
  <data name="InstallCommandUsageExamples" xml:space="preserve">
    <value>nuget install elmah

nuget install packages.config

nuget install ninject -o c:\foo</value>
    <comment>Please don't localize this string</comment>
  </data>
  <data name="InstallCommandUsageSummary" xml:space="preserve">
    <value>packageId|pathToPackagesConfig [options]</value>
  </data>
  <data name="InstallCommandVersionDescription" xml:space="preserve">
    <value>The version of the package to install.</value>
  </data>
  <data name="ListCommandAllVersionsDescription" xml:space="preserve">
    <value>List all versions of a package. By default, only the latest package version is displayed.</value>
  </data>
  <data name="ListCommandDescription" xml:space="preserve">
    <value>Displays a list of packages from a given source. If no sources are specified, all sources defined in %AppData%\NuGet\NuGet.config are used. If NuGet.config specifies no sources, uses the default NuGet feed.</value>
    <comment>Please don't localize "%AppData%\NuGet\NuGet.config", "NuGet.config".</comment>
  </data>
  <data name="ListCommandPrerelease" xml:space="preserve">
    <value>Allow prerelease packages to be shown.</value>
  </data>
  <data name="ListCommandIncludeDelisted" xml:space="preserve">
    <value>Allow unlisted packages to be shown.</value>
  </data>
  <data name="ListCommandSourceDescription" xml:space="preserve">
    <value>A list of packages sources to search.</value>
  </data>
  <data name="ListCommandUsageDescription" xml:space="preserve">
    <value>Specify optional search terms.</value>
  </data>
  <data name="ListCommandUsageExamples" xml:space="preserve">
    <value>nuget list

nuget list -verbose -allversions</value>
    <comment>Please don't localize this string</comment>
  </data>
  <data name="ListCommandUsageSummary" xml:space="preserve">
    <value>[search terms] [options]</value>
  </data>
  <data name="ListCommandVerboseListDescription" xml:space="preserve">
    <value>Displays a detailed list of information for each package.</value>
  </data>
  <data name="Option_NonInteractive" xml:space="preserve">
    <value>Do not prompt for user input or confirmations.</value>
  </data>
  <data name="Option_Verbosity" xml:space="preserve">
    <value>Display this amount of details in the output: normal, quiet, detailed.</value>
    <comment>Please don't localize "normal", "quiet", "detailed"</comment>
  </data>
  <data name="PackageCommandBasePathDescription" xml:space="preserve">
    <value>The base path of the files defined in the nuspec file.</value>
  </data>
  <data name="PackageCommandBuildDescription" xml:space="preserve">
    <value>Determines if the project should be built before building the package.</value>
  </data>
  <data name="PackageCommandDescription" xml:space="preserve">
    <value>Creates a NuGet package based on the specified nuspec or project file.</value>
  </data>
  <data name="PackageCommandExcludeDescription" xml:space="preserve">
    <value>Specifies one or more wildcard patterns to exclude when creating a package.</value>
  </data>
  <data name="PackageCommandExcludeEmptyDirectories" xml:space="preserve">
    <value>Prevent inclusion of empty directories when building the package.</value>
  </data>
  <data name="PackageCommandNoDefaultExcludes" xml:space="preserve">
    <value>Prevent default exclusion of NuGet package files and files and folders starting with a dot e.g. .svn.</value>
  </data>
  <data name="PackageCommandNoRunAnalysis" xml:space="preserve">
    <value>Specify if the command should not run package analysis after building the package.</value>
  </data>
  <data name="PackageCommandOutputDirDescription" xml:space="preserve">
    <value>Specifies the directory for the created NuGet package file. If not specified, uses the current directory.</value>
  </data>
  <data name="PackageCommandPropertiesDescription" xml:space="preserve">
    <value>Provides the ability to specify a semicolon ";" delimited list of properties when creating a package.</value>
  </data>
  <data name="PackageCommandSymbolsDescription" xml:space="preserve">
    <value>Determines if a package containing sources and symbols should be created. When specified with a nuspec, creates a regular NuGet package file and the corresponding symbols package.</value>
  </data>
  <data name="PackageCommandToolDescription" xml:space="preserve">
    <value>Determines if the output files of the project should be in the tool folder. </value>
  </data>
  <data name="PackageCommandUsageDescription" xml:space="preserve">
    <value>Specify the location of the nuspec or project file to create a package.</value>
  </data>
  <data name="PackageCommandUsageSummary" xml:space="preserve">
    <value>&lt;nuspec | project&gt; [options]</value>
  </data>
  <data name="PackageCommandVerboseDescription" xml:space="preserve">
    <value>Shows verbose output for package building.</value>
  </data>
  <data name="PackageCommandVersionDescription" xml:space="preserve">
    <value>Overrides the version number from the nuspec file.</value>
  </data>
  <data name="PackCommandUsageExamples" xml:space="preserve">
    <value>nuget pack

nuget pack foo.nuspec

nuget pack foo.csproj

nuget pack foo.csproj -Build -Symbols -Properties Configuration=Release

nuget pack foo.nuspec -Version 2.1.0</value>
    <comment>Please don't localize this string</comment>
  </data>
  <data name="PushCommandDescription" xml:space="preserve">
    <value>Pushes a package to the server and publishes it.</value>
  </data>
  <data name="PushCommandSourceDescription" xml:space="preserve">
    <value>Specifies the server URL. If not specified, nuget.org is used unless DefaultPushSource config value is set in the NuGet config file.</value>
    <comment>Please don't localize "DefaultPushSource"</comment>
  </data>
  <data name="PushCommandSymbolSourceDescription" xml:space="preserve">
    <value>Specifies the symbol server URL. If not specified, nuget.smbsrc.net is used when pushing to nuget.org.</value>
  </data>
  <data name="PushCommandTimeoutDescription" xml:space="preserve">
    <value>Specifies the timeout for pushing to a server in seconds. Defaults to 300 seconds (5 minutes).</value>
  </data>
  <data name="PushCommandUsageDescription" xml:space="preserve">
    <value>Specify the path to the package and your API key to push the package to the server.</value>
  </data>
  <data name="PushCommandUsageExamples" xml:space="preserve">
    <value>nuget push foo.nupkg 4003d786-cc37-4004-bfdf-c4f3e8ef9b3a

nuget push foo.nupkg 4003d786-cc37-4004-bfdf-c4f3e8ef9b3a -src http://customsource/

nuget push foo.nupkg

nuget push foo.nupkg.symbols

nuget push foo.nupkg -Timeout 360</value>
    <comment>Please don't localize this string</comment>
  </data>
  <data name="PushCommandUsageSummary" xml:space="preserve">
    <value>&lt;package path&gt; [API key] [options]</value>
  </data>
  <data name="SetApiKeyCommandDescription" xml:space="preserve">
    <value>Saves an API key for a given server URL. When no URL is provided API key is saved for the NuGet gallery.</value>
  </data>
  <data name="SetApiKeyCommandSourceDescription" xml:space="preserve">
    <value>Server URL where the API key is valid.</value>
  </data>
  <data name="SetApiKeyCommandUsageDescription" xml:space="preserve">
    <value>Specify the API key to save and an optional URL to the server that provided the API key.</value>
  </data>
  <data name="SetApiKeyCommandUsageExamples" xml:space="preserve">
    <value>nuget setapikey 4003d786-cc37-4004-bfdf-c4f3e8ef9b3a

nuget setapikey 4003d786-cc37-4004-bfdf-c4f3e8ef9b3a -Source http://example.com/nugetfeed</value>
    <comment>Please don't localize this string</comment>
  </data>
  <data name="SetApiKeyCommandUsageSummary" xml:space="preserve">
    <value>&lt;API key&gt; [options]</value>
  </data>
  <data name="SourcesCommandDescription" xml:space="preserve">
    <value>Provides the ability to manage list of sources located in %AppData%\NuGet\NuGet.config</value>
    <comment>Please don't localize " %AppData%\NuGet\NuGet.config"</comment>
  </data>
  <data name="SourcesCommandNameDescription" xml:space="preserve">
    <value>Name of the source.</value>
  </data>
  <data name="SourcesCommandPasswordDescription" xml:space="preserve">
    <value>Password to be used when connecting to an authenticated source.</value>
  </data>
  <data name="SourcesCommandSourceDescription" xml:space="preserve">
    <value>Path to the package(s) source.</value>
  </data>
  <data name="SourcesCommandFormatDescription" xml:space="preserve">
    <value>Applies to the list action. Accepts two values: Detailed (the default) and Short.</value>
  </data>
  <data name="SourcesCommandUsageSummary" xml:space="preserve">
    <value>&lt;List|Add|Remove|Enable|Disable|Update&gt; -Name [name] -Source [source]</value>
    <comment>Only localize "[name]" and "[source]"</comment>
  </data>
  <data name="SourcesCommandUserNameDescription" xml:space="preserve">
    <value>UserName to be used when connecting to an authenticated source.</value>
  </data>
  <data name="SpecCommandAssemblyPathDescription" xml:space="preserve">
    <value>Assembly to use for metadata.</value>
  </data>
  <data name="SpecCommandDescription" xml:space="preserve">
    <value>Generates a nuspec for a new package. If this command is run in the same folder as a project file (.csproj, .vbproj, .fsproj), it will create a tokenized nuspec file.</value>
  </data>
  <data name="SpecCommandForceDescription" xml:space="preserve">
    <value>Overwrite nuspec file if it exists.</value>
  </data>
  <data name="SpecCommandUsageExamples" xml:space="preserve">
    <value>nuget spec

nuget spec MyPackage

nuget spec -a MyAssembly.dll</value>
    <comment>Please don't localize this string</comment>
  </data>
  <data name="SpecCommandUsageSummary" xml:space="preserve">
    <value>[package id]</value>
  </data>
  <data name="UpdateCommandDescription" xml:space="preserve">
    <value>Update packages to latest available versions. This command also updates NuGet.exe itself.</value>
  </data>
  <data name="UpdateCommandIdDescription" xml:space="preserve">
    <value>Package ids to update.</value>
  </data>
  <data name="UpdateCommandPrerelease" xml:space="preserve">
    <value>Allows updating to prerelease versions. This flag is not required when updating prerelease packages that are already installed.</value>
  </data>
  <data name="UpdateCommandRepositoryPathDescription" xml:space="preserve">
    <value>Path to the local packages folder (location where packages are installed).</value>
  </data>
  <data name="UpdateCommandSafeDescription" xml:space="preserve">
    <value>Looks for updates with the highest version available within the same major and minor version as the installed package.</value>
  </data>
  <data name="UpdateCommandSelfDescription" xml:space="preserve">
    <value>Update the running NuGet.exe to the newest version available from the server.</value>
  </data>
  <data name="UpdateCommandSourceDescription" xml:space="preserve">
    <value>A list of package sources to search for updates.</value>
  </data>
  <data name="UpdateCommandVersionDescription" xml:space="preserve">
    <value>Updates the package in -Id to the version indicated.  Requires -Id to contain exactly one package id.</value>
  </data>
  <data name="UpdateCommandUsageExamples" xml:space="preserve">
    <value>nuget update
    
nuget update -Safe

nuget update -Self</value>
    <comment>Please don't localize this string</comment>
  </data>
  <data name="UpdateCommandVerboseDescription" xml:space="preserve">
    <value>Show verbose output while updating.</value>
  </data>
  <data name="CommandApiKey" xml:space="preserve">
    <value>The API key for the server.</value>
  </data>
  <data name="SymbolApiKey" xml:space="preserve">
    <value>The API key for the symbol server.</value>
  </data>
  <data name="DefaultConfigDescription" xml:space="preserve">
    <value>NuGet's default configuration is obtained by loading %AppData%\NuGet\NuGet.config, then loading any nuget.config or .nuget\nuget.config starting from root of drive and ending in current directory.</value>
    <comment>Please don't localize "%AppData%\NuGet\NuGet.config", "nuget.config", ".nuget\nuget.config"</comment>
  </data>
  <data name="InstallCommandRequireConsent" xml:space="preserve">
    <value>Checks if package restore consent is granted before installing a package.</value>
  </data>
  <data name="InstallCommandSolutionDirectory" xml:space="preserve">
    <value>Solution root for package restore.</value>
  </data>
  <data name="Option_ConfigFile" xml:space="preserve">
    <value>The NuGet configuration file. If not specified, file %AppData%\NuGet\NuGet.config is used as configuration file.</value>
    <comment>Please don't localize "%AppData%\NuGet\NuGet.config".</comment>
  </data>
  <data name="CommandDisableParallelProcessing" xml:space="preserve">
    <value>Disable parallel processing of packages for this command.</value>
  </data>
  <data name="PackageCommandMinClientVersion" xml:space="preserve">
    <value>Set the minClientVersion attribute for the created package.</value>
    <comment>Please don't localize "minClientVersion"</comment>
  </data>
  <data name="CommandPackageSaveMode" xml:space="preserve">
    <value>Specifies types of files to save after package installation: nuspec, nupkg, nuspec;nupkg.</value>
  </data>
  <data name="PackageCommandIncludeReferencedProjects" xml:space="preserve">
    <value>Include referenced projects either as dependencies or as part of the package.</value>
  </data>
  <data name="UpdateCommandFileConflictAction" xml:space="preserve">
    <value>Set default action when a file from a package already exists in the target project. Set to Overwrite to always overwrite files. Set to Ignore to skip files. If not specified, it will prompt for each conflicting file.</value>
    <comment>Please don't localize "Overwrite", "Ignore".</comment>
  </data>
  <data name="SourcesCommandStorePasswordInClearTextDescription" xml:space="preserve">
    <value>Enables storing portable package source credentials by disabling password encryption.</value>
  </data>
  <data name="RestoreCommandDescription" xml:space="preserve">
    <value>Restores NuGet packages.</value>
  </data>
  <data name="RestoreCommandPackagesDirectory" xml:space="preserve">
    <value>Specifies the packages folder.</value>
  </data>
  <data name="RestoreCommandRequireConsent" xml:space="preserve">
    <value>Checks if package restore consent is granted before installing a package.</value>
  </data>
  <data name="RestoreCommandSolutionDirectory" xml:space="preserve">
    <value>Specifies the solution directory. Not valid when restoring packages for a solution.</value>
  </data>
  <data name="RestoreCommandUsageDescription" xml:space="preserve">
    <value>If a solution is specified, this command restores NuGet packages that are installed in the solution and in projects contained in the solution. Otherwise, the command restores packages listed in the specified packages.config file, Microsoft Build project, or project.json file.</value>
  </data>
  <data name="RestoreCommandUsageSummary" xml:space="preserve">
    <value>[&lt;solution&gt; | &lt;packages.config file&gt; | &lt;Microsoft Build project&gt;] [options]</value>
    <comment>Please don't localize "packages.config"</comment>
  </data>
  <data name="ConfigCommandDesc_csy" xml:space="preserve">
    <value>Získá nebo nastaví konfigurační hodnoty NuGet.</value>
  </data>
  <data name="ConfigCommandDesc_deu" xml:space="preserve">
    <value>Ruft NuGet-Konfigurationswerte ab oder legt sie fest.</value>
  </data>
  <data name="ConfigCommandDesc_esp" xml:space="preserve">
    <value>Obtiene o establece valores de configuración de NuGet.</value>
  </data>
  <data name="ConfigCommandDesc_fra" xml:space="preserve">
    <value>Obtient ou définit les valeurs de configuration NuGet.</value>
  </data>
  <data name="ConfigCommandDesc_ita" xml:space="preserve">
    <value>Ottenere o impostare  valori config NuGet.</value>
  </data>
  <data name="ConfigCommandDesc_jpn" xml:space="preserve">
    <value>NuGet 構成値を取得または設定します。</value>
  </data>
  <data name="ConfigCommandDesc_kor" xml:space="preserve">
    <value>NuGet config 값을 가져오거나 설정합니다.</value>
  </data>
  <data name="ConfigCommandDesc_plk" xml:space="preserve">
    <value>Pobiera lub ustawia wartości konfiguracji pakietu NuGet.</value>
  </data>
  <data name="ConfigCommandDesc_ptb" xml:space="preserve">
    <value>Obtém ou define os valores de configuração NuGet.</value>
  </data>
  <data name="ConfigCommandDesc_rus" xml:space="preserve">
    <value>Получает или задает значения конфигурации NuGet.</value>
  </data>
  <data name="ConfigCommandDesc_trk" xml:space="preserve">
    <value>NuGet yapılandırma değerlerini alır veya ayarlar.</value>
  </data>
  <data name="ConfigCommandDesc_chs" xml:space="preserve">
    <value>获取或设置 NuGet 配置值。</value>
  </data>
  <data name="ConfigCommandDesc_cht" xml:space="preserve">
    <value>取得或設定 NuGet 設定值。</value>
  </data>
  <data name="ConfigCommandExamples_csy" xml:space="preserve">
    <value>nuget config -Set HTTP_PROXY=http://127.0.0.1 -Set HTTP_PROXY.USER=domain\user
nuget.config HTTP_PROXY</value>
  </data>
  <data name="ConfigCommandExamples_deu" xml:space="preserve">
    <value>nuget config -Set HTTP_PROXY=http://127.0.0.1 -Set HTTP_PROXY.USER=domain\user
nuget.config HTTP_PROXY</value>
  </data>
  <data name="ConfigCommandExamples_esp" xml:space="preserve">
    <value>nuget config -Set HTTP_PROXY=http://127.0.0.1 -Set HTTP_PROXY.USER=domain\user
nuget.config HTTP_PROXY</value>
  </data>
  <data name="ConfigCommandExamples_fra" xml:space="preserve">
    <value>nuget config -Set HTTP_PROXY=http://127.0.0.1 -Set HTTP_PROXY.USER=domain\user
nuget.config HTTP_PROXY</value>
  </data>
  <data name="ConfigCommandExamples_ita" xml:space="preserve">
    <value>nuget config -Set HTTP_PROXY=http://127.0.0.1 -Set HTTP_PROXY.USER=domain\user
nuget.config HTTP_PROXY</value>
  </data>
  <data name="ConfigCommandExamples_jpn" xml:space="preserve">
    <value>nuget config -Set HTTP_PROXY=http://127.0.0.1 -Set HTTP_PROXY.USER=domain\user
nuget.config HTTP_PROXY</value>
  </data>
  <data name="ConfigCommandExamples_kor" xml:space="preserve">
    <value>nuget config -Set HTTP_PROXY=http://127.0.0.1 -Set HTTP_PROXY.USER=domain\user
nuget.config HTTP_PROXY</value>
  </data>
  <data name="ConfigCommandExamples_plk" xml:space="preserve">
    <value>nuget config -Set HTTP_PROXY=http://127.0.0.1 -Set HTTP_PROXY.USER=domain\user
nuget.config HTTP_PROXY</value>
  </data>
  <data name="ConfigCommandExamples_ptb" xml:space="preserve">
    <value>nuget config -Set HTTP_PROXY=http://127.0.0.1 -Set HTTP_PROXY.USER=domain\user
nuget.config HTTP_PROXY</value>
  </data>
  <data name="ConfigCommandExamples_rus" xml:space="preserve">
    <value>nuget config -Set HTTP_PROXY=http://127.0.0.1 -Set HTTP_PROXY.USER=domain\user
nuget.config HTTP_PROXY</value>
  </data>
  <data name="ConfigCommandExamples_trk" xml:space="preserve">
    <value>nuget config -Set HTTP_PROXY=http://127.0.0.1 -Set HTTP_PROXY.USER=domain\user
nuget.config HTTP_PROXY</value>
  </data>
  <data name="ConfigCommandExamples_chs" xml:space="preserve">
    <value>nuget config -Set HTTP_PROXY=http://127.0.0.1 -Set HTTP_PROXY.USER=domain\user
nuget.config HTTP_PROXY</value>
  </data>
  <data name="ConfigCommandExamples_cht" xml:space="preserve">
    <value>nuget config -Set HTTP_PROXY=http://127.0.0.1 -Set HTTP_PROXY.USER=domain\user
nuget.config HTTP_PROXY</value>
  </data>
  <data name="ConfigCommandSetDesc_csy" xml:space="preserve">
    <value>Jedna nebo více dvojic klíč/hodnota, které mají být nastaveny v konfiguračním souboru</value>
  </data>
  <data name="ConfigCommandSetDesc_deu" xml:space="preserve">
    <value>Mindestens ein Schlüssel-Wert-Paar, das in der Konfiguration festgelegt wird.</value>
  </data>
  <data name="ConfigCommandSetDesc_esp" xml:space="preserve">
    <value>Se deben establecer uno o más pares clave-valor en configuración.</value>
  </data>
  <data name="ConfigCommandSetDesc_fra" xml:space="preserve">
    <value>Une ou plusieurs paires clé-valeur doivent être configurées lors de la configuration.</value>
  </data>
  <data name="ConfigCommandSetDesc_ita" xml:space="preserve">
    <value>Impostare una o pi+u coppie di valore -key in config.</value>
  </data>
  <data name="ConfigCommandSetDesc_jpn" xml:space="preserve">
    <value>構成で設定される 1 つまたは複数のキー値ペア</value>
  </data>
  <data name="ConfigCommandSetDesc_kor" xml:space="preserve">
    <value>config에서 설정되는 하나 이상의 키-값 쌍입니다.</value>
  </data>
  <data name="ConfigCommandSetDesc_plk" xml:space="preserve">
    <value>W konfiguracji należy ustawić co najmniej jedną parę klucz-wartość.</value>
  </data>
  <data name="ConfigCommandSetDesc_ptb" xml:space="preserve">
    <value>nuget.config HTTP_PROXY "</value>
  </data>
  <data name="ConfigCommandSetDesc_rus" xml:space="preserve">
    <value>Одна или несколько пар ключ-значение, задаваемых в конфигурации.</value>
  </data>
  <data name="ConfigCommandSetDesc_trk" xml:space="preserve">
    <value>Yapılandırmada ayarlanacak bir veya daha fazla anahtar-değer çifti var.</value>
  </data>
  <data name="ConfigCommandSetDesc_chs" xml:space="preserve">
    <value>要在配置中设置的一个或多个键值对。</value>
  </data>
  <data name="ConfigCommandSetDesc_cht" xml:space="preserve">
    <value>要在設定中設定的一或多個索引鍵/值組。</value>
  </data>
  <data name="ConfigCommandAsPathDesc_csy" xml:space="preserve">
    <value>Vrátí konfigurační hodnotu jako cestu. Při zadání argumentu -Set je tato možnost ignorována.</value>
  </data>
  <data name="ConfigCommandAsPathDesc_deu" xml:space="preserve">
    <value>Gibt den Konfigurationswert als Pfad zurück. Diese Option wird ignoriert, wenn "-Set" angegeben wird.</value>
  </data>
  <data name="ConfigCommandAsPathDesc_esp" xml:space="preserve">
    <value>Devuelve el valor de configuración como ruta de acceso. Esta opción se ignora cuando se especifica -Set.</value>
  </data>
  <data name="ConfigCommandAsPathDesc_fra" xml:space="preserve">
    <value>Retourne la valeur de configuration en tant que chemin d'accès. Cette option est ignorée lorsque -Set est spécifié.</value>
  </data>
  <data name="ConfigCommandAsPathDesc_ita" xml:space="preserve">
    <value>Ritorna al valore config come path. Questa opzione è ignorata quando -Set è specificato.</value>
  </data>
  <data name="ConfigCommandAsPathDesc_jpn" xml:space="preserve">
    <value>パスとして構成値を返します。-Set を指定すると、このオプションは無視されます。</value>
  </data>
  <data name="ConfigCommandAsPathDesc_kor" xml:space="preserve">
    <value>config 값을 경로로 반환합니다. -Set가 지정된 경우 이 옵션은 무시됩니다.</value>
  </data>
  <data name="ConfigCommandAsPathDesc_plk" xml:space="preserve">
    <value>Zwraca wartość konfiguracji jako ścieżkę. Ta opcja jest ignorowana, gdy jest określona opcja -Set.</value>
  </data>
  <data name="ConfigCommandAsPathDesc_ptb" xml:space="preserve">
    <value>Retorna o valor de configuração como um caminho. Esta opção é ignorada quando -Set é especificado.</value>
  </data>
  <data name="ConfigCommandAsPathDesc_rus" xml:space="preserve">
    <value>Возвращает значение конфигурации как путь. Этот параметр пропускается, если указан параметр -Set.</value>
  </data>
  <data name="ConfigCommandAsPathDesc_trk" xml:space="preserve">
    <value>Yapılandırma değerini yol olarak döndürür. -Set belirtildiğinde bu seçenek yok sayılır.</value>
  </data>
  <data name="ConfigCommandAsPathDesc_chs" xml:space="preserve">
    <value>返回配置值作为路径。指定 -Set 时，将忽略此选项。</value>
  </data>
  <data name="ConfigCommandAsPathDesc_cht" xml:space="preserve">
    <value>傳回設定值為路徑。此選項在指定 -Set 時會忽略。</value>
  </data>
  <data name="ConfigCommandSummary_csy" xml:space="preserve">
    <value>&lt;-Set name=value | name&gt;</value>
  </data>
  <data name="ConfigCommandSummary_deu" xml:space="preserve">
    <value>&lt;-Set name=value | name&gt;</value>
  </data>
  <data name="ConfigCommandSummary_esp" xml:space="preserve">
    <value>&lt;-Set name=value | name&gt;</value>
  </data>
  <data name="ConfigCommandSummary_fra" xml:space="preserve">
    <value>&lt;-Set name=value | name&gt;</value>
  </data>
  <data name="ConfigCommandSummary_ita" xml:space="preserve">
    <value>&lt;-Set name=value | name&gt;</value>
  </data>
  <data name="ConfigCommandSummary_jpn" xml:space="preserve">
    <value>&lt;-Set name=value | name&gt;</value>
  </data>
  <data name="ConfigCommandSummary_kor" xml:space="preserve">
    <value>&lt;-Set name=value | name&gt;</value>
  </data>
  <data name="ConfigCommandSummary_plk" xml:space="preserve">
    <value>&lt;-Set name=value | name&gt;</value>
  </data>
  <data name="ConfigCommandSummary_ptb" xml:space="preserve">
    <value>&lt;-Set name=value | name&gt;</value>
  </data>
  <data name="ConfigCommandSummary_rus" xml:space="preserve">
    <value>&lt;-Set name=value | name&gt;</value>
  </data>
  <data name="ConfigCommandSummary_trk" xml:space="preserve">
    <value>&lt;-Set name=value | name&gt;</value>
  </data>
  <data name="ConfigCommandSummary_chs" xml:space="preserve">
    <value>&lt;-Set name=value | name&gt;</value>
  </data>
  <data name="ConfigCommandSummary_cht" xml:space="preserve">
    <value>&lt;-Set name=value | name&gt;</value>
  </data>
  <data name="DeleteCommandDescription_csy" xml:space="preserve">
    <value>Odstraní balíček ze serveru.</value>
  </data>
  <data name="DeleteCommandDescription_deu" xml:space="preserve">
    <value>Löscht ein Paket vom Server.</value>
  </data>
  <data name="DeleteCommandDescription_esp" xml:space="preserve">
    <value>Elimina un paquete del servidor.</value>
  </data>
  <data name="DeleteCommandDescription_fra" xml:space="preserve">
    <value>Supprime un package du serveur.</value>
  </data>
  <data name="DeleteCommandDescription_ita" xml:space="preserve">
    <value>Cancellare un pacchetto dal server.</value>
  </data>
  <data name="DeleteCommandDescription_jpn" xml:space="preserve">
    <value>サーバーからパッケージを削除します。</value>
  </data>
  <data name="DeleteCommandDescription_kor" xml:space="preserve">
    <value>서버에서 패키지를 삭제합니다.</value>
  </data>
  <data name="DeleteCommandDescription_plk" xml:space="preserve">
    <value>Usuwa pakiet z serwera.</value>
  </data>
  <data name="DeleteCommandDescription_ptb" xml:space="preserve">
    <value>Exclui um pacote do servidor.</value>
  </data>
  <data name="DeleteCommandDescription_rus" xml:space="preserve">
    <value>Удаляет пакет с сервера.</value>
  </data>
  <data name="DeleteCommandDescription_trk" xml:space="preserve">
    <value>Paketi sürücüden siler.</value>
  </data>
  <data name="DeleteCommandDescription_chs" xml:space="preserve">
    <value>从服务器中删除程序包。</value>
  </data>
  <data name="DeleteCommandDescription_cht" xml:space="preserve">
    <value>從伺服器刪除封裝。</value>
  </data>
  <data name="DeleteCommandNoPromptDescription_csy" xml:space="preserve">
    <value>Při odstraňování nezobrazovat výzvu</value>
  </data>
  <data name="DeleteCommandNoPromptDescription_deu" xml:space="preserve">
    <value>Keine Eingabeaufforderung beim Löschvorgang.</value>
  </data>
  <data name="DeleteCommandNoPromptDescription_esp" xml:space="preserve">
    <value>No pedir confirmación al eliminarlo.</value>
  </data>
  <data name="DeleteCommandNoPromptDescription_fra" xml:space="preserve">
    <value>N'affichez pas d'invites lors des suppressions.</value>
  </data>
  <data name="DeleteCommandNoPromptDescription_ita" xml:space="preserve">
    <value>Non richiedere quando si cancella.</value>
  </data>
  <data name="DeleteCommandNoPromptDescription_jpn" xml:space="preserve">
    <value>削除時にプロンプトを表示しません。</value>
  </data>
  <data name="DeleteCommandNoPromptDescription_kor" xml:space="preserve">
    <value>삭제 시 메시지를 표시하지 않습니다.</value>
  </data>
  <data name="DeleteCommandNoPromptDescription_plk" xml:space="preserve">
    <value>Bez monitów podczas usuwania.</value>
  </data>
  <data name="DeleteCommandNoPromptDescription_ptb" xml:space="preserve">
    <value>Não avise ao excluir.</value>
  </data>
  <data name="DeleteCommandNoPromptDescription_rus" xml:space="preserve">
    <value>Перед удалением запрос не отображается.</value>
  </data>
  <data name="DeleteCommandNoPromptDescription_trk" xml:space="preserve">
    <value>Silerken sorma.</value>
  </data>
  <data name="DeleteCommandNoPromptDescription_chs" xml:space="preserve">
    <value>删除时不提示。</value>
  </data>
  <data name="DeleteCommandNoPromptDescription_cht" xml:space="preserve">
    <value>刪除時請勿提示。</value>
  </data>
  <data name="DeleteCommandSourceDescription_csy" xml:space="preserve">
    <value>Určuje adresu URL serveru.</value>
  </data>
  <data name="DeleteCommandSourceDescription_deu" xml:space="preserve">
    <value>Gibt die Server-URL an.</value>
  </data>
  <data name="DeleteCommandSourceDescription_esp" xml:space="preserve">
    <value>Especifica la URL del servidor.</value>
  </data>
  <data name="DeleteCommandSourceDescription_fra" xml:space="preserve">
    <value>Spécifie l'URL du serveur.</value>
  </data>
  <data name="DeleteCommandSourceDescription_ita" xml:space="preserve">
    <value>Specifica il server URL.</value>
  </data>
  <data name="DeleteCommandSourceDescription_jpn" xml:space="preserve">
    <value>サーバーの URL を指定します。</value>
  </data>
  <data name="DeleteCommandSourceDescription_kor" xml:space="preserve">
    <value>서버 URL을 지정합니다.</value>
  </data>
  <data name="DeleteCommandSourceDescription_plk" xml:space="preserve">
    <value>Określa adres URL serwera.</value>
  </data>
  <data name="DeleteCommandSourceDescription_ptb" xml:space="preserve">
    <value>Especifica o URL do servidor.</value>
  </data>
  <data name="DeleteCommandSourceDescription_rus" xml:space="preserve">
    <value>Указывает URL-адрес сервера.</value>
  </data>
  <data name="DeleteCommandSourceDescription_trk" xml:space="preserve">
    <value>Sunucu URL'sini belirtir.</value>
  </data>
  <data name="DeleteCommandSourceDescription_chs" xml:space="preserve">
    <value>指定服务器 URL。</value>
  </data>
  <data name="DeleteCommandSourceDescription_cht" xml:space="preserve">
    <value>指定伺服器 URL。</value>
  </data>
  <data name="DeleteCommandUsageDescription_csy" xml:space="preserve">
    <value>Zadejte ID a verzi balíčku, který má být odstraněn ze serveru.</value>
  </data>
  <data name="DeleteCommandUsageDescription_deu" xml:space="preserve">
    <value>Geben Sie die ID und die Version des Pakets an, das vom Server gelöscht werden soll.</value>
  </data>
  <data name="DeleteCommandUsageDescription_esp" xml:space="preserve">
    <value>Especificar el id. y la versión del paquete para eliminarlo del servidor.</value>
  </data>
  <data name="DeleteCommandUsageDescription_fra" xml:space="preserve">
    <value>Spécifiez l'ID et la version du package à supprimer du serveur.</value>
  </data>
  <data name="DeleteCommandUsageDescription_ita" xml:space="preserve">
    <value>Specificare Id e versione del pacchetto da cancellare dal server.</value>
  </data>
  <data name="DeleteCommandUsageDescription_jpn" xml:space="preserve">
    <value>サーバーから削除するパッケージの ID とパッケージを指定します。</value>
  </data>
  <data name="DeleteCommandUsageDescription_kor" xml:space="preserve">
    <value>서버에서 삭제할 패키지의 ID 및 버전을 지정합니다.</value>
  </data>
  <data name="DeleteCommandUsageDescription_plk" xml:space="preserve">
    <value>Określ identyfikator i wersję pakietu, który chcesz usunąć z serwera.</value>
  </data>
  <data name="DeleteCommandUsageDescription_ptb" xml:space="preserve">
    <value>Especifique a ID e a versão do pacote a excluir do servidor.</value>
  </data>
  <data name="DeleteCommandUsageDescription_rus" xml:space="preserve">
    <value>Укажите идентификатор и версию пакета, чтобы удалить его с сервера.</value>
  </data>
  <data name="DeleteCommandUsageDescription_trk" xml:space="preserve">
    <value>Sunucudan silinecek paketin kimliğini ve sürümünü belirtin.</value>
  </data>
  <data name="DeleteCommandUsageDescription_chs" xml:space="preserve">
    <value>指定要从服务器中删除的程序包的 ID 和版本。</value>
  </data>
  <data name="DeleteCommandUsageDescription_cht" xml:space="preserve">
    <value>指定要從伺服器刪除的封裝 ID 和版本。</value>
  </data>
  <data name="DeleteCommandUsageExamples_csy" xml:space="preserve">
    <value>nuget delete MyPackage 1.0
    
nuget delete MyPackage 1.0 -NoPrompt</value>
  </data>
  <data name="DeleteCommandUsageExamples_deu" xml:space="preserve">
    <value>nuget delete MyPackage 1.0
    
nuget delete MyPackage 1.0 -NoPrompt</value>
  </data>
  <data name="DeleteCommandUsageExamples_esp" xml:space="preserve">
    <value>nuget delete MyPackage 1.0
    
nuget delete MyPackage 1.0 -NoPrompt</value>
  </data>
  <data name="DeleteCommandUsageExamples_fra" xml:space="preserve">
    <value>nuget delete MyPackage 1.0
    
nuget delete MyPackage 1.0 -NoPrompt</value>
  </data>
  <data name="DeleteCommandUsageExamples_ita" xml:space="preserve">
    <value>nuget delete MyPackage 1.0
    
nuget delete MyPackage 1.0 -NoPrompt</value>
  </data>
  <data name="DeleteCommandUsageExamples_jpn" xml:space="preserve">
    <value>nuget delete MyPackage 1.0
    
nuget delete MyPackage 1.0 -NoPrompt</value>
  </data>
  <data name="DeleteCommandUsageExamples_kor" xml:space="preserve">
    <value>nuget delete MyPackage 1.0
    
nuget delete MyPackage 1.0 -NoPrompt</value>
  </data>
  <data name="DeleteCommandUsageExamples_plk" xml:space="preserve">
    <value>nuget delete MyPackage 1.0
    
nuget delete MyPackage 1.0 -NoPrompt</value>
  </data>
  <data name="DeleteCommandUsageExamples_ptb" xml:space="preserve">
    <value>nuget delete MyPackage 1.0
    
nuget delete MyPackage 1.0 -NoPrompt</value>
  </data>
  <data name="DeleteCommandUsageExamples_rus" xml:space="preserve">
    <value>nuget delete MyPackage 1.0
    
nuget delete MyPackage 1.0 -NoPrompt</value>
  </data>
  <data name="DeleteCommandUsageExamples_trk" xml:space="preserve">
    <value>nuget delete MyPackage 1.0
    
nuget delete MyPackage 1.0 -NoPrompt</value>
  </data>
  <data name="DeleteCommandUsageExamples_chs" xml:space="preserve">
    <value>nuget delete MyPackage 1.0
    
nuget delete MyPackage 1.0 -NoPrompt</value>
  </data>
  <data name="DeleteCommandUsageExamples_cht" xml:space="preserve">
    <value>nuget delete MyPackage 1.0
    
nuget delete MyPackage 1.0 -NoPrompt</value>
  </data>
  <data name="DeleteCommandUsageSummary_csy" xml:space="preserve">
    <value>&lt;ID balíčku&gt; &lt;verze balíčku&gt; [klíč API] [možnosti]</value>
  </data>
  <data name="DeleteCommandUsageSummary_deu" xml:space="preserve">
    <value>&lt;Paket-ID&gt; &lt;Paketversion&gt; [API-Schlüssel] [Optionen]</value>
  </data>
  <data name="DeleteCommandUsageSummary_esp" xml:space="preserve">
    <value>&lt;id. del paquete&gt; &lt;versión del paquete&gt; [clave API] [opciones]</value>
  </data>
  <data name="DeleteCommandUsageSummary_fra" xml:space="preserve">
    <value>&lt;package Id&gt; &lt;package version&gt; [@@@Clé API] [@@@options]</value>
  </data>
  <data name="DeleteCommandUsageSummary_ita" xml:space="preserve">
    <value>&lt;package Id&gt; &lt;package version&gt; [API Key] [options]</value>
  </data>
  <data name="DeleteCommandUsageSummary_jpn" xml:space="preserve">
    <value>&lt;package Id&gt; &lt;package version&gt; [API Key] [options]</value>
  </data>
  <data name="DeleteCommandUsageSummary_kor" xml:space="preserve">
    <value>&lt;패키지 ID&gt; &lt;패키지 버전&gt; [API 키] [옵션]</value>
  </data>
  <data name="DeleteCommandUsageSummary_plk" xml:space="preserve">
    <value>&lt;identyfikator pakietu&gt; &lt;wersja pakietu&gt; [klucz interfejsu API] [opcje]</value>
  </data>
  <data name="DeleteCommandUsageSummary_ptb" xml:space="preserve">
    <value>&lt;Id do pacote&gt; &lt;versão do pacote&gt; [Chave de API] [opções]</value>
  </data>
  <data name="DeleteCommandUsageSummary_rus" xml:space="preserve">
    <value>&lt;идентификатор пакета&gt; &lt;версия пакета&gt; [ключ API] [параметры]</value>
  </data>
  <data name="DeleteCommandUsageSummary_trk" xml:space="preserve">
    <value>&lt;paket kimliği&gt; &lt;paket sürümü&gt; [API Anahtarı] [seçenekler]</value>
  </data>
  <data name="DeleteCommandUsageSummary_chs" xml:space="preserve">
    <value>&lt;程序包 ID&gt; &lt;程序包版本&gt; [API 密钥] [选项]</value>
  </data>
  <data name="DeleteCommandUsageSummary_cht" xml:space="preserve">
    <value>&lt;package Id&gt; &lt;package version&gt; [API 索引鍵] [選項]</value>
  </data>
  <data name="HelpCommandAll_csy" xml:space="preserve">
    <value>Vytiskne podrobnou nápovědu ke všem dostupným příkazům.</value>
  </data>
  <data name="HelpCommandAll_deu" xml:space="preserve">
    <value>Ausführliche Hilfe für alle verfügbaren Befehle ausgeben.</value>
  </data>
  <data name="HelpCommandAll_esp" xml:space="preserve">
    <value>Imprimir ayuda detallada de todos los comandos disponibles.</value>
  </data>
  <data name="HelpCommandAll_fra" xml:space="preserve">
    <value>Imprimez l'aide détaillée correspondante à l'ensemble des commandes disponibles.</value>
  </data>
  <data name="HelpCommandAll_ita" xml:space="preserve">
    <value>Stampare aiutoper tutti i comandi disponibili.</value>
  </data>
  <data name="HelpCommandAll_jpn" xml:space="preserve">
    <value>使用できるすべてのコマンドについては、詳細なヘルプを印刷してください。</value>
  </data>
  <data name="HelpCommandAll_kor" xml:space="preserve">
    <value>사용 가능한 모든 명령에 대한 자세한 도움말을 인쇄합니다.</value>
  </data>
  <data name="HelpCommandAll_plk" xml:space="preserve">
    <value>Wydrukuj szczegółową pomoc dla wszystkich dostępnych poleceń.</value>
  </data>
  <data name="HelpCommandAll_ptb" xml:space="preserve">
    <value>Imprimir ajuda detalhada para todos os comandos disponíveis.</value>
  </data>
  <data name="HelpCommandAll_rus" xml:space="preserve">
    <value>Выводит на печать подробную справку по всем доступным командам.</value>
  </data>
  <data name="HelpCommandAll_trk" xml:space="preserve">
    <value>Mevcut tüm komutlar için ayrıntılı yardımı yazdır.</value>
  </data>
  <data name="HelpCommandAll_chs" xml:space="preserve">
    <value>打印所有可用命令的详细帮助。</value>
  </data>
  <data name="HelpCommandAll_cht" xml:space="preserve">
    <value>列印所有可用命令的詳細說明。</value>
  </data>
  <data name="HelpCommandDescription_csy" xml:space="preserve">
    <value>Zobrazí obecné informace nápovědy a informace nápovědy k ostatním příkazům.</value>
  </data>
  <data name="HelpCommandDescription_deu" xml:space="preserve">
    <value>Zeigt allgemeine Hilfeinformationen und Hilfeinformationen zu anderen Befehlen an.</value>
  </data>
  <data name="HelpCommandDescription_esp" xml:space="preserve">
    <value>Muestra información de ayuda general e información de ayuda de los otros comandos.</value>
  </data>
  <data name="HelpCommandDescription_fra" xml:space="preserve">
    <value>Affiche les informations d'aide générale et les informations d'aide relatives à d'autres commandes.</value>
  </data>
  <data name="HelpCommandDescription_ita" xml:space="preserve">
    <value>Mostra informazioni generali di aiuto su altri comandi.</value>
  </data>
  <data name="HelpCommandDescription_jpn" xml:space="preserve">
    <value>全般的なヘルプ情報と他のコマンドに関するヘルプ情報を表示します。</value>
  </data>
  <data name="HelpCommandDescription_kor" xml:space="preserve">
    <value>일반적인 도움말 정보 및 다른 명령에 대한 도움말 정보를 표시합니다.</value>
  </data>
  <data name="HelpCommandDescription_plk" xml:space="preserve">
    <value>Wyświetla ogólne informacje pomocy oraz informacje pomocy na temat innych poleceń.</value>
  </data>
  <data name="HelpCommandDescription_ptb" xml:space="preserve">
    <value>Exibe informações de ajuda em geral e informações de ajuda sobre outros comandos.</value>
  </data>
  <data name="HelpCommandDescription_rus" xml:space="preserve">
    <value>Отображает общую справочную информацию о других командах.</value>
  </data>
  <data name="HelpCommandDescription_trk" xml:space="preserve">
    <value>Genel yardım bilgilerini ve diğer komutlarla ilgili yardım bilgilerini görüntüler.</value>
  </data>
  <data name="HelpCommandDescription_chs" xml:space="preserve">
    <value>显示一般帮助信息，以及有关其他命令的帮助信息。</value>
  </data>
  <data name="HelpCommandDescription_cht" xml:space="preserve">
    <value>顯示一般說明資訊以及其他命令的相關說明資訊。</value>
  </data>
  <data name="HelpCommandMarkdown_csy" xml:space="preserve">
    <value>Vytiskne podrobně veškerou nápovědu ve formátu markdown.</value>
  </data>
  <data name="HelpCommandMarkdown_deu" xml:space="preserve">
    <value>Ausführliche Hilfe im Markdownformat ausgeben.</value>
  </data>
  <data name="HelpCommandMarkdown_esp" xml:space="preserve">
    <value>Imprimir toda la información detallada en formato reducido.</value>
  </data>
  <data name="HelpCommandMarkdown_fra" xml:space="preserve">
    <value>Imprimez l'ensemble de l'aide détaillée au format Markdown.</value>
  </data>
  <data name="HelpCommandMarkdown_ita" xml:space="preserve">
    <value>Stampare tutto l'aiuto in formato markdown</value>
  </data>
  <data name="HelpCommandMarkdown_jpn" xml:space="preserve">
    <value>マークダウン形式ですべての詳細なヘルプを印刷します。</value>
  </data>
  <data name="HelpCommandMarkdown_kor" xml:space="preserve">
    <value>자세한 도움말을 마크다운 형식으로 모두 인쇄합니다.</value>
  </data>
  <data name="HelpCommandMarkdown_plk" xml:space="preserve">
    <value>Wydrukuj szczegółową pomoc w formacie języka znaczników markdown.</value>
  </data>
  <data name="HelpCommandMarkdown_ptb" xml:space="preserve">
    <value>Impressão detalhada de toda a ajuda em formato reduzido.</value>
  </data>
  <data name="HelpCommandMarkdown_rus" xml:space="preserve">
    <value>Выводит на печать всю справку в формате Markdown.</value>
  </data>
  <data name="HelpCommandMarkdown_trk" xml:space="preserve">
    <value>Ayrıntılı tüm yardımı döküm biçiminde yazdır.</value>
  </data>
  <data name="HelpCommandMarkdown_chs" xml:space="preserve">
    <value>以 Markdown 格式打印所有详细帮助。</value>
  </data>
  <data name="HelpCommandMarkdown_cht" xml:space="preserve">
    <value>以 Markdown 格式列印所有詳細說明。</value>
  </data>
  <data name="HelpCommandUsageDescription_csy" xml:space="preserve">
    <value>Předá název příkazu pro zobrazení informací nápovědy k tomuto příkazu.</value>
  </data>
  <data name="HelpCommandUsageDescription_deu" xml:space="preserve">
    <value>Übergeben Sie einen Befehlsnamen, um Hilfeinformationen zu diesem Befehl anzuzeigen.</value>
  </data>
  <data name="HelpCommandUsageDescription_esp" xml:space="preserve">
    <value>Pasar un nombre de comando para mostrar la información de ayuda de aquel comando.</value>
  </data>
  <data name="HelpCommandUsageDescription_fra" xml:space="preserve">
    <value>Saisissez le nom d'une commande pour afficher les informations d'aide correspondantes.</value>
  </data>
  <data name="HelpCommandUsageDescription_ita" xml:space="preserve">
    <value>Passare un nome comando per visualizzare le informazioni su quel comando</value>
  </data>
  <data name="HelpCommandUsageDescription_jpn" xml:space="preserve">
    <value>パス名を渡して、そのコマンドに関するヘルプ情報を表示します。</value>
  </data>
  <data name="HelpCommandUsageDescription_kor" xml:space="preserve">
    <value>명령 이름을 전달하여 해당 명령에 대한 도움말 정보를 표시합니다.</value>
  </data>
  <data name="HelpCommandUsageDescription_plk" xml:space="preserve">
    <value>Przekaż nazwę polecenia, aby wyświetlić informacje pomocy dla tego polecenia.</value>
  </data>
  <data name="HelpCommandUsageDescription_ptb" xml:space="preserve">
    <value>Passe um nome de comando para exibir as informações de ajuda para esse comando.</value>
  </data>
  <data name="HelpCommandUsageDescription_rus" xml:space="preserve">
    <value>Передает имя команды для отображения справки по этой команде.</value>
  </data>
  <data name="HelpCommandUsageDescription_trk" xml:space="preserve">
    <value>Komut adını, bu komuta yönelik yardım bilgilerini görüntülemek için geçir.</value>
  </data>
  <data name="HelpCommandUsageDescription_chs" xml:space="preserve">
    <value>传递命令名称，以显示该命令的帮助信息。</value>
  </data>
  <data name="HelpCommandUsageDescription_cht" xml:space="preserve">
    <value>傳送命令名稱以顯示該命名的說明資訊。</value>
  </data>
  <data name="HelpCommandUsageExamples_csy" xml:space="preserve">
    <value>nuget help

nuget help push

nuget ?

nuget push -?</value>
  </data>
  <data name="HelpCommandUsageExamples_deu" xml:space="preserve">
    <value>nuget help

nuget help push

nuget ?

nuget push -?</value>
  </data>
  <data name="HelpCommandUsageExamples_esp" xml:space="preserve">
    <value>nuget help

nuget help push

nuget ?

nuget push -?</value>
  </data>
  <data name="HelpCommandUsageExamples_fra" xml:space="preserve">
    <value>nuget help

nuget help push

nuget ?

nuget push -?</value>
  </data>
  <data name="HelpCommandUsageExamples_ita" xml:space="preserve">
    <value>nuget help

nuget help push

nuget ?

nuget push -?</value>
  </data>
  <data name="HelpCommandUsageExamples_jpn" xml:space="preserve">
    <value>nuget help

nuget help push

nuget ?

nuget push -?</value>
  </data>
  <data name="HelpCommandUsageExamples_kor" xml:space="preserve">
    <value>nuget help

nuget help push

nuget ?

nuget push -?</value>
  </data>
  <data name="HelpCommandUsageExamples_plk" xml:space="preserve">
    <value>nuget help

nuget help push

nuget ?

nuget push -?</value>
  </data>
  <data name="HelpCommandUsageExamples_ptb" xml:space="preserve">
    <value>nuget help

nuget help push

nuget ?

nuget push -?</value>
  </data>
  <data name="HelpCommandUsageExamples_rus" xml:space="preserve">
    <value>nuget help

nuget help push

nuget ?

nuget push -?</value>
  </data>
  <data name="HelpCommandUsageExamples_trk" xml:space="preserve">
    <value>nuget help

nuget help push

nuget ?

nuget push -?</value>
  </data>
  <data name="HelpCommandUsageExamples_chs" xml:space="preserve">
    <value>nuget help

nuget help push

nuget ?

nuget push -?</value>
  </data>
  <data name="HelpCommandUsageExamples_cht" xml:space="preserve">
    <value>nuget help

nuget help push

nuget ?

nuget push -?</value>
  </data>
  <data name="HelpCommandUsageSummary_csy" xml:space="preserve">
    <value>[příkaz]</value>
  </data>
  <data name="HelpCommandUsageSummary_deu" xml:space="preserve">
    <value>[Befehl]</value>
  </data>
  <data name="HelpCommandUsageSummary_esp" xml:space="preserve">
    <value>[comando]</value>
  </data>
  <data name="HelpCommandUsageSummary_fra" xml:space="preserve">
    <value>[@@@commande]</value>
  </data>
  <data name="HelpCommandUsageSummary_ita" xml:space="preserve">
    <value>[comando]</value>
  </data>
  <data name="HelpCommandUsageSummary_jpn" xml:space="preserve">
    <value>[command]</value>
  </data>
  <data name="HelpCommandUsageSummary_kor" xml:space="preserve">
    <value>[명령]</value>
  </data>
  <data name="HelpCommandUsageSummary_plk" xml:space="preserve">
    <value>[polecenie]</value>
  </data>
  <data name="HelpCommandUsageSummary_ptb" xml:space="preserve">
    <value>[comando]</value>
  </data>
  <data name="HelpCommandUsageSummary_rus" xml:space="preserve">
    <value>[команда]</value>
  </data>
  <data name="HelpCommandUsageSummary_trk" xml:space="preserve">
    <value>[komut]</value>
  </data>
  <data name="HelpCommandUsageSummary_chs" xml:space="preserve">
    <value>[命令]</value>
  </data>
  <data name="HelpCommandUsageSummary_cht" xml:space="preserve">
    <value>[命令]</value>
  </data>
  <data name="InstallCommandDescription_csy" xml:space="preserve">
    <value>Nainstaluje balíček s využitím zadaným zdrojů. Pokud nejsou zadány žádné zdroje, použijí se všechny zdroje definované v konfiguračním souboru NuGet. Pokud konfigurační soubor nespecifikuje žádné zdroje, použije se výchozí informační kanál NuGet.</value>
  </data>
  <data name="InstallCommandDescription_deu" xml:space="preserve">
    <value>Installiert ein Paket mithilfe der angegebenen Quellen. Wenn keine Quellen angegeben werden, werden alle Quellen verwendet, die in der NuGet-Konfigurationsdatei definiert sind. Wenn die Konfigurationsdatei keine Quellen angibt, wird der NuGet-Standardfeed verwendet.</value>
  </data>
  <data name="InstallCommandDescription_esp" xml:space="preserve">
    <value>Instala un paquete usando los orígenes especificados. Si no se especifica ningún origen, se usan todos los orígenes definidos en la configuración de NuGet. Si el archivo de configuración no especifica ningún origen, se usa la fuente predeterminada de NuGet.</value>
  </data>
  <data name="InstallCommandDescription_fra" xml:space="preserve">
    <value>Installe un package à partir des sources spécifiées. Si aucune source n'est spécifiée, toutes les sources définies dans le fichier de configuration NuGet seront utilisées. Si le fichier de configuration ne spécifie aucune source, il s'alimentera du flux NuGet.</value>
  </data>
  <data name="InstallCommandDescription_ita" xml:space="preserve">
    <value>Installa un pacchetto usando le fonti specificate. Se non sono specificate fonti, tutte le fonti definite nella configurazione NuGet saranno usata. Se il file di configurazione non specifica fonti, usare NuGet feed di default.</value>
  </data>
  <data name="InstallCommandDescription_jpn" xml:space="preserve">
    <value>指定されたソースを使用してパッケージをインストールします。ソースが指定されていない場合、NuGet 構成ファイルに定義されているすべてのソースが使用されます。構成ファイルにソースが指定されていない場合、既定の NuGet フィードが使用されます。</value>
  </data>
  <data name="InstallCommandDescription_kor" xml:space="preserve">
    <value>지정된 소스를 사용하여 패키지를 설치합니다. 소스가 지정되지 않은 경우 NuGet 구성 파일에 정의된 모든 소스가 사용됩니다. 구성 파일로도 소스가 지정되지 않으면 기본 NuGet 피드가 사용됩니다.</value>
  </data>
  <data name="InstallCommandDescription_plk" xml:space="preserve">
    <value>Instaluje pakiet przy użyciu określonych źródeł. Jeśli żadne źródło nie zostanie określone, są używane wszystkie źródła zdefiniowane w pliku konfiguracji pakietu NuGet. Jeśli w pliku konfiguracji nie zostaną określone żadne źródła, jest używane domyślne źródło NuGet.</value>
  </data>
  <data name="InstallCommandDescription_ptb" xml:space="preserve">
    <value>Instala um pacote usando as origens especificadas. Se não houver origens especificadas, são utilizadas todas as origens definidas no arquivo de configuração NuGet. Se o arquivo de configuração não especificar nenhuma origem, usa o feed NuGet padrão.</value>
  </data>
  <data name="InstallCommandDescription_rus" xml:space="preserve">
    <value>Устанавливает пакет с помощью указанных источников. Если они не указаны, используются все источники, определенные в файле конфигурации NuGet. Если в файле конфигурации не указаны источники, используется канал NuGet по умолчанию.</value>
  </data>
  <data name="InstallCommandDescription_trk" xml:space="preserve">
    <value>Belirtilen kaynakları kullanarak paketi yükler. Hiçbir kaynak belirtilmemişse, NuGet yapılandırma dosyasında belirtilen tüm kaynaklar kullanılır. Yapılandırma dosyasında hiçbir kaynak belirtilmemişse, varsayılan NuGet akışını kullanır.</value>
  </data>
  <data name="InstallCommandDescription_chs" xml:space="preserve">
    <value>使用指定的源安装程序包。如果未指定源，则将使用 NuGet 配置文件中定义的所有源。如果配置文件未指定源，则使用默认的 NuGet 源。</value>
  </data>
  <data name="InstallCommandDescription_cht" xml:space="preserve">
    <value>使用指定來源安裝封裝。如果沒有指定來源，在 NuGet 設定檔中定義的所有來源均已使用。如果設定檔並未指定來源，請使用預設 NuGet 摘要。</value>
  </data>
  <data name="InstallCommandExcludeVersionDescription_csy" xml:space="preserve">
    <value>Pokud je tato možnost nastavena, cílová složka bude obsahovat pouze název balíčku, ale ne číslo verze.</value>
  </data>
  <data name="InstallCommandExcludeVersionDescription_deu" xml:space="preserve">
    <value>Wenn diese Option festgelegt ist, enthält der Zielordner nur den Paketnamen, nicht die Versionsnummer.</value>
  </data>
  <data name="InstallCommandExcludeVersionDescription_esp" xml:space="preserve">
    <value>Si se configura, la carpeta de destino solo contendrá el nombre de paquete y no el número de versión</value>
  </data>
  <data name="InstallCommandExcludeVersionDescription_fra" xml:space="preserve">
    <value>Si défini, le dossier de destination ne contiendra que le nom de package et pas le numéro de version.</value>
  </data>
  <data name="InstallCommandExcludeVersionDescription_ita" xml:space="preserve">
    <value>Se impostata, la cartella di destinazione conterrà il nome del pacchetto, non il numero di versione</value>
  </data>
  <data name="InstallCommandExcludeVersionDescription_jpn" xml:space="preserve">
    <value>設定すると、対象フォルダーにはバージョン番号ではなくパッケージ名のみが含まれます。</value>
  </data>
  <data name="InstallCommandExcludeVersionDescription_kor" xml:space="preserve">
    <value>설정할 경우 대상 폴더에 패키지 이름만 포함되며 버전 이름은 포함되지 않습니다.</value>
  </data>
  <data name="InstallCommandExcludeVersionDescription_plk" xml:space="preserve">
    <value>Jeśli ta opcja zostanie ustawiona, folder docelowy będzie zawierał tylko nazwę pakietu, bez numeru wersji</value>
  </data>
  <data name="InstallCommandExcludeVersionDescription_ptb" xml:space="preserve">
    <value>Se assim for definida, a pasta de destino conterá apenas o nome do pacote, e não o número da versão</value>
  </data>
  <data name="InstallCommandExcludeVersionDescription_rus" xml:space="preserve">
    <value>Если этот параметр задан, папка назначения будет содержать только имя пакета, но не номер версии</value>
  </data>
  <data name="InstallCommandExcludeVersionDescription_trk" xml:space="preserve">
    <value>Ayarlanmışsa, hedef klasörde sürüm numarası değil, yalnızca paket adı bulunur.</value>
  </data>
  <data name="InstallCommandExcludeVersionDescription_chs" xml:space="preserve">
    <value>如果已设置，则目标文件夹将只包含程序包名称，而不包含版本号</value>
  </data>
  <data name="InstallCommandExcludeVersionDescription_cht" xml:space="preserve">
    <value>若設定，目的地資料夾僅會包含封裝名稱，而不會有版本號碼</value>
  </data>
  <data name="InstallCommandNoCache_csy" xml:space="preserve">
    <value>Zakáže použití mezipaměti počítače jako prvního zdroje balíčků.</value>
  </data>
  <data name="InstallCommandNoCache_deu" xml:space="preserve">
    <value>Verwenden des Computercaches als erste Paketquelle deaktivieren.</value>
  </data>
  <data name="InstallCommandNoCache_esp" xml:space="preserve">
    <value>Deshabilitar el caché de la máquina como el origen del primer paquete.</value>
  </data>
  <data name="InstallCommandNoCache_fra" xml:space="preserve">
    <value>Désactivation grâce au cache de l'ordinateur, agissant comme première source du package.</value>
  </data>
  <data name="InstallCommandNoCache_ita" xml:space="preserve">
    <value>Disabilitare usando la cache della macchina come prima fonte pacchetto.</value>
  </data>
  <data name="InstallCommandNoCache_jpn" xml:space="preserve">
    <value>最初のパッケージ ソースとしてのコンピューター キャッシュの使用を無効にします。</value>
  </data>
  <data name="InstallCommandNoCache_kor" xml:space="preserve">
    <value>시스템 캐시를 첫 번째 패키지 소스로 사용하지 않도록 설정합니다.</value>
  </data>
  <data name="InstallCommandNoCache_plk" xml:space="preserve">
    <value>Wyłącz, używając pamięci podręcznej komputera jako pierwszego źródła pakietu.</value>
  </data>
  <data name="InstallCommandNoCache_ptb" xml:space="preserve">
    <value>Desative usando o cache da máquina como a primeira origem de pacotes.</value>
  </data>
  <data name="InstallCommandNoCache_rus" xml:space="preserve">
    <value>Отключает использование кэша компьютера в качестве первого источника пакетов.</value>
  </data>
  <data name="InstallCommandNoCache_trk" xml:space="preserve">
    <value>Birinci paket kaynağı olarak makine önbelleğinin kullanılmasını devre dışı bırak.</value>
  </data>
  <data name="InstallCommandNoCache_chs" xml:space="preserve">
    <value>禁止使用计算机缓存作为第一个程序包源。</value>
  </data>
  <data name="InstallCommandNoCache_cht" xml:space="preserve">
    <value>停用使用機器快取做為第一個封裝來源。</value>
  </data>
  <data name="InstallCommandOutputDirDescription_csy" xml:space="preserve">
    <value>Určuje adresář, do něhož budou nainstalovány balíčky. Není-li zadán, použije se aktuální adresář.</value>
  </data>
  <data name="InstallCommandOutputDirDescription_deu" xml:space="preserve">
    <value>Gibt das Verzeichnis an, in dem Pakete installiert werden. Wenn kein Verzeichnis angegeben wird, wird das aktuelle Verzeichnis verwendet.</value>
  </data>
  <data name="InstallCommandOutputDirDescription_esp" xml:space="preserve">
    <value>Especifica el directorio en el que se instalarán los paquetes. Si no se especifica ninguno, se usa el directorio actual.</value>
  </data>
  <data name="InstallCommandOutputDirDescription_fra" xml:space="preserve">
    <value>Spécifie le répertoire d'installation des packages. S'il n'est pas spécifié, le répertoire actuel sera utilisé.</value>
  </data>
  <data name="InstallCommandOutputDirDescription_ita" xml:space="preserve">
    <value>Specifica la directory in cui i pacchetti saranno installati. Altrimenti, usare la directory attuale.</value>
  </data>
  <data name="InstallCommandOutputDirDescription_jpn" xml:space="preserve">
    <value>パッケージをインストールするディレクトリを指定します。指定しない場合、現在のディレクトリが使用されます。</value>
  </data>
  <data name="InstallCommandOutputDirDescription_kor" xml:space="preserve">
    <value>패키지가 설치될 디렉터리를 지정합니다. 지정되지 않은 경우 현재 디렉터리를 사용합니다.</value>
  </data>
  <data name="InstallCommandOutputDirDescription_plk" xml:space="preserve">
    <value>Określa katalog, w którym zostaną zainstalowane pakiety. Jeśli żaden nie zostanie określony, będzie używany katalog bieżący.</value>
  </data>
  <data name="InstallCommandOutputDirDescription_ptb" xml:space="preserve">
    <value>Especifica o diretório em que os pacotes serão instalados. Se nenhum for especificado, usa o diretório atual.</value>
  </data>
  <data name="InstallCommandOutputDirDescription_rus" xml:space="preserve">
    <value>Задает каталог для установки пакетов. Если он не указан, используется текущий каталог.</value>
  </data>
  <data name="InstallCommandOutputDirDescription_trk" xml:space="preserve">
    <value>Paketlerin yükleneceği dizini belirtir. Hiçbiri belirtilmemişse, geçerli dizini kullanır.</value>
  </data>
  <data name="InstallCommandOutputDirDescription_chs" xml:space="preserve">
    <value>指定将在其中安装程序包的目录。如果未指定，则使用当前目录。</value>
  </data>
  <data name="InstallCommandOutputDirDescription_cht" xml:space="preserve">
    <value>指定要安全的封裝中的目錄。若未指定，則使用目前的目錄。</value>
  </data>
  <data name="InstallCommandPrerelease_csy" xml:space="preserve">
    <value>Umožňuje nainstalovat předběžné verze balíčků. Tento příznak není vyžadován při obnově balíčků pomocí instalace ze souboru packages.config.</value>
  </data>
  <data name="InstallCommandPrerelease_deu" xml:space="preserve">
    <value>Ermöglicht die Installation von Vorabversionspaketen. Diese Kennzeichnung ist nicht erforderlich, wenn Pakete durch Installieren aus "packages.config" wiederhergestellt werden.</value>
  </data>
  <data name="InstallCommandPrerelease_esp" xml:space="preserve">
    <value>Permite instalar paquetes de versión preliminar. Esta marca no es necesaria al restaurar paquetes mediante la instalación desde packages.config.</value>
  </data>
  <data name="InstallCommandPrerelease_fra" xml:space="preserve">
    <value>Permet l'installation de la version préliminaire des packages. Cet indicateur n'est pas requis lors de la restauration des packages depuis packages.config.</value>
  </data>
  <data name="InstallCommandPrerelease_ita" xml:space="preserve">
    <value>Permette ai pacchetti prelease di essere installati. Questo flag non è richiesto quando si ripristinano pacchetti installando da packages.config.</value>
  </data>
  <data name="InstallCommandPrerelease_jpn" xml:space="preserve">
    <value>プレリリース パッケージのインストールを許可します。packages.config からインストールしてパッケージを復元する場合、このフラグは必要ありません。</value>
  </data>
  <data name="InstallCommandPrerelease_kor" xml:space="preserve">
    <value>시험판 패키지를 설치하도록 허용합니다. packages.config에서 설치하여 패키지를 복원하는 경우 이 플래그는 필요하지 않습니다.</value>
  </data>
  <data name="InstallCommandPrerelease_plk" xml:space="preserve">
    <value>Zezwala na zainstalowanie pakietów w wersji wstępnej. Ta flaga nie jest wymagana podczas przywracania pakietów przez instalację z pliku packages.config.</value>
  </data>
  <data name="InstallCommandPrerelease_ptb" xml:space="preserve">
    <value>Permite que pacotes de pré-lançamento sejam instalados. Este sinal não é obrigatório ao restaurar pacotes pela instalação de packages.config.</value>
  </data>
  <data name="InstallCommandPrerelease_rus" xml:space="preserve">
    <value>Разрешает установку предварительных версий пакетов. Этот флаг не нужен при восстановлении пакетов путем установки из packages.config.</value>
  </data>
  <data name="InstallCommandPrerelease_trk" xml:space="preserve">
    <value>Önsürüm paketlerinin yüklenmesine izin verir. Paketler packages.config üzerinden geri yüklendiğinde bu bayrağa gerek duyulmaz.</value>
  </data>
  <data name="InstallCommandPrerelease_chs" xml:space="preserve">
    <value>允许安装预发布程序包。通过从 packages.config 安装来还原程序包时，不需要此标志。</value>
  </data>
  <data name="InstallCommandPrerelease_cht" xml:space="preserve">
    <value>允許安裝預先發行的封裝。若從 packages.config 安裝來還原封裝時則不需要此標幟。</value>
  </data>
  <data name="InstallCommandSourceDescription_csy" xml:space="preserve">
    <value>Seznam zdrojů balíčků pro použití při instalaci</value>
  </data>
  <data name="InstallCommandSourceDescription_deu" xml:space="preserve">
    <value>Eine Liste der Paketquellen, die für die Installation verwendet werden sollen.</value>
  </data>
  <data name="InstallCommandSourceDescription_esp" xml:space="preserve">
    <value>Lista de orígenes de paquetes que se usa para la instalación.</value>
  </data>
  <data name="InstallCommandSourceDescription_fra" xml:space="preserve">
    <value>Liste de sources de packages à utiliser pour l'installation.</value>
  </data>
  <data name="InstallCommandSourceDescription_ita" xml:space="preserve">
    <value>Lista di fonti pacchetto da usare per l'installazione.</value>
  </data>
  <data name="InstallCommandSourceDescription_jpn" xml:space="preserve">
    <value>インストールに使用するパッケージ ソースの一覧。</value>
  </data>
  <data name="InstallCommandSourceDescription_kor" xml:space="preserve">
    <value>설치 시 사용되는 패키지 소스 목록입니다.</value>
  </data>
  <data name="InstallCommandSourceDescription_plk" xml:space="preserve">
    <value>Lista źródeł pakietów do użycia podczas instalacji.</value>
  </data>
  <data name="InstallCommandSourceDescription_ptb" xml:space="preserve">
    <value>Uma lista de origens de pacotes para usar para a instalação.</value>
  </data>
  <data name="InstallCommandSourceDescription_rus" xml:space="preserve">
    <value>Список источников пакетов, используемых для установки.</value>
  </data>
  <data name="InstallCommandSourceDescription_trk" xml:space="preserve">
    <value>Yükleme için kullanılacak paketlerin listesi.</value>
  </data>
  <data name="InstallCommandSourceDescription_chs" xml:space="preserve">
    <value>要用于安装的程序包源列表。</value>
  </data>
  <data name="InstallCommandSourceDescription_cht" xml:space="preserve">
    <value>要用來安裝的封裝來源清單。</value>
  </data>
  <data name="InstallCommandUsageDescription_csy" xml:space="preserve">
    <value>Určuje ID a volitelně také verzi balíčku, který se má nainstalovat. Je-li místo ID použita cesta k souboru packages.config, jsou nainstalovány všechny zde obsažené balíčky.</value>
  </data>
  <data name="InstallCommandUsageDescription_deu" xml:space="preserve">
    <value>Geben Sie die ID und optional die Version des zu installierenden Pakets an. Wenn ein Pfad zu einer Datei "packages.config" anstelle einer ID verwendet wird, werden alle darin enthaltenen Pakete installiert.</value>
  </data>
  <data name="InstallCommandUsageDescription_esp" xml:space="preserve">
    <value>Especificar el id. y opcionalmente la versión del paquete que se va a instalar. Si se usa una ruta de acceso a un archivo packages.config en lugar de un id., se instalan todos los paquetes que contiene.</value>
  </data>
  <data name="InstallCommandUsageDescription_fra" xml:space="preserve">
    <value>Spécifiez l'ID et, éventuellement, la version du package à installer. Si le chemin d'accès au fichier packages.config est utilisé au lieu de l'ID, tous les packages qu'il contient seront installés.</value>
  </data>
  <data name="InstallCommandUsageDescription_ita" xml:space="preserve">
    <value>Specificare l'ID e la versione del pacchetto da installare. Se si usa un percorso a packages.config invece di un id, saranno installati tutti i pacchetti che contiene.</value>
  </data>
  <data name="InstallCommandUsageDescription_jpn" xml:space="preserve">
    <value>インストールするパッケージの ID と、必要に応じてバージョンを指定します。ID ではなく packages.config ファイルのパスを使用する場合、そのパスに含まれるすべてのパッケージがインストールされます。</value>
  </data>
  <data name="InstallCommandUsageDescription_kor" xml:space="preserve">
    <value>설치할 패키지의 ID 및 버전(선택적)을 지정합니다. ID 대신 packages.config 파일 경로가 사용되는 경우 이 파일에 포함된 모든 패키지가 설치됩니다.</value>
  </data>
  <data name="InstallCommandUsageDescription_plk" xml:space="preserve">
    <value>Określ identyfikator i opcjonalnie wersję pakietu do zainstalowania. Jeśli zamiast identyfikatora zostanie użyta ścieżka do pliku packages.config, zostaną zainstalowane wszystkie pakiety zawarte w tym pliku.</value>
  </data>
  <data name="InstallCommandUsageDescription_ptb" xml:space="preserve">
    <value>Especifique a ID e, opcionalmente, a versão do pacote a ser instalado. Se for usado um caminho para um arquivo packages.config em vez de uma id, todos os pacotes que ele contém serão instalados.</value>
  </data>
  <data name="InstallCommandUsageDescription_rus" xml:space="preserve">
    <value>Укажите идентификатор и версию (необязательно) устанавливаемого пакета. Если вместо идентификатора используется путь к файлу packages.config, будут установлены все содержащиеся в нем пакеты.</value>
  </data>
  <data name="InstallCommandUsageDescription_trk" xml:space="preserve">
    <value>Yüklenecek paketin kimliğini ve isteğe bağlı olarak sürümünü belirtin. Kimlik yerine packages.config dosyasının yolu kullanılırsa, burada bulunan tüm paketler yüklenir.</value>
  </data>
  <data name="InstallCommandUsageDescription_chs" xml:space="preserve">
    <value>指定要安装的程序包的 ID 和版本(可选)。如果使用的是 packages.config 文件的路径(而不是 ID)，则将安装该路径包含的所有程序包。</value>
  </data>
  <data name="InstallCommandUsageDescription_cht" xml:space="preserve">
    <value>指定要安裝的封裝 ID 和版本 (選擇性)。如果使用 packages.config 檔案的路徑而非 ID，則會安裝其包含的所有封裝。</value>
  </data>
  <data name="InstallCommandUsageExamples_csy" xml:space="preserve">
    <value>nuget install elmah

nuget install packages.config

nuget install ninject -o c:\foo</value>
  </data>
  <data name="InstallCommandUsageExamples_deu" xml:space="preserve">
    <value>nuget install elmah

nuget install packages.config

nuget install ninject -o c:\foo</value>
  </data>
  <data name="InstallCommandUsageExamples_esp" xml:space="preserve">
    <value>nuget install elmah

nuget install packages.config

nuget install ninject -o c:\foo</value>
  </data>
  <data name="InstallCommandUsageExamples_fra" xml:space="preserve">
    <value>nuget install elmah

nuget install packages.config

nuget install ninject -o c:\foo</value>
  </data>
  <data name="InstallCommandUsageExamples_ita" xml:space="preserve">
    <value>nuget install elmah

nuget install packages.config

nuget install ninject -o c:\foo</value>
  </data>
  <data name="InstallCommandUsageExamples_jpn" xml:space="preserve">
    <value>nuget install elmah

nuget install packages.config

nuget install ninject -o c:\foo</value>
  </data>
  <data name="InstallCommandUsageExamples_kor" xml:space="preserve">
    <value>nuget install elmah

nuget install packages.config

nuget install ninject -o c:\foo</value>
  </data>
  <data name="InstallCommandUsageExamples_plk" xml:space="preserve">
    <value>nuget install elmah

nuget install packages.config

nuget install ninject -o c:\foo</value>
  </data>
  <data name="InstallCommandUsageExamples_ptb" xml:space="preserve">
    <value>nuget install elmah

nuget install packages.config

nuget install ninject -o c:\foo</value>
  </data>
  <data name="InstallCommandUsageExamples_rus" xml:space="preserve">
    <value>nuget install elmah

nuget install packages.config

nuget install ninject -o c:\foo</value>
  </data>
  <data name="InstallCommandUsageExamples_trk" xml:space="preserve">
    <value>nuget install elmah

nuget install packages.config

nuget install ninject -o c:\foo</value>
  </data>
  <data name="InstallCommandUsageExamples_chs" xml:space="preserve">
    <value>nuget install elmah

nuget install packages.config

nuget install ninject -o c:\foo</value>
  </data>
  <data name="InstallCommandUsageExamples_cht" xml:space="preserve">
    <value>nuget install elmah

nuget install packages.config

nuget install ninject -o c:\foo</value>
  </data>
  <data name="InstallCommandUsageSummary_csy" xml:space="preserve">
    <value>packageId|pathToPackagesConfig [možnosti]</value>
  </data>
  <data name="InstallCommandUsageSummary_deu" xml:space="preserve">
    <value>PaketID|PfadzurPaketkonfiguration [Optionen]</value>
  </data>
  <data name="InstallCommandUsageSummary_esp" xml:space="preserve">
    <value>packageId|pathToPackagesConfig [opciones]</value>
  </data>
  <data name="InstallCommandUsageSummary_fra" xml:space="preserve">
    <value>packageId|pathToPackagesConfig [options]</value>
  </data>
  <data name="InstallCommandUsageSummary_ita" xml:space="preserve">
    <value>packageId|pathToPackagesConfig [options]</value>
  </data>
  <data name="InstallCommandUsageSummary_jpn" xml:space="preserve">
    <value>packageId|pathToPackagesConfig [options]</value>
  </data>
  <data name="InstallCommandUsageSummary_kor" xml:space="preserve">
    <value>packageId|pathToPackagesConfig [옵션]</value>
  </data>
  <data name="InstallCommandUsageSummary_plk" xml:space="preserve">
    <value>identyfikator_pakietu|ścieżka_do_PackagesConfig [opcje]</value>
  </data>
  <data name="InstallCommandUsageSummary_ptb" xml:space="preserve">
    <value>Idpacote|CaminhoParaConfigDePacotes [opções]</value>
  </data>
  <data name="InstallCommandUsageSummary_rus" xml:space="preserve">
    <value>packageId|pathToPackagesConfig [параметры]</value>
  </data>
  <data name="InstallCommandUsageSummary_trk" xml:space="preserve">
    <value>packageId|pathToPackagesConfig [options]</value>
  </data>
  <data name="InstallCommandUsageSummary_chs" xml:space="preserve">
    <value>packageId|pathToPackagesConfig [选项]</value>
  </data>
  <data name="InstallCommandUsageSummary_cht" xml:space="preserve">
    <value>packageId|pathToPackagesConfig [選項]</value>
  </data>
  <data name="InstallCommandVersionDescription_csy" xml:space="preserve">
    <value>Verze balíčku, který se má nainstalovat</value>
  </data>
  <data name="InstallCommandVersionDescription_deu" xml:space="preserve">
    <value>Die Version des zu installierenden Pakets.</value>
  </data>
  <data name="InstallCommandVersionDescription_esp" xml:space="preserve">
    <value>Versión del paquete que se va a instalar.</value>
  </data>
  <data name="InstallCommandVersionDescription_fra" xml:space="preserve">
    <value>Version du package à installer.</value>
  </data>
  <data name="InstallCommandVersionDescription_ita" xml:space="preserve">
    <value>La versione del pacchetto da installare.</value>
  </data>
  <data name="InstallCommandVersionDescription_jpn" xml:space="preserve">
    <value>インストールするパッケージのバージョン。</value>
  </data>
  <data name="InstallCommandVersionDescription_kor" xml:space="preserve">
    <value>설치할 패키지의 버전입니다.</value>
  </data>
  <data name="InstallCommandVersionDescription_plk" xml:space="preserve">
    <value>Wersja pakietu do zainstalowania.</value>
  </data>
  <data name="InstallCommandVersionDescription_ptb" xml:space="preserve">
    <value>A versão do pacote a ser instalado.</value>
  </data>
  <data name="InstallCommandVersionDescription_rus" xml:space="preserve">
    <value>Версия устанавливаемого пакета.</value>
  </data>
  <data name="InstallCommandVersionDescription_trk" xml:space="preserve">
    <value>Yüklenecek paketin sürümü.</value>
  </data>
  <data name="InstallCommandVersionDescription_chs" xml:space="preserve">
    <value>要安装的程序包的版本。</value>
  </data>
  <data name="InstallCommandVersionDescription_cht" xml:space="preserve">
    <value>要安裝的封裝版本。</value>
  </data>
  <data name="ListCommandAllVersionsDescription_csy" xml:space="preserve">
    <value>Zobrazí seznam všech verzí balíčku. Ve výchozím nastavení se zobrazí pouze nejnovější verze balíčku.</value>
  </data>
  <data name="ListCommandAllVersionsDescription_deu" xml:space="preserve">
    <value>Listet alle Versionen eines Pakets auf. Standardmäßig wird nur die letzte Paketversion angezeigt.</value>
  </data>
  <data name="ListCommandAllVersionsDescription_esp" xml:space="preserve">
    <value>Muestra todas las versiones de un paquete. De forma predeterminada, solo se muestra la versión del paquete más reciente.</value>
  </data>
  <data name="ListCommandAllVersionsDescription_fra" xml:space="preserve">
    <value>Répertorie toutes les versions d'un package. Seule la dernière version du package est affichée par défaut.</value>
  </data>
  <data name="ListCommandAllVersionsDescription_ita" xml:space="preserve">
    <value>Elencare tutte le versioni di un pacchetto. Per dafault, si visualizza solo l'ultima versione</value>
  </data>
  <data name="ListCommandAllVersionsDescription_jpn" xml:space="preserve">
    <value>パッケージのすべてのバージョンを表示します。既定では、最新のパッケージ バージョンのみが表示されます。</value>
  </data>
  <data name="ListCommandAllVersionsDescription_kor" xml:space="preserve">
    <value>모든 패키지 버전을 나열합니다. 기본적으로 최신 패키지 버전만 표시됩니다.</value>
  </data>
  <data name="ListCommandAllVersionsDescription_plk" xml:space="preserve">
    <value>Lista wszystkich wersji pakietu. Domyślnie wyświetlana jest tylko najnowsza wersja pakietu.</value>
  </data>
  <data name="ListCommandAllVersionsDescription_ptb" xml:space="preserve">
    <value>Liste todas as versões de um pacote. Por padrão, apenas a versão mais recente do pacote é exibida.</value>
  </data>
  <data name="ListCommandAllVersionsDescription_rus" xml:space="preserve">
    <value>Выводит список всех версий пакета. По умолчанию отображается только последняя версия пакета.</value>
  </data>
  <data name="ListCommandAllVersionsDescription_trk" xml:space="preserve">
    <value>Bir paketin tüm sürümlerini listele. Varsayılan olarak yalnızca son paket sürümü görüntülenir.</value>
  </data>
  <data name="ListCommandAllVersionsDescription_chs" xml:space="preserve">
    <value>列出程序包的所有版本。默认情况下，只显示最新程序包版本。</value>
  </data>
  <data name="ListCommandAllVersionsDescription_cht" xml:space="preserve">
    <value>列出封裝的所有版本。依預設，僅會顯示最新的封裝版本。</value>
  </data>
  <data name="ListCommandDescription_csy" xml:space="preserve">
    <value>Zobrazí seznam balíčků ze zadaného zdroje. Pokud není zadán žádný zdroj, použijí se všechny zdroje definované v souboru %AppData%\NuGet\NuGet.config. Pokud soubor NuGet.config nespecifikuje žádné zdroje, použije se výchozí informační kanál NuGet.</value>
  </data>
  <data name="ListCommandDescription_deu" xml:space="preserve">
    <value>Zeigt eine Liste der Pakete aus einer angegebenen Quelle an. Wenn keine Quellen angegeben werden, werden alle in "%AppData%\NuGet\NuGet.config" definierten Quellen verwendet. Wenn "NuGet.config" keine Quellen angibt, wird der NuGet-Standardfeed verwendet.</value>
  </data>
  <data name="ListCommandDescription_esp" xml:space="preserve">
    <value>Muestra una lista de paquetes de un origen especificado. Si no se especifican orígenes, se usan todos los orígenes definidos en %AppData%\NuGet\NuGet.config. Si NuGet.config no especifica ningún origen, usa la fuente NuGet predeterminada.</value>
  </data>
  <data name="ListCommandDescription_fra" xml:space="preserve">
    <value>Affiche la liste des packages d'une source donnée. Si aucune source n'est spécifiée, toutes les sources définies dans %AppData%\NuGet\NuGet.config seront utilisées. Si NuGet.config ne spécifie aucune source, il s'alimentera du flux NuGet par défaut.</value>
  </data>
  <data name="ListCommandDescription_ita" xml:space="preserve">
    <value>Visualizza un elenco pacchetti da una data fonte. Se non è specificata alcuna fonta, tutte le fonti definite in %AppData%\NuGet\NuGet.config saranno usate. Se NuGet.config non specifica fonti. Usare il feed NuGet di default.</value>
  </data>
  <data name="ListCommandDescription_jpn" xml:space="preserve">
    <value>指定したソースのパッケージ一覧を表示します。ソースが指定されていない場合、%AppData%\NuGet\NuGet.config に定義されているすべてのソースが使用されます。NuGet.config にソースが指定されていない場合、既定の NuGet フィードが使用されます。</value>
  </data>
  <data name="ListCommandDescription_kor" xml:space="preserve">
    <value>지정한 소스의 패키지 목록을 표시합니다. 소스가 지정되지 않은 경우 %AppData%\NuGet\NuGet.config에 정의된 모든 소스가 사용됩니다. NuGet.config로도 소스가 지정되지 않으면 기본 NuGet 피드가 사용됩니다.</value>
  </data>
  <data name="ListCommandDescription_plk" xml:space="preserve">
    <value>Wyświetla listę pakietów z danego źródła. Jeśli nie zostaną określone żadne źródła, są używane wszystkie źródła zdefiniowane w pliku %AppData%\NuGet\NuGet.config. Jeśli w pliku NuGet.config nie określono żadnych źródeł, jest używane domyślne źródło NuGet.</value>
  </data>
  <data name="ListCommandDescription_ptb" xml:space="preserve">
    <value>Exibe uma lista de pacotes de uma determinada origem. Se não houver origens especificadas, todas as origens definidas em %AppData%\NuGet\NuGet.config serão usadas. Se NuGet.config não especificar nenhuma origem, usa o feed NuGet padrão.</value>
  </data>
  <data name="ListCommandDescription_rus" xml:space="preserve">
    <value>Отображает список пакетов из указанного источника. Если источники не указаны, используются все источники, определенные в %AppData%\NuGet\NuGet.config. Если источники не указаны в NuGet.config, используется канал NuGet по умолчанию.</value>
  </data>
  <data name="ListCommandDescription_trk" xml:space="preserve">
    <value>Belirli bir kaynaktan paket listesini görüntüler. Hiçbir kaynak belirtilmemişse, %AppData%\NuGet\NuGet.config içinde belirtilen tüm kaynaklar kullanılır. NuGet.config hiçbir kaynak belirtmiyorsa, varsayılan NuGet akışını kullanır.</value>
  </data>
  <data name="ListCommandDescription_chs" xml:space="preserve">
    <value>显示给定源中的程序包列表。如果未指定源，则使用 %AppData%\NuGet\NuGet.config 中定义的所有源。如果 NuGet.config 未指定源，则使用默认 NuGet 源。</value>
  </data>
  <data name="ListCommandDescription_cht" xml:space="preserve">
    <value>顯示給定來源的封裝清單。如果未指定來源，已使用 %AppData%\NuGet\NuGet.config 中定義的所有來源。如果 NuGet.config 並未指定來源，使用預設的 NuGet 摘要。</value>
  </data>
  <data name="ListCommandPrerelease_csy" xml:space="preserve">
    <value>Umožňuje zobrazit předběžné verze balíčků.</value>
  </data>
  <data name="ListCommandPrerelease_deu" xml:space="preserve">
    <value>Ermöglicht die Anzeige von Vorabversionspaketen.</value>
  </data>
  <data name="ListCommandPrerelease_esp" xml:space="preserve">
    <value>Permitir que se muestren los paquetes de versión preliminar.</value>
  </data>
  <data name="ListCommandPrerelease_fra" xml:space="preserve">
    <value>Permet l'affichage de la version préliminaire des packages.</value>
  </data>
  <data name="ListCommandPrerelease_ita" xml:space="preserve">
    <value>Permette di visualizzare i pacchetti prerelease.</value>
  </data>
  <data name="ListCommandPrerelease_jpn" xml:space="preserve">
    <value>プレリリース パッケージの表示を許可します。</value>
  </data>
  <data name="ListCommandPrerelease_kor" xml:space="preserve">
    <value>시험판 패키지를 표시하도록 허용합니다.</value>
  </data>
  <data name="ListCommandPrerelease_plk" xml:space="preserve">
    <value>Zezwala na wyświetlanie pakietów w wersji wstępnej.</value>
  </data>
  <data name="ListCommandPrerelease_ptb" xml:space="preserve">
    <value>Permita que os pacotes de pré-lançamento sejam mostrados.</value>
  </data>
  <data name="ListCommandPrerelease_rus" xml:space="preserve">
    <value>Разрешает отображение предварительных версий пакетов.</value>
  </data>
  <data name="ListCommandPrerelease_trk" xml:space="preserve">
    <value>Önsürüm paketlerinin gösterilmesine izin verir.</value>
  </data>
  <data name="ListCommandPrerelease_chs" xml:space="preserve">
    <value>允许显示预发布程序包。</value>
  </data>
  <data name="ListCommandPrerelease_cht" xml:space="preserve">
    <value>允許顯示預先發行的封裝。</value>
  </data>
  <data name="ListCommandSourceDescription_csy" xml:space="preserve">
    <value>Seznam zdrojů balíčků k prohledání</value>
  </data>
  <data name="ListCommandSourceDescription_deu" xml:space="preserve">
    <value>Eine Liste der zu durchsuchenden Paketquellen.</value>
  </data>
  <data name="ListCommandSourceDescription_esp" xml:space="preserve">
    <value>Lista de orígenes de paquetes para buscar.</value>
  </data>
  <data name="ListCommandSourceDescription_fra" xml:space="preserve">
    <value>Liste de sources de packages à rechercher.</value>
  </data>
  <data name="ListCommandSourceDescription_ita" xml:space="preserve">
    <value>Un elenco di fonti pacchetti da ricercare.</value>
  </data>
  <data name="ListCommandSourceDescription_jpn" xml:space="preserve">
    <value>検索するパッケージ ソースの一覧。</value>
  </data>
  <data name="ListCommandSourceDescription_kor" xml:space="preserve">
    <value>검색할 패키지 소스의 목록입니다.</value>
  </data>
  <data name="ListCommandSourceDescription_plk" xml:space="preserve">
    <value>Lista źródeł pakietów do przeszukania.</value>
  </data>
  <data name="ListCommandSourceDescription_ptb" xml:space="preserve">
    <value>Uma lista de origens de pacotes para pesquisar.</value>
  </data>
  <data name="ListCommandSourceDescription_rus" xml:space="preserve">
    <value>Список источников пакетов для поиска.</value>
  </data>
  <data name="ListCommandSourceDescription_trk" xml:space="preserve">
    <value>Aranacak paket kaynaklarının listesi.</value>
  </data>
  <data name="ListCommandSourceDescription_chs" xml:space="preserve">
    <value>要搜索的程序包源的列表。</value>
  </data>
  <data name="ListCommandSourceDescription_cht" xml:space="preserve">
    <value>要搜尋的封裝來源清單。</value>
  </data>
  <data name="ListCommandUsageDescription_csy" xml:space="preserve">
    <value>Zadejte volitelné hledané termíny.</value>
  </data>
  <data name="ListCommandUsageDescription_deu" xml:space="preserve">
    <value>Geben Sie optionale Suchbegriffe an.</value>
  </data>
  <data name="ListCommandUsageDescription_esp" xml:space="preserve">
    <value>Especificar términos de búsqueda opcionales.</value>
  </data>
  <data name="ListCommandUsageDescription_fra" xml:space="preserve">
    <value>Spécifiez les termes optionnels recherchés.</value>
  </data>
  <data name="ListCommandUsageDescription_ita" xml:space="preserve">
    <value>Specifica i termini di ricerca opzionali.</value>
  </data>
  <data name="ListCommandUsageDescription_jpn" xml:space="preserve">
    <value>検索用語を指定します (省略可能)。</value>
  </data>
  <data name="ListCommandUsageDescription_kor" xml:space="preserve">
    <value>검색어를 지정합니다(선택적).</value>
  </data>
  <data name="ListCommandUsageDescription_plk" xml:space="preserve">
    <value>Określ opcjonalne terminy wyszukiwania.</value>
  </data>
  <data name="ListCommandUsageDescription_ptb" xml:space="preserve">
    <value>Especificar os termos de pesquisa opcionais.</value>
  </data>
  <data name="ListCommandUsageDescription_rus" xml:space="preserve">
    <value>Выбор дополнительныех условий поиска.</value>
  </data>
  <data name="ListCommandUsageDescription_trk" xml:space="preserve">
    <value>İsteğe bağlı arama terimlerini belirtir.</value>
  </data>
  <data name="ListCommandUsageDescription_chs" xml:space="preserve">
    <value>指定可选的搜索词。</value>
  </data>
  <data name="ListCommandUsageDescription_cht" xml:space="preserve">
    <value>指定選擇性的搜尋字詞。</value>
  </data>
  <data name="ListCommandUsageExamples_csy" xml:space="preserve">
    <value>nuget list

nuget list -verbose -allversions</value>
  </data>
  <data name="ListCommandUsageExamples_deu" xml:space="preserve">
    <value>nuget list

nuget list -verbose -allversions</value>
  </data>
  <data name="ListCommandUsageExamples_esp" xml:space="preserve">
    <value>nuget list

nuget list -verbose -allversions</value>
  </data>
  <data name="ListCommandUsageExamples_fra" xml:space="preserve">
    <value>nuget list

nuget list -verbose -allversions</value>
  </data>
  <data name="ListCommandUsageExamples_ita" xml:space="preserve">
    <value>nuget list

nuget list -verbose -allversions</value>
  </data>
  <data name="ListCommandUsageExamples_jpn" xml:space="preserve">
    <value>nuget list

nuget list -verbose -allversions</value>
  </data>
  <data name="ListCommandUsageExamples_kor" xml:space="preserve">
    <value>nuget list

nuget list -verbose -allversions</value>
  </data>
  <data name="ListCommandUsageExamples_plk" xml:space="preserve">
    <value>nuget list

nuget list -verbose -allversions</value>
  </data>
  <data name="ListCommandUsageExamples_ptb" xml:space="preserve">
    <value>nuget list

nuget list -verbose -allversions</value>
  </data>
  <data name="ListCommandUsageExamples_rus" xml:space="preserve">
    <value>nuget list

nuget list -verbose -allversions</value>
  </data>
  <data name="ListCommandUsageExamples_trk" xml:space="preserve">
    <value>nuget list

nuget list -verbose -allversions</value>
  </data>
  <data name="ListCommandUsageExamples_chs" xml:space="preserve">
    <value>nuget list

nuget list -verbose -allversions</value>
  </data>
  <data name="ListCommandUsageExamples_cht" xml:space="preserve">
    <value>nuget list

nuget list -verbose -allversions</value>
  </data>
  <data name="ListCommandUsageSummary_csy" xml:space="preserve">
    <value>[hledané termíny] [možnosti]</value>
  </data>
  <data name="ListCommandUsageSummary_deu" xml:space="preserve">
    <value>[Suchbegriffe] [Optionen]</value>
  </data>
  <data name="ListCommandUsageSummary_esp" xml:space="preserve">
    <value>[buscar términos] [opciones]</value>
  </data>
  <data name="ListCommandUsageSummary_fra" xml:space="preserve">
    <value>[@@@termes recherchés] [@@@options]</value>
  </data>
  <data name="ListCommandUsageSummary_ita" xml:space="preserve">
    <value>[ricerca termini] [opzioni]</value>
  </data>
  <data name="ListCommandUsageSummary_jpn" xml:space="preserve">
    <value>[search terms] [options]</value>
  </data>
  <data name="ListCommandUsageSummary_kor" xml:space="preserve">
    <value>[검색어] [옵션]</value>
  </data>
  <data name="ListCommandUsageSummary_plk" xml:space="preserve">
    <value>[terminy wyszukiwania] [opcje]</value>
  </data>
  <data name="ListCommandUsageSummary_ptb" xml:space="preserve">
    <value>[termos de pesquisa] [opções]</value>
  </data>
  <data name="ListCommandUsageSummary_rus" xml:space="preserve">
    <value>[условия поиска] [параметры]</value>
  </data>
  <data name="ListCommandUsageSummary_trk" xml:space="preserve">
    <value>[arama terimleri] [seçenekler]</value>
  </data>
  <data name="ListCommandUsageSummary_chs" xml:space="preserve">
    <value>[搜索词] [选项]</value>
  </data>
  <data name="ListCommandUsageSummary_cht" xml:space="preserve">
    <value>搜尋字詞] [選項]</value>
  </data>
  <data name="ListCommandVerboseListDescription_csy" xml:space="preserve">
    <value>Zobrazí podrobný seznam informací pro každý balíček.</value>
  </data>
  <data name="ListCommandVerboseListDescription_deu" xml:space="preserve">
    <value>Zeigt eine detaillierte Liste mit Informationen zu jedem Paket an.</value>
  </data>
  <data name="ListCommandVerboseListDescription_esp" xml:space="preserve">
    <value>Muestra una lista detallada de información para cada paquete.</value>
  </data>
  <data name="ListCommandVerboseListDescription_fra" xml:space="preserve">
    <value>Affiche une liste détaillée d'informations pour chaque package.</value>
  </data>
  <data name="ListCommandVerboseListDescription_ita" xml:space="preserve">
    <value>Visualizza un elenco dettagliato di informazioni per ogni pacchetto.</value>
  </data>
  <data name="ListCommandVerboseListDescription_jpn" xml:space="preserve">
    <value>各パッケージの情報の詳細な一覧を表示します。</value>
  </data>
  <data name="ListCommandVerboseListDescription_kor" xml:space="preserve">
    <value>각 패키지에 대한 자세한 정보 목록을 표시합니다.</value>
  </data>
  <data name="ListCommandVerboseListDescription_plk" xml:space="preserve">
    <value>Wyświetla szczegółową listę informacji dla każdego pakietu.</value>
  </data>
  <data name="ListCommandVerboseListDescription_ptb" xml:space="preserve">
    <value>Exibe uma lista detalhada de informações para cada pacote.</value>
  </data>
  <data name="ListCommandVerboseListDescription_rus" xml:space="preserve">
    <value>Отображает подробный список сведений о каждом пакете.</value>
  </data>
  <data name="ListCommandVerboseListDescription_trk" xml:space="preserve">
    <value>Her paket için ayrıntılı bilgi listesini görüntüler.</value>
  </data>
  <data name="ListCommandVerboseListDescription_chs" xml:space="preserve">
    <value>显示每个程序包的详细信息列表。</value>
  </data>
  <data name="ListCommandVerboseListDescription_cht" xml:space="preserve">
    <value>顯示為每個封裝的資訊詳細清單。</value>
  </data>
  <data name="Option_NonInteractive_csy" xml:space="preserve">
    <value>Nezobrazovat výzvu pro uživatelský vstup nebo potvrzení</value>
  </data>
  <data name="Option_NonInteractive_deu" xml:space="preserve">
    <value>Keine Eingabeaufforderung für Benutzereingaben oder Bestätigungen.</value>
  </data>
  <data name="Option_NonInteractive_esp" xml:space="preserve">
    <value>No solicitar la entrada del usuario o confirmaciones.</value>
  </data>
  <data name="Option_NonInteractive_fra" xml:space="preserve">
    <value>N'affichez pas d'invites de saisies ou de confirmations faites à l'utilisateur.</value>
  </data>
  <data name="Option_NonInteractive_ita" xml:space="preserve">
    <value>Non richiedere input o conferma dell'utente.</value>
  </data>
  <data name="Option_NonInteractive_jpn" xml:space="preserve">
    <value>ユーザー入力または確認のプロンプトを表示しません。</value>
  </data>
  <data name="Option_NonInteractive_kor" xml:space="preserve">
    <value>사용자 입력 또는 확인 시 메시지를 표시하지 않습니다.</value>
  </data>
  <data name="Option_NonInteractive_plk" xml:space="preserve">
    <value>Bez monitów o dane wejściowe użytkownika i potwierdzenia.</value>
  </data>
  <data name="Option_NonInteractive_ptb" xml:space="preserve">
    <value />
  </data>
  <data name="Option_NonInteractive_rus" xml:space="preserve">
    <value>Отключение запросов ввода или подтверждения пользователя.</value>
  </data>
  <data name="Option_NonInteractive_trk" xml:space="preserve">
    <value>Kullanıcı girişi veya onayları istenmez.</value>
  </data>
  <data name="Option_NonInteractive_chs" xml:space="preserve">
    <value>不提示用户进行输入或确认。</value>
  </data>
  <data name="Option_NonInteractive_cht" xml:space="preserve">
    <value>不要提供使用者輸入或確認。</value>
  </data>
  <data name="Option_Verbosity_csy" xml:space="preserve">
    <value>Zobrazí odpovídající úroveň informací ve výstupu: normal, quiet, detailed.</value>
  </data>
  <data name="Option_Verbosity_deu" xml:space="preserve">
    <value>Diesen Detailgrad in der Ausgabe anzeigen: "normal", "quiet", "detailed".</value>
  </data>
  <data name="Option_Verbosity_esp" xml:space="preserve">
    <value>Mostrar esta cantidad de detalles en la salida: normal, quiet, detailed.</value>
  </data>
  <data name="Option_Verbosity_fra" xml:space="preserve">
    <value>Niveau de détail du résultat affiché : normal, quiet, detailed.</value>
  </data>
  <data name="Option_Verbosity_ita" xml:space="preserve">
    <value>Visualizza i dettagli nell'outputt: normal, quiet, detailed.</value>
  </data>
  <data name="Option_Verbosity_jpn" xml:space="preserve">
    <value>出力に表示する詳細情報の量:normal、quiet、detailed。</value>
  </data>
  <data name="Option_Verbosity_kor" xml:space="preserve">
    <value>출력에 사용되는 세부 정보의 양을 표시합니다(normal, quiet, detailed).</value>
  </data>
  <data name="Option_Verbosity_plk" xml:space="preserve">
    <value>Wyświetlaj taki poziom szczegółów w danych wyjściowych: normal, quiet, detailed.</value>
  </data>
  <data name="Option_Verbosity_ptb" xml:space="preserve">
    <value>Exibir essa quantidade de detalhes na saída: normal, quiet, detailed.</value>
  </data>
  <data name="Option_Verbosity_rus" xml:space="preserve">
    <value>Отображение следующего уровня подробности при выводе: normal, quiet, detailed.</value>
  </data>
  <data name="Option_Verbosity_trk" xml:space="preserve">
    <value>Çıktıdaki ayrıntı miktarı buna göre belirlenir: normal, quiet, detailed.</value>
  </data>
  <data name="Option_Verbosity_chs" xml:space="preserve">
    <value>在输出中显示以下数量的详细信息: normal、quiet、detailed。</value>
  </data>
  <data name="Option_Verbosity_cht" xml:space="preserve">
    <value>在輸出中顯示詳細資料的數量: normal, quiet, detailed.</value>
  </data>
  <data name="PackageCommandBasePathDescription_csy" xml:space="preserve">
    <value>Základní cesta souborů definovaná v souboru nuspec</value>
  </data>
  <data name="PackageCommandBasePathDescription_deu" xml:space="preserve">
    <value>Der Basispfad der in der nuspec-Datei definierten Dateien.</value>
  </data>
  <data name="PackageCommandBasePathDescription_esp" xml:space="preserve">
    <value>La ruta de acceso base de los archivos definida en el archivo nuspec.</value>
  </data>
  <data name="PackageCommandBasePathDescription_fra" xml:space="preserve">
    <value>Chemins d'accès de base aux fichiers définis dans le fichier .nuspec.</value>
  </data>
  <data name="PackageCommandBasePathDescription_ita" xml:space="preserve">
    <value>Il percorso base dei file definito nel file nuspec.</value>
  </data>
  <data name="PackageCommandBasePathDescription_jpn" xml:space="preserve">
    <value>nuspec ファイルに定義されているファイルの基本パス。</value>
  </data>
  <data name="PackageCommandBasePathDescription_kor" xml:space="preserve">
    <value>nuspec 파일에 정의된 파일의 기본 경로입니다.</value>
  </data>
  <data name="PackageCommandBasePathDescription_plk" xml:space="preserve">
    <value>Ścieżka podstawowa plików zdefiniowanych w pliku nuspec.</value>
  </data>
  <data name="PackageCommandBasePathDescription_ptb" xml:space="preserve">
    <value>O caminho base dos arquivos definidos no arquivo nuspec.</value>
  </data>
  <data name="PackageCommandBasePathDescription_rus" xml:space="preserve">
    <value>Базовый путь к файлам, определенным в NUSPEC-файле.</value>
  </data>
  <data name="PackageCommandBasePathDescription_trk" xml:space="preserve">
    <value>Nuspec dosyasında tanımlanan dosyaların taban yolu.</value>
  </data>
  <data name="PackageCommandBasePathDescription_chs" xml:space="preserve">
    <value>nuspec 文件中定义的文件的基本路径。</value>
  </data>
  <data name="PackageCommandBasePathDescription_cht" xml:space="preserve">
    <value>nuspec 檔案中定義檔案基本路徑。</value>
  </data>
  <data name="PackageCommandBuildDescription_csy" xml:space="preserve">
    <value>Určuje, zda projekt má být sestaven před sestavením balíčku.</value>
  </data>
  <data name="PackageCommandBuildDescription_deu" xml:space="preserve">
    <value>Ermittelt, ob das Projekt vor dem Erstellen des Pakets erstellt werden soll.</value>
  </data>
  <data name="PackageCommandBuildDescription_esp" xml:space="preserve">
    <value>Determina si se debería compilar el proyecto antes de la compilación del paquete.</value>
  </data>
  <data name="PackageCommandBuildDescription_fra" xml:space="preserve">
    <value>Détermine si le projet doit être créé avant la création du package.</value>
  </data>
  <data name="PackageCommandBuildDescription_ita" xml:space="preserve">
    <value>Determina se il progetto sarà creatp prima del pacchetto.</value>
  </data>
  <data name="PackageCommandBuildDescription_jpn" xml:space="preserve">
    <value>パッケージのビルド前に、プロジェクトのビルドが必要かどうかを決定します。</value>
  </data>
  <data name="PackageCommandBuildDescription_kor" xml:space="preserve">
    <value>패키지를 빌드하기 전에 프로젝트를 빌드해야 하는지 확인합니다.</value>
  </data>
  <data name="PackageCommandBuildDescription_plk" xml:space="preserve">
    <value>Określa, czy przed kompilacją pakietu trzeba skompilować projekt.</value>
  </data>
  <data name="PackageCommandBuildDescription_ptb" xml:space="preserve">
    <value>Determina se o projeto deve ser construído antes de construir o pacote.</value>
  </data>
  <data name="PackageCommandBuildDescription_rus" xml:space="preserve">
    <value>Определяет, следует ли выполнить сборку проекта перед сборкой пакета.</value>
  </data>
  <data name="PackageCommandBuildDescription_trk" xml:space="preserve">
    <value>Projenin paketten önce oluşturulması gerekip gerekmediğini belirler.</value>
  </data>
  <data name="PackageCommandBuildDescription_chs" xml:space="preserve">
    <value>确定是否应在生成程序包之前生成项目。</value>
  </data>
  <data name="PackageCommandBuildDescription_cht" xml:space="preserve">
    <value>判斷是否要在建置封裝之前建置專案。</value>
  </data>
  <data name="PackageCommandDescription_csy" xml:space="preserve">
    <value>Vytvoří balíček NuGet na základě zadaného souboru nuspec nebo souboru projektu.</value>
  </data>
  <data name="PackageCommandDescription_deu" xml:space="preserve">
    <value>Erstellt ein NuGet-Paket basierend auf der angegebenen nuspec- oder Projektdatei.</value>
  </data>
  <data name="PackageCommandDescription_esp" xml:space="preserve">
    <value>Crea un paquete NuGet basado en el archivo de proyecto o el nuspec especificado.</value>
  </data>
  <data name="PackageCommandDescription_fra" xml:space="preserve">
    <value>Crée un package NuGet en fonction du fichier .nuspec ou projet spécifié.</value>
  </data>
  <data name="PackageCommandDescription_ita" xml:space="preserve">
    <value>Crea un pacchetto NuGet in base al file progetto o nuspec specificato.</value>
  </data>
  <data name="PackageCommandDescription_jpn" xml:space="preserve">
    <value>指定された nuspec または project ファイルに基づいて、NuGet パッケージを作成します。</value>
  </data>
  <data name="PackageCommandDescription_kor" xml:space="preserve">
    <value>지정된 nuspec 또는 프로젝트 파일을 기반으로 NuGet 패키지를 만듭니다.</value>
  </data>
  <data name="PackageCommandDescription_plk" xml:space="preserve">
    <value>Tworzy pakiet NuGet na podstawie określonego pliku nuspec lub pliku projektu.</value>
  </data>
  <data name="PackageCommandDescription_ptb" xml:space="preserve">
    <value>Cria um pacote NuGet com base no nuspec especificado ou no arquivo de projeto.</value>
  </data>
  <data name="PackageCommandDescription_rus" xml:space="preserve">
    <value>Создает пакет NuGet при помощи указанного NUSPEC-файла или файла проекта.</value>
  </data>
  <data name="PackageCommandDescription_trk" xml:space="preserve">
    <value>Belirtilen nuspec veya proje dosyasını temel alarak NuGet paketi oluşturur.</value>
  </data>
  <data name="PackageCommandDescription_chs" xml:space="preserve">
    <value>基于指定的 nuspec 或项目文件创建 NuGet 程序包。</value>
  </data>
  <data name="PackageCommandDescription_cht" xml:space="preserve">
    <value>依指定的 nuspec 或專案檔建立 NuGet 封裝。</value>
  </data>
  <data name="PackageCommandExcludeDescription_csy" xml:space="preserve">
    <value>Určuje jeden nebo více vzorů zástupných znaků pro vyloučení při vytváření balíčku.</value>
  </data>
  <data name="PackageCommandExcludeDescription_deu" xml:space="preserve">
    <value>Gibt mindestens ein Platzhaltermuster ein, das beim Erstellen eines Pakets ausgeschlossen werden soll.</value>
  </data>
  <data name="PackageCommandExcludeDescription_esp" xml:space="preserve">
    <value>Especifica uno o más patrones de caracteres comodín que se deben excluir al crear un paquete.</value>
  </data>
  <data name="PackageCommandExcludeDescription_fra" xml:space="preserve">
    <value>Spécifie un ou plusieurs modèles à caractère générique à exclure lors de la création du package.</value>
  </data>
  <data name="PackageCommandExcludeDescription_ita" xml:space="preserve">
    <value>Specifica uno o più pattern wildcard da escludere nella creazione di un pacchetto.</value>
  </data>
  <data name="PackageCommandExcludeDescription_jpn" xml:space="preserve">
    <value>パッケージの作成時に除外するには、1 つまたは複数のワイルドカード パターンを指定します。</value>
  </data>
  <data name="PackageCommandExcludeDescription_kor" xml:space="preserve">
    <value>패키지를 만들 때 제외할 와일드카드 패턴을 하나 이상 지정합니다.</value>
  </data>
  <data name="PackageCommandExcludeDescription_plk" xml:space="preserve">
    <value>Określa jeden lub więcej wzorców symboli wieloznacznych, które mają zostać wykluczone podczas tworzenia pakietu.</value>
  </data>
  <data name="PackageCommandExcludeDescription_ptb" xml:space="preserve">
    <value>Especifica um ou mais padrões curinga a excluir ao criar um pacote.</value>
  </data>
  <data name="PackageCommandExcludeDescription_rus" xml:space="preserve">
    <value>Указывает один или несколько шаблонов подстановочных знаков, исключаемых при создании пакета.</value>
  </data>
  <data name="PackageCommandExcludeDescription_trk" xml:space="preserve">
    <value>Paket oluşturulurken hariç tutulacak bir veya daha fazla joker karakter desenini belirtir.</value>
  </data>
  <data name="PackageCommandExcludeDescription_chs" xml:space="preserve">
    <value>指定创建程序包时要排除的一个或多个通配符模式。</value>
  </data>
  <data name="PackageCommandExcludeDescription_cht" xml:space="preserve">
    <value>指定建立封裝時要排除的一或多個萬用字元模式。</value>
  </data>
  <data name="PackageCommandExcludeEmptyDirectories_csy" xml:space="preserve">
    <value>Zabrání zahrnutí prázdných adresářů při sestavování balíčku.</value>
  </data>
  <data name="PackageCommandExcludeEmptyDirectories_deu" xml:space="preserve">
    <value>Den Einschluss leerer Verzeichnisse beim Erstellen des Pakets verhindern.</value>
  </data>
  <data name="PackageCommandExcludeEmptyDirectories_esp" xml:space="preserve">
    <value>Impedir la inclusión de directorios vacíos al compilar el paquete.</value>
  </data>
  <data name="PackageCommandExcludeEmptyDirectories_fra" xml:space="preserve">
    <value>Empêche l'inclusion de répertoires vides lors de la création du package.</value>
  </data>
  <data name="PackageCommandExcludeEmptyDirectories_ita" xml:space="preserve">
    <value>Evita l'inclusione di directory vuote nella costruzione di un pacchetto.</value>
  </data>
  <data name="PackageCommandExcludeEmptyDirectories_jpn" xml:space="preserve">
    <value>パッケージのビルド時には、空のディレクトリを含めないでください。</value>
  </data>
  <data name="PackageCommandExcludeEmptyDirectories_kor" xml:space="preserve">
    <value>패키지 빌드 시 빈 디렉터리를 포함하지 않도록 합니다.</value>
  </data>
  <data name="PackageCommandExcludeEmptyDirectories_plk" xml:space="preserve">
    <value>Zapobiega dołączaniu pustych katalogów podczas kompilowania pakietu.</value>
  </data>
  <data name="PackageCommandExcludeEmptyDirectories_ptb" xml:space="preserve">
    <value>Evite a inclusão de diretórios vazios durante a construção do pacote.</value>
  </data>
  <data name="PackageCommandExcludeEmptyDirectories_rus" xml:space="preserve">
    <value>Предотвращает добавление пустых каталогов при выполнении сборки пакета.</value>
  </data>
  <data name="PackageCommandExcludeEmptyDirectories_trk" xml:space="preserve">
    <value>Paket oluşturulurken boş dizinlerin eklenmesini önle.</value>
  </data>
  <data name="PackageCommandExcludeEmptyDirectories_chs" xml:space="preserve">
    <value>防止在生成程序包时包含空目录。</value>
  </data>
  <data name="PackageCommandExcludeEmptyDirectories_cht" xml:space="preserve">
    <value>建置封裝時不包含空目錄。</value>
  </data>
  <data name="PackageCommandNoDefaultExcludes_csy" xml:space="preserve">
    <value>Zabrání výchozímu vyloučení souborů balíčku NuGet a souborů a složek, jejichž název začíná tečkou, např. .svn.</value>
  </data>
  <data name="PackageCommandNoDefaultExcludes_deu" xml:space="preserve">
    <value>Den Standardausschluss von NuGet-Paketdateien und Dateien und Ordnern verhindern, die mit einem Punkt beginnen, z. B. ".svn".</value>
  </data>
  <data name="PackageCommandNoDefaultExcludes_esp" xml:space="preserve">
    <value>Impedir la exclusión predeterminada de los archivos del proyecto NuGet y los archivos y carpetas que empiecen con un punto, por ej. .svn.</value>
  </data>
  <data name="PackageCommandNoDefaultExcludes_fra" xml:space="preserve">
    <value>Empêchez l'exclusion par défaut des fichiers du package NuGet et des fichiers et dossiers dont le nom commence par un point (.svn par exemple).</value>
  </data>
  <data name="PackageCommandNoDefaultExcludes_ita" xml:space="preserve">
    <value>Evita l'esclusione per default di NuGet e file e cartelle a partire da dot e.g. .svn.</value>
  </data>
  <data name="PackageCommandNoDefaultExcludes_jpn" xml:space="preserve">
    <value>NuGet パッケージ ファイルと、ドットで始まるファイルやフォルダー (.svn など) は、既定の除外に指定しないでください。</value>
  </data>
  <data name="PackageCommandNoDefaultExcludes_kor" xml:space="preserve">
    <value>점으로 시작하는 NuGet 패키지 파일 및 파일과 폴더가 기본적으로 제외되지 않도록 합니다(예: .svn).</value>
  </data>
  <data name="PackageCommandNoDefaultExcludes_plk" xml:space="preserve">
    <value>Zapobiega domyślnemu wykluczeniu plików pakietów NuGet i plików oraz folderów, których nazwy zaczynają się kropką, np. .svn.</value>
  </data>
  <data name="PackageCommandNoDefaultExcludes_ptb" xml:space="preserve">
    <value>Evite a exclusão padrão de arquivos de pacotes NuGet e arquivos e pastas começando com um ponto, por exemplo .svn.</value>
  </data>
  <data name="PackageCommandNoDefaultExcludes_rus" xml:space="preserve">
    <value>Предотвращение используемого по умолчанию исключения файлов и папок пакета NuGet, начинающихся с точки, например ".svn".</value>
  </data>
  <data name="PackageCommandNoDefaultExcludes_trk" xml:space="preserve">
    <value>NuGet paket dosyalarının ve nokta ile başlayan .svn gibi dosya ve klasörlerin varsayılan olarak hariç tutulmasını önle.</value>
  </data>
  <data name="PackageCommandNoDefaultExcludes_chs" xml:space="preserve">
    <value>防止默认排除 NuGet 程序包文件以及以点开头的文件和文件夹(例如 .svn)。</value>
  </data>
  <data name="PackageCommandNoDefaultExcludes_cht" xml:space="preserve">
    <value>防止預設執行以小數點開頭的 NuGet 封裝檔案和資料夾，例如 .svn。</value>
  </data>
  <data name="PackageCommandNoRunAnalysis_csy" xml:space="preserve">
    <value>Určuje, zda příkaz nemá po sestavení balíčku spustit jeho analýzu.</value>
  </data>
  <data name="PackageCommandNoRunAnalysis_deu" xml:space="preserve">
    <value>Geben Sie an, ob der Befehl keine Paketanalyse nach dem Erstellen des Pakets ausführen soll.</value>
  </data>
  <data name="PackageCommandNoRunAnalysis_esp" xml:space="preserve">
    <value>Especificar si el comando no debe ejecutar el análisis del paquete antes de compilar el paquete.</value>
  </data>
  <data name="PackageCommandNoRunAnalysis_fra" xml:space="preserve">
    <value>Spécifiez si la commande ne doit pas exécuter une analyse du package après la création de celui-ci.</value>
  </data>
  <data name="PackageCommandNoRunAnalysis_ita" xml:space="preserve">
    <value>Specificare se il comando non deve eseguire l'analisi del pacchetto dopo la creazione.</value>
  </data>
  <data name="PackageCommandNoRunAnalysis_jpn" xml:space="preserve">
    <value>パッケージのビルド後に、コマンドでパッケージの分析を実行しないかどうかを指定します。</value>
  </data>
  <data name="PackageCommandNoRunAnalysis_kor" xml:space="preserve">
    <value>패키지 빌드 후 명령이 패키지 분석을 실행해야 하는지 여부를 지정합니다.</value>
  </data>
  <data name="PackageCommandNoRunAnalysis_plk" xml:space="preserve">
    <value>Określ, czy polecenie nie powinno uruchamiać analizy pakietu po kompilacji pakietu.</value>
  </data>
  <data name="PackageCommandNoRunAnalysis_ptb" xml:space="preserve">
    <value>Especifique se o comando não deve executar a análise do pacote depois de construir o pacote.</value>
  </data>
  <data name="PackageCommandNoRunAnalysis_rus" xml:space="preserve">
    <value>Указывает, следует ли команде запустить анализ пакета после его сборки.</value>
  </data>
  <data name="PackageCommandNoRunAnalysis_trk" xml:space="preserve">
    <value>Komutun paket oluşturulduktan sonra paket analizini çalıştırması gerekip gerekmediğini belirtin.</value>
  </data>
  <data name="PackageCommandNoRunAnalysis_chs" xml:space="preserve">
    <value>指定命令在生成程序包后，是否不应运行程序包分析。</value>
  </data>
  <data name="PackageCommandNoRunAnalysis_cht" xml:space="preserve">
    <value>指定命令是否不應該在建置封裝之後執行封裝分析。</value>
  </data>
  <data name="PackageCommandOutputDirDescription_csy" xml:space="preserve">
    <value>Určuje adresář pro vytvořený soubor balíčku NuGet. Není-li zadán, použije se aktuální adresář.</value>
  </data>
  <data name="PackageCommandOutputDirDescription_deu" xml:space="preserve">
    <value>Gibt das Verzeichnis für die erstellte NuGet-Paketdatei an. Erfolgt keine Angabe, wird das aktuelle Verzeichnis verwendet.</value>
  </data>
  <data name="PackageCommandOutputDirDescription_esp" xml:space="preserve">
    <value>Especifica el directorio para el archivo del paquete NuGet creado. Si no se especifica, usa el directorio actual.</value>
  </data>
  <data name="PackageCommandOutputDirDescription_fra" xml:space="preserve">
    <value>Spécifie le répertoire du fichier du package NuGet créé. S'il n'est pas spécifié, le répertoire actuel sera utilisé.</value>
  </data>
  <data name="PackageCommandOutputDirDescription_ita" xml:space="preserve">
    <value>Specifica la directory per il file NuGet creato. Se non specificato, usare la directory attuale.</value>
  </data>
  <data name="PackageCommandOutputDirDescription_jpn" xml:space="preserve">
    <value>作成される NuGet パッケージ ファイルのディレクトリを指定します。指定しない場合、現在のディレクトリが使用されます。</value>
  </data>
  <data name="PackageCommandOutputDirDescription_kor" xml:space="preserve">
    <value>만든 NuGet 패키지 파일의 디렉터리를 지정합니다. 지정되지 않은 경우 현재 디렉터리를 사용합니다.</value>
  </data>
  <data name="PackageCommandOutputDirDescription_plk" xml:space="preserve">
    <value>Określa katalog dla utworzonego pliku pakietu NuGet. Jeśli nie zostanie on określony, jest używany katalog bieżący.</value>
  </data>
  <data name="PackageCommandOutputDirDescription_ptb" xml:space="preserve">
    <value>Especifica o diretório para o arquivo do pacote NuGet criado. Se não for especificado, usa o diretório atual.</value>
  </data>
  <data name="PackageCommandOutputDirDescription_rus" xml:space="preserve">
    <value>Указывает каталог для созданного файла пакета NuGet. Если не указан, используется текущий каталог.</value>
  </data>
  <data name="PackageCommandOutputDirDescription_trk" xml:space="preserve">
    <value>Oluşturulan NuGet paket dosyasının dizinini belirtir. Belirtilmemişse, geçerli dizin kullanılır.</value>
  </data>
  <data name="PackageCommandOutputDirDescription_chs" xml:space="preserve">
    <value>为创建的 NuGet 程序包文件指定目录。如果未指定，则使用当前目录。</value>
  </data>
  <data name="PackageCommandOutputDirDescription_cht" xml:space="preserve">
    <value>指定已建立的 NuGet package 檔案的目錄。若未指定，請使用目前的目錄。</value>
  </data>
  <data name="PackageCommandPropertiesDescription_csy" xml:space="preserve">
    <value>Poskytuje možnost zadat při vytváření balíčku seznam vlastností oddělených středníkem (;).</value>
  </data>
  <data name="PackageCommandPropertiesDescription_deu" xml:space="preserve">
    <value>Stellt die Möglichkeit zur Verfügung, eine durch Semikolons (";") getrennte Liste der Eigenschaften beim Erstellen eines Pakets anzugeben.</value>
  </data>
  <data name="PackageCommandPropertiesDescription_esp" xml:space="preserve">
    <value>Proporciona la capacidad de especificar una lista de propiedades delimitada con un punto y coma ";" al crear un paquete.</value>
  </data>
  <data name="PackageCommandPropertiesDescription_fra" xml:space="preserve">
    <value>Permet de spécifier une liste des propriétés, délimitée par des points-virgules « ; », lors de la création du package.</value>
  </data>
  <data name="PackageCommandPropertiesDescription_ita" xml:space="preserve">
    <value>Fornisce l'abilità di specificare un ";" una lista delimitata di proprietà nella creazione di un pacchetto.</value>
  </data>
  <data name="PackageCommandPropertiesDescription_jpn" xml:space="preserve">
    <value>パッケージの作成時に、セミコロン (";") 区切りのプロパティ一覧を指定することができます。</value>
  </data>
  <data name="PackageCommandPropertiesDescription_kor" xml:space="preserve">
    <value>패키지를 만들 때 세미콜론(";")으로 구분된 속성 목록을 지정할 수 있는 기능을 제공합니다.</value>
  </data>
  <data name="PackageCommandPropertiesDescription_plk" xml:space="preserve">
    <value>Zapewnia możliwość określenia listy właściwości rozdzielonych średnikami „;” podczas tworzenia pakietu.</value>
  </data>
  <data name="PackageCommandPropertiesDescription_ptb" xml:space="preserve">
    <value>Fornece a capacidade para especificar uma  lista delimitada de propriedades com ponto e vírgula ";" ao criar um pacote.</value>
  </data>
  <data name="PackageCommandPropertiesDescription_rus" xml:space="preserve">
    <value>Дает возможность указать список свойств, разделенных точкой с запятой (;), при создании пакета.</value>
  </data>
  <data name="PackageCommandPropertiesDescription_trk" xml:space="preserve">
    <value>Paket oluşturulurken, özelliklerin noktalı virgülle ";" ayrılmış listesinin belirtilebilmesini sağlar.</value>
  </data>
  <data name="PackageCommandPropertiesDescription_chs" xml:space="preserve">
    <value>在创建程序包时，可以指定以分号 ";" 分隔的属性列表。</value>
  </data>
  <data name="PackageCommandPropertiesDescription_cht" xml:space="preserve">
    <value>建立封裝時，提供可指定屬性分號 ";" 分隔清單的功能。</value>
  </data>
  <data name="PackageCommandSymbolsDescription_csy" xml:space="preserve">
    <value>Určuje, zda by měl být vytvořen balíček obsahující zdroje a symboly. Při zadání pomocí souboru nuspec vytvoří běžný soubor balíčku NuGet a odpovídající balíček symbolů.</value>
  </data>
  <data name="PackageCommandSymbolsDescription_deu" xml:space="preserve">
    <value>Legt fest, ob ein Paket erstellt werden soll, das Quellen und Symbole enthält. Wenn die Angabe mit einer nuspec-Datei erfolgt, werden eine reguläre NuGet-Paketdatei und das zugehörige Symbolpaket erstellt.</value>
  </data>
  <data name="PackageCommandSymbolsDescription_esp" xml:space="preserve">
    <value>Determina si se debe crear un paquete que contiene orígenes y símbolos. Cuando se especifica con un nuspec, se crea un archivo de proyecto NuGet regular y el paquete de símbolos correspondiente.</value>
  </data>
  <data name="PackageCommandSymbolsDescription_fra" xml:space="preserve">
    <value>Détermine si un package contenant sources et symboles doit être créé. Lorsqu'il est spécifié avec un nuspec, il crée un fichier de package NuGet normal et le package de symboles correspondant.</value>
  </data>
  <data name="PackageCommandSymbolsDescription_ita" xml:space="preserve">
    <value>Determina se il pacchetto contiene fonti e simboli da creare. Quando specificato con nuspec, creare un file NuGet e il corrispondente pacchetto di simboli.</value>
  </data>
  <data name="PackageCommandSymbolsDescription_jpn" xml:space="preserve">
    <value>ソースとシンボルを含むパッケージを作成する必要があるかどうかを決定します。nuspec と共に使用すると、通常の NuGet パッケージ ファイルと対応するシンボル パッケージが作成されます。</value>
  </data>
  <data name="PackageCommandSymbolsDescription_kor" xml:space="preserve">
    <value>소스 및 기호가 포함된 패키지를 만들어야 하는지 여부를 결정합니다. nuspec으로 지정된 경우 일반 NuGet 패키지 파일 및 해당 기호 패키지를 만듭니다.</value>
  </data>
  <data name="PackageCommandSymbolsDescription_plk" xml:space="preserve">
    <value>Określa, czy powinien zostać utworzony pakiet zawierający źródła i symbole. W przypadku określenia za pomocą pliku nuspec jest tworzony normalny plik pakietu NuGet i odpowiadający mu pakiet symboli.</value>
  </data>
  <data name="PackageCommandSymbolsDescription_ptb" xml:space="preserve">
    <value>Determina se um pacote contendo origens e símbolos deve ser criado. Quando especificado com um nuspec, cria um arquivo de pacote NuGet comum e o pacote de símbolos correspondente.</value>
  </data>
  <data name="PackageCommandSymbolsDescription_rus" xml:space="preserve">
    <value>Определяет, следует ли создать пакет, содержащий источники и символы. Если задан посредством NUSPEC-файла, создает обычный файл пакета NuGet и соответствующий пакет символов.</value>
  </data>
  <data name="PackageCommandSymbolsDescription_trk" xml:space="preserve">
    <value>Kaynakları ve simgeleri içeren bir paket oluşturulması gerekip gerekmediğini belirler. Bir nuspec ile belirtildiğinde, normal NuGet paket dosyasını ve ilgili simge paketini oluşturur.</value>
  </data>
  <data name="PackageCommandSymbolsDescription_chs" xml:space="preserve">
    <value>确定是否应创建包含源和符号的程序包。当使用 nuspec 指定时，创建常规 NuGet 程序包文件和相应的符号程序包。</value>
  </data>
  <data name="PackageCommandSymbolsDescription_cht" xml:space="preserve">
    <value>判斷是否應該建立包含來源和符號的封裝。以 nuspec 指定時，建立一班 NuGet 封裝檔以及相對應的符號封裝。</value>
  </data>
  <data name="PackageCommandToolDescription_csy" xml:space="preserve">
    <value>Určuje, zda výstupní soubory projektu mají být uloženy ve složce nástrojů. </value>
  </data>
  <data name="PackageCommandToolDescription_deu" xml:space="preserve">
    <value>Legt fest, ob sich die Ausgabedateien des Projekts im Ordner "tool" befinden sollen. </value>
  </data>
  <data name="PackageCommandToolDescription_esp" xml:space="preserve">
    <value>Determina si los archivos de salida del proyecto deben estar en la carpeta de herramientas.</value>
  </data>
  <data name="PackageCommandToolDescription_fra" xml:space="preserve">
    <value>Détermine si les fichiers de sortie du projet doivent se trouver dans le dossier de l'outil. </value>
  </data>
  <data name="PackageCommandToolDescription_ita" xml:space="preserve">
    <value>Determina se il file d'uscita del progetto deve trovarsi nella cartella strumenti.</value>
  </data>
  <data name="PackageCommandToolDescription_jpn" xml:space="preserve">
    <value>プロジェクトの出力ファイルをツール フォルダーにする必要があるかどうかを決定します。</value>
  </data>
  <data name="PackageCommandToolDescription_kor" xml:space="preserve">
    <value>프로젝트의 출력 파일이 도구 폴더에 있어야 하는지 여부를 결정합니다. </value>
  </data>
  <data name="PackageCommandToolDescription_plk" xml:space="preserve">
    <value>Określa, czy pliki wyjściowe projektu powinny znajdować się z folderze narzędzi. </value>
  </data>
  <data name="PackageCommandToolDescription_ptb" xml:space="preserve">
    <value>Determina se os arquivos de saída do projeto devem estar na pasta da ferramenta.</value>
  </data>
  <data name="PackageCommandToolDescription_rus" xml:space="preserve">
    <value>Определяет, должны ли выходные файлы проекта находиться в папке средства. </value>
  </data>
  <data name="PackageCommandToolDescription_trk" xml:space="preserve">
    <value>Projenin çıktı dosyalarının araç klasöründe olması gerekip gerekmediğini belirler.</value>
  </data>
  <data name="PackageCommandToolDescription_chs" xml:space="preserve">
    <value>确定项目的输出文件是否应在工具文件夹中。</value>
  </data>
  <data name="PackageCommandToolDescription_cht" xml:space="preserve">
    <value>判斷專案的輸出檔是否應該放在工具資料夾中。</value>
  </data>
  <data name="PackageCommandUsageDescription_csy" xml:space="preserve">
    <value>Určuje umístění souboru nuspec nebo souboru projektu pro vytvoření balíčku.</value>
  </data>
  <data name="PackageCommandUsageDescription_deu" xml:space="preserve">
    <value>Geben Sie den Speicherort der nuspec- oder Projektdatei an, um ein Paket zu erstellen.</value>
  </data>
  <data name="PackageCommandUsageDescription_esp" xml:space="preserve">
    <value>Especificar la ubicación del archivo nuspec o de proyecto para crear un paquete.</value>
  </data>
  <data name="PackageCommandUsageDescription_fra" xml:space="preserve">
    <value>Spécifiez l'emplacement du fichier .nuspec ou projet pour créer un package.</value>
  </data>
  <data name="PackageCommandUsageDescription_ita" xml:space="preserve">
    <value>Specificare la posizione del file di progetto nuspec o file fi progetto per creare il pacchetto.</value>
  </data>
  <data name="PackageCommandUsageDescription_jpn" xml:space="preserve">
    <value>パッケージを作成する nuspec または project ファイルの場所を指定します。</value>
  </data>
  <data name="PackageCommandUsageDescription_kor" xml:space="preserve">
    <value>패키지를 만들 nuspec 또는 프로젝트 파일의 위치를 지정합니다.</value>
  </data>
  <data name="PackageCommandUsageDescription_plk" xml:space="preserve">
    <value>Określa lokalizację pliku nuspec lub pliku projektu na potrzeby utworzenia pakietu.</value>
  </data>
  <data name="PackageCommandUsageDescription_ptb" xml:space="preserve">
    <value>Especifique o local do arquivo nuspec ou de projeto para criar um pacote.</value>
  </data>
  <data name="PackageCommandUsageDescription_rus" xml:space="preserve">
    <value>Задание расположения NUSPEC-файла или файла проекта для создания пакета.</value>
  </data>
  <data name="PackageCommandUsageDescription_trk" xml:space="preserve">
    <value>Paket oluşturmak için nuspec veya proje dosyalarının konumunu belirtir.</value>
  </data>
  <data name="PackageCommandUsageDescription_chs" xml:space="preserve">
    <value>指定用于创建程序包的 nuspec 或项目文件的位置。</value>
  </data>
  <data name="PackageCommandUsageDescription_cht" xml:space="preserve">
    <value>指定 nuspec 位置或專案檔以建立封裝。</value>
  </data>
  <data name="PackageCommandUsageSummary_csy" xml:space="preserve">
    <value>&lt;nuspec | projekt&gt; [možnosti]</value>
  </data>
  <data name="PackageCommandUsageSummary_deu" xml:space="preserve">
    <value>&lt;nuspec | Projekt&gt; [Optionen]</value>
  </data>
  <data name="PackageCommandUsageSummary_esp" xml:space="preserve">
    <value>&lt;nuspec | proyecto&gt; [options]</value>
  </data>
  <data name="PackageCommandUsageSummary_fra" xml:space="preserve">
    <value>&lt;nuspec | project&gt; [options]</value>
  </data>
  <data name="PackageCommandUsageSummary_ita" xml:space="preserve">
    <value>&lt;nuspec | progettot&gt; [opzioni]</value>
  </data>
  <data name="PackageCommandUsageSummary_jpn" xml:space="preserve">
    <value>&lt;nuspec | project&gt; [options]</value>
  </data>
  <data name="PackageCommandUsageSummary_kor" xml:space="preserve">
    <value>&lt;nuspec | 프로젝트&gt; [옵션]</value>
  </data>
  <data name="PackageCommandUsageSummary_plk" xml:space="preserve">
    <value>&lt;nuspec | projekt&gt; [opcje]</value>
  </data>
  <data name="PackageCommandUsageSummary_ptb" xml:space="preserve">
    <value>&lt;nuspec | projeto&gt; [opções]</value>
  </data>
  <data name="PackageCommandUsageSummary_rus" xml:space="preserve">
    <value>&lt;nuspec-файл | проект&gt; [параметры]</value>
  </data>
  <data name="PackageCommandUsageSummary_trk" xml:space="preserve">
    <value>&lt;nuspec | proje&gt; [seçenekler]</value>
  </data>
  <data name="PackageCommandUsageSummary_chs" xml:space="preserve">
    <value>&lt;nuspec | project&gt; [选项]</value>
  </data>
  <data name="PackageCommandUsageSummary_cht" xml:space="preserve">
    <value>&lt;nuspec | 專案&gt; [選項]</value>
  </data>
  <data name="PackageCommandVerboseDescription_csy" xml:space="preserve">
    <value>Zobrazí podrobný výstup pro sestavování balíčků.</value>
  </data>
  <data name="PackageCommandVerboseDescription_deu" xml:space="preserve">
    <value>Zeigt die ausführliche Ausgabe für die Paketerstellung an.</value>
  </data>
  <data name="PackageCommandVerboseDescription_esp" xml:space="preserve">
    <value>Muestra los resultados detallados de la compilación del paquete.</value>
  </data>
  <data name="PackageCommandVerboseDescription_fra" xml:space="preserve">
    <value>Affiche la sortie détaillée de création du package.</value>
  </data>
  <data name="PackageCommandVerboseDescription_ita" xml:space="preserve">
    <value>Mostra l'uscita ridondante del pacchetto</value>
  </data>
  <data name="PackageCommandVerboseDescription_jpn" xml:space="preserve">
    <value>パッケージ ビルドの詳細な出力を表示します。</value>
  </data>
  <data name="PackageCommandVerboseDescription_kor" xml:space="preserve">
    <value>패키지 빌드에 대한 자세한 출력을 표시합니다.</value>
  </data>
  <data name="PackageCommandVerboseDescription_plk" xml:space="preserve">
    <value>Pokazuje dane wyjściowe w trybie pełnym na potrzeby kompilacji pakietu.</value>
  </data>
  <data name="PackageCommandVerboseDescription_ptb" xml:space="preserve">
    <value>Mostra a saída detalhada para a construção do pacote.</value>
  </data>
  <data name="PackageCommandVerboseDescription_rus" xml:space="preserve">
    <value>Отображает подробные выходные данные при сборке пакета.</value>
  </data>
  <data name="PackageCommandVerboseDescription_trk" xml:space="preserve">
    <value>Paket oluşturma için ayrıntılı çıktıyı gösterir.</value>
  </data>
  <data name="PackageCommandVerboseDescription_chs" xml:space="preserve">
    <value>显示程序包生成的详细输出。</value>
  </data>
  <data name="PackageCommandVerboseDescription_cht" xml:space="preserve">
    <value>顯示封裝建置的詳細資料輸出。</value>
  </data>
  <data name="PackageCommandVersionDescription_csy" xml:space="preserve">
    <value>Přepíše číslo verze ze souboru nuspec.</value>
  </data>
  <data name="PackageCommandVersionDescription_deu" xml:space="preserve">
    <value>Setzt die Versionsnummer aus der nuspec-Datei außer Kraft.</value>
  </data>
  <data name="PackageCommandVersionDescription_esp" xml:space="preserve">
    <value>Reemplaza el número de versión del archivo nuspec.</value>
  </data>
  <data name="PackageCommandVersionDescription_fra" xml:space="preserve">
    <value>Remplace le numéro de version provenant du fichier .nuspec.</value>
  </data>
  <data name="PackageCommandVersionDescription_ita" xml:space="preserve">
    <value />
  </data>
  <data name="PackageCommandVersionDescription_jpn" xml:space="preserve">
    <value>nuspec ファイルのバージョン番号を上書きします。</value>
  </data>
  <data name="PackageCommandVersionDescription_kor" xml:space="preserve">
    <value>nuspec 파일의 버전 번호를 재정의합니다.</value>
  </data>
  <data name="PackageCommandVersionDescription_plk" xml:space="preserve">
    <value>Przesłania numer wersji z pliku nuspec.</value>
  </data>
  <data name="PackageCommandVersionDescription_ptb" xml:space="preserve">
    <value>Substitui o número da versão do arquivo nuspec.</value>
  </data>
  <data name="PackageCommandVersionDescription_rus" xml:space="preserve">
    <value>Переопределяет номер версии из NUSPEC-файла.</value>
  </data>
  <data name="PackageCommandVersionDescription_trk" xml:space="preserve">
    <value>Nuspec dosyasındaki sürüm numarasını geçersiz kılar.</value>
  </data>
  <data name="PackageCommandVersionDescription_chs" xml:space="preserve">
    <value>覆盖 nuspec 文件中的版本号。</value>
  </data>
  <data name="PackageCommandVersionDescription_cht" xml:space="preserve">
    <value>覆寫 nuspec 檔案的版本號碼。</value>
  </data>
  <data name="PackCommandUsageExamples_csy" xml:space="preserve">
    <value>nuget pack

nuget pack foo.nuspec

nuget pack foo.csproj

nuget pack foo.csproj -Build -Symbols -Properties Configuration=Release

nuget pack foo.nuspec -Version 2.1.0</value>
  </data>
  <data name="PackCommandUsageExamples_deu" xml:space="preserve">
    <value>nuget pack

nuget pack foo.nuspec

nuget pack foo.csproj

nuget pack foo.csproj -Build -Symbols -Properties Configuration=Release

nuget pack foo.nuspec -Version 2.1.0</value>
  </data>
  <data name="PackCommandUsageExamples_esp" xml:space="preserve">
    <value>nuget pack

nuget pack foo.nuspec

nuget pack foo.csproj

nuget pack foo.csproj -Build -Symbols -Properties Configuration=Release

nuget pack foo.nuspec -Version 2.1.0</value>
  </data>
  <data name="PackCommandUsageExamples_fra" xml:space="preserve">
    <value>nuget pack

nuget pack foo.nuspec

nuget pack foo.csproj

nuget pack foo.csproj -Build -Symbols -Properties Configuration=Release

nuget pack foo.nuspec -Version 2.1.0</value>
  </data>
  <data name="PackCommandUsageExamples_ita" xml:space="preserve">
    <value>nuget pack

nuget pack foo.nuspec

nuget pack foo.csproj

nuget pack foo.csproj -Build -Symbols -Properties Configuration=Release

nuget pack foo.nuspec -Version 2.1.0</value>
  </data>
  <data name="PackCommandUsageExamples_jpn" xml:space="preserve">
    <value>nuget pack

nuget pack foo.nuspec

nuget pack foo.csproj

nuget pack foo.csproj -Build -Symbols -Properties Configuration=Release

nuget pack foo.nuspec -Version 2.1.0</value>
  </data>
  <data name="PackCommandUsageExamples_kor" xml:space="preserve">
    <value>nuget pack

nuget pack foo.nuspec

nuget pack foo.csproj

nuget pack foo.csproj -Build -Symbols -Properties Configuration=Release

nuget pack foo.nuspec -Version 2.1.0</value>
  </data>
  <data name="PackCommandUsageExamples_plk" xml:space="preserve">
    <value>nuget pack

nuget pack foo.nuspec

nuget pack foo.csproj

nuget pack foo.csproj -Build -Symbols -Properties Configuration=Release

nuget pack foo.nuspec -Version 2.1.0</value>
  </data>
  <data name="PackCommandUsageExamples_ptb" xml:space="preserve">
    <value>nuget pack

nuget pack foo.nuspec

nuget pack foo.csproj

nuget pack foo.csproj -Build -Symbols -Properties Configuration=Release

nuget pack foo.nuspec -Version 2.1.0</value>
  </data>
  <data name="PackCommandUsageExamples_rus" xml:space="preserve">
    <value>nuget pack

nuget pack foo.nuspec

nuget pack foo.csproj

nuget pack foo.csproj -Build -Symbols -Properties Configuration=Release

nuget pack foo.nuspec -Version 2.1.0</value>
  </data>
  <data name="PackCommandUsageExamples_trk" xml:space="preserve">
    <value>nuget pack

nuget pack foo.nuspec

nuget pack foo.csproj

nuget pack foo.csproj -Build -Symbols -Properties Configuration=Release

nuget pack foo.nuspec -Version 2.1.0</value>
  </data>
  <data name="PackCommandUsageExamples_chs" xml:space="preserve">
    <value>nuget pack

nuget pack foo.nuspec

nuget pack foo.csproj

nuget pack foo.csproj -Build -Symbols -Properties Configuration=Release

nuget pack foo.nuspec -Version 2.1.0</value>
  </data>
  <data name="PackCommandUsageExamples_cht" xml:space="preserve">
    <value>nuget pack

nuget pack foo.nuspec

nuget pack foo.csproj

nuget pack foo.csproj -Build -Symbols -Properties Configuration=Release

nuget pack foo.nuspec -Version 2.1.0</value>
  </data>
  <data name="PushCommandSourceDescription_csy" xml:space="preserve">
    <value>Určuje adresu URL serveru. Není-li zadána, použije se adresa nuget.org, pokud v konfiguračním souboru NuGet není nastavena konfigurační hodnota DefaultPushSource.</value>
  </data>
  <data name="PushCommandSourceDescription_deu" xml:space="preserve">
    <value>Gibt die Server-URL an. Erfolgt keine Angabe, wird "nuget.org" verwendet. Dies ist nur dann nicht der Fall, wenn der Konfigurationswert "DefaultPushSource" in der NuGet-Konfigurationsdatei festgelegt ist.</value>
  </data>
  <data name="PushCommandSourceDescription_esp" xml:space="preserve">
    <value>Especifica la URL del servidor. Si no se especifica, se usa nuget.org a menos que el valor de configuración de DefaultPushSource se establezca en el archivo de configuración de NuGet.</value>
  </data>
  <data name="PushCommandSourceDescription_fra" xml:space="preserve">
    <value>Spécifie l'URL du serveur. nuget.org est utilisé en l'absence de spécification, sauf si la valeur de configuration DefaultPushSource est définie dans le fichier de configuration NuGet.</value>
  </data>
  <data name="PushCommandSourceDescription_ita" xml:space="preserve">
    <value>Specifica il server URL. Se non specificato, nuget.org èe quello usato a mano che DefaultPushSource config value è impostato nel file NuGet config.</value>
  </data>
  <data name="PushCommandSourceDescription_jpn" xml:space="preserve">
    <value>サーバーの URL を指定します。指定しない場合、NuGet 構成ファイルに DefaultPushSource 構成値が設定されていなければ、nuget.org が使用されます。</value>
  </data>
  <data name="PushCommandSourceDescription_kor" xml:space="preserve">
    <value>서버 URL을 지정합니다. 지정되지 않은 경우 NuGet config 파일에 DefaultPushSource config 값이 설정되어 있지 않으면 nuget.org가 사용됩니다.</value>
  </data>
  <data name="PushCommandSourceDescription_plk" xml:space="preserve">
    <value>Określa adres URL serwera. Jeśli nie zostanie on określony, będzie używana witryna nuget.org, chyba że w pliku konfiguracji NuGet zostanie określona wartość DefaultPushSource.</value>
  </data>
  <data name="PushCommandSourceDescription_ptb" xml:space="preserve">
    <value>Especifica a URL do servidor. Se não for especificado, nuget.org é usado a menos que o valor de configuração DefaultPushSource seja definido no arquivo de configuração NuGet.</value>
  </data>
  <data name="PushCommandSourceDescription_rus" xml:space="preserve">
    <value>Указывает URL-адрес сервера. Если не указан, используется адрес "nuget.org", если только в файле конфигурации NuGet не задано значение конфигурации DefaultPushSource.</value>
  </data>
  <data name="PushCommandSourceDescription_trk" xml:space="preserve">
    <value>Sunucu URL'sini belirtir. Belirtilmemişse, NuGet yapılandırma dosyasında DefaultPushSource yapılandırma değerinin ayarlanmamış olması halinde, nuget.org kullanılır.</value>
  </data>
  <data name="PushCommandSourceDescription_chs" xml:space="preserve">
    <value>指定服务器 URL。如果未指定，则除非在 NuGet 配置文件中设置了 DefaultPushSource 配置值，否则使用 nuget.org。</value>
  </data>
  <data name="PushCommandSourceDescription_cht" xml:space="preserve">
    <value>指定伺服器 URL。若未指定，除非在 NuGet 設定檔中設定了 DefaultPushSource config 值，否則會使用 nuget.orgis。</value>
  </data>
  <data name="PushCommandTimeoutDescription_csy" xml:space="preserve">
    <value>Určuje prodlevu pro předání na server (v sekundách). Výchozí nastavení je 300 sekund (5 minut).</value>
  </data>
  <data name="PushCommandTimeoutDescription_deu" xml:space="preserve">
    <value>Gibt das Timeout für den Pushvorgang auf einen Server in Sekunden an. Der Standardwert sind 300 Sekunden (5 Minuten).</value>
  </data>
  <data name="PushCommandTimeoutDescription_esp" xml:space="preserve">
    <value>Especifica el tiempo de expiración en segundos de la inserción a un servidor. Se predetermina a 300 segundos (5 minutos).</value>
  </data>
  <data name="PushCommandTimeoutDescription_fra" xml:space="preserve">
    <value>Spécifie en secondes le délai d'expiration d'émission vers un serveur. 300 secondes (5 minutes) par défaut.</value>
  </data>
  <data name="PushCommandTimeoutDescription_ita" xml:space="preserve">
    <value>Specifica il timeout per il push al server in secondi. Default di 300 secondi (5 minuti).</value>
  </data>
  <data name="PushCommandTimeoutDescription_jpn" xml:space="preserve">
    <value>サーバーにプッシュする場合のタイムアウト (秒) を指定します。既定は 300 秒 (5 分) です。</value>
  </data>
  <data name="PushCommandTimeoutDescription_kor" xml:space="preserve">
    <value>서버에 푸시하는 시간 제한(초)을 지정합니다. 300초(5분)로 기본 설정됩니다.</value>
  </data>
  <data name="PushCommandTimeoutDescription_plk" xml:space="preserve">
    <value>Określa limit czasu dla wypychania na serwer (w sekundach). Wartość domyślna to 300 sekund (5 minut).</value>
  </data>
  <data name="PushCommandTimeoutDescription_ptb" xml:space="preserve">
    <value>Especifica o tempo limite para enviar para um servidor em segundos. O padrão é 300 segundos (5 minutos).</value>
  </data>
  <data name="PushCommandTimeoutDescription_rus" xml:space="preserve">
    <value>Задает время ожидания отправки на сервер в секундах. По умолчанию составляет 300 секунд (5 минут).</value>
  </data>
  <data name="PushCommandTimeoutDescription_trk" xml:space="preserve">
    <value>Saniye cinsinden sunucuya iletim için zaman aşımını belirtir. Varsayılan değer 300 saniyedir (5 dakika).</value>
  </data>
  <data name="PushCommandTimeoutDescription_chs" xml:space="preserve">
    <value>指定推送到服务器的超时值(以秒为单位)。默认值为 300 秒(5 分钟)。</value>
  </data>
  <data name="PushCommandTimeoutDescription_cht" xml:space="preserve">
    <value>指定推入伺服器的逾時 (以秒為單位)。預設為 300秒 (5 分鐘)。</value>
  </data>
  <data name="PushCommandUsageDescription_csy" xml:space="preserve">
    <value>Určuje cestu k balíčku a klíč API pro předání balíčku na server.</value>
  </data>
  <data name="PushCommandUsageDescription_deu" xml:space="preserve">
    <value>Geben Sie den Pfad zum Paket und Ihren API-Schlüssel an, um das Paket mittels Push an den Server zu senden.</value>
  </data>
  <data name="PushCommandUsageDescription_esp" xml:space="preserve">
    <value>Especificar la ruta de acceso al paquete y su clave API para insertar el paquete al servidor.</value>
  </data>
  <data name="PushCommandUsageDescription_fra" xml:space="preserve">
    <value>Spécifiez le chemin d'accès au package et la clé API pour émettre le package vers le serveur.</value>
  </data>
  <data name="PushCommandUsageDescription_ita" xml:space="preserve">
    <value>Specifica il percorso al pacchetto e l'API key per eseguire il push del pacchetto al server.</value>
  </data>
  <data name="PushCommandUsageDescription_jpn" xml:space="preserve">
    <value>パッケージをサーバーにプッシュするパッケージのパスと API キーを指定します。</value>
  </data>
  <data name="PushCommandUsageDescription_kor" xml:space="preserve">
    <value>서버에 패키지를 푸시할 패키지 및 API 키의 경로를 지정합니다.</value>
  </data>
  <data name="PushCommandUsageDescription_plk" xml:space="preserve">
    <value>Określ ścieżkę do pakietu i klucz interfejsu API, aby wypchnąć pakiet na serwer.</value>
  </data>
  <data name="PushCommandUsageDescription_ptb" xml:space="preserve">
    <value>Especifique o caminho para o pacote e sua chave de API para enviar o pacote para o servidor.</value>
  </data>
  <data name="PushCommandUsageDescription_rus" xml:space="preserve">
    <value>Настройка пути к пакету и ключа API для отправки пакета на сервер.</value>
  </data>
  <data name="PushCommandUsageDescription_trk" xml:space="preserve">
    <value>Paketin sunucuya iletilmesi için paket yolunu ve API anahtarınızı belirtin.</value>
  </data>
  <data name="PushCommandUsageDescription_chs" xml:space="preserve">
    <value>指定程序包的路径以及用于将程序包推送到服务器的 API 密钥。</value>
  </data>
  <data name="PushCommandUsageDescription_cht" xml:space="preserve">
    <value>指定封裝路徑和 API 索引鍵以將套件推入伺服器。</value>
  </data>
  <data name="PushCommandUsageExamples_csy" xml:space="preserve">
    <value>nuget push foo.nupkg 4003d786-cc37-4004-bfdf-c4f3e8ef9b3a

nuget push foo.nupkg 4003d786-cc37-4004-bfdf-c4f3e8ef9b3a -src http://customsource/

nuget push foo.nupkg

nuget push foo.nupkg.symbols

nuget push foo.nupkg -Timeout 360</value>
  </data>
  <data name="PushCommandUsageExamples_deu" xml:space="preserve">
    <value>nuget push foo.nupkg 4003d786-cc37-4004-bfdf-c4f3e8ef9b3a

nuget push foo.nupkg 4003d786-cc37-4004-bfdf-c4f3e8ef9b3a -src http://customsource/

nuget push foo.nupkg

nuget push foo.nupkg.symbols

nuget push foo.nupkg -Timeout 360</value>
  </data>
  <data name="PushCommandUsageExamples_esp" xml:space="preserve">
    <value>nuget push foo.nupkg 4003d786-cc37-4004-bfdf-c4f3e8ef9b3a

nuget push foo.nupkg 4003d786-cc37-4004-bfdf-c4f3e8ef9b3a -src http://customsource/

nuget push foo.nupkg

nuget push foo.nupkg.symbols

nuget push foo.nupkg -Timeout 360</value>
  </data>
  <data name="PushCommandUsageExamples_fra" xml:space="preserve">
    <value>nuget push foo.nupkg 4003d786-cc37-4004-bfdf-c4f3e8ef9b3a

nuget push foo.nupkg 4003d786-cc37-4004-bfdf-c4f3e8ef9b3a -src http://customsource/

nuget push foo.nupkg

nuget push foo.nupkg.symbols

nuget push foo.nupkg -Timeout 360</value>
  </data>
  <data name="PushCommandUsageExamples_ita" xml:space="preserve">
    <value>nuget push foo.nupkg 4003d786-cc37-4004-bfdf-c4f3e8ef9b3a

nuget push foo.nupkg 4003d786-cc37-4004-bfdf-c4f3e8ef9b3a -s http://customsource/

nuget push foo.nupkg

nuget push foo.nupkg.symbols

nuget push foo.nupkg -Timeout 360</value>
  </data>
  <data name="PushCommandUsageExamples_jpn" xml:space="preserve">
    <value>nuget push foo.nupkg 4003d786-cc37-4004-bfdf-c4f3e8ef9b3a

nuget push foo.nupkg 4003d786-cc37-4004-bfdf-c4f3e8ef9b3a -src http://customsource/

nuget push foo.nupkg

nuget push foo.nupkg.symbols

nuget push foo.nupkg -Timeout 360</value>
  </data>
  <data name="PushCommandUsageExamples_kor" xml:space="preserve">
    <value>nuget push foo.nupkg 4003d786-cc37-4004-bfdf-c4f3e8ef9b3a

nuget push foo.nupkg 4003d786-cc37-4004-bfdf-c4f3e8ef9b3a -src http://customsource/

nuget push foo.nupkg

nuget push foo.nupkg.symbols

nuget push foo.nupkg -Timeout 360</value>
  </data>
  <data name="PushCommandUsageExamples_plk" xml:space="preserve">
    <value>nuget push foo.nupkg 4003d786-cc37-4004-bfdf-c4f3e8ef9b3a

nuget push foo.nupkg 4003d786-cc37-4004-bfdf-c4f3e8ef9b3a -src http://customsource/

nuget push foo.nupkg

nuget push foo.nupkg.symbols

nuget push foo.nupkg -Timeout 360</value>
  </data>
  <data name="PushCommandUsageExamples_ptb" xml:space="preserve">
    <value>nuget push foo.nupkg 4003d786-cc37-4004-bfdf-c4f3e8ef9b3a

nuget push foo.nupkg 4003d786-cc37-4004-bfdf-c4f3e8ef9b3a -src http://customsource/

nuget push foo.nupkg

nuget push foo.nupkg.symbols

nuget push foo.nupkg -Timeout 360</value>
  </data>
  <data name="PushCommandUsageExamples_rus" xml:space="preserve">
    <value>nuget push foo.nupkg 4003d786-cc37-4004-bfdf-c4f3e8ef9b3a

nuget push foo.nupkg 4003d786-cc37-4004-bfdf-c4f3e8ef9b3a -src http://customsource/

nuget push foo.nupkg

nuget push foo.nupkg.symbols

nuget push foo.nupkg -Timeout 360</value>
  </data>
  <data name="PushCommandUsageExamples_trk" xml:space="preserve">
    <value>nuget push foo.nupkg 4003d786-cc37-4004-bfdf-c4f3e8ef9b3a

nuget push foo.nupkg 4003d786-cc37-4004-bfdf-c4f3e8ef9b3a -src http://customsource/

nuget push foo.nupkg

nuget push foo.nupkg.symbols

nuget push foo.nupkg -Timeout 360</value>
  </data>
  <data name="PushCommandUsageExamples_chs" xml:space="preserve">
    <value>nuget push foo.nupkg 4003d786-cc37-4004-bfdf-c4f3e8ef9b3a

nuget push foo.nupkg 4003d786-cc37-4004-bfdf-c4f3e8ef9b3a -src http://customsource/

nuget push foo.nupkg

nuget push foo.nupkg.symbols

nuget push foo.nupkg -Timeout 360</value>
  </data>
  <data name="PushCommandUsageExamples_cht" xml:space="preserve">
    <value>nuget push foo.nupkg 4003d786-cc37-4004-bfdf-c4f3e8ef9b3a

nuget push foo.nupkg 4003d786-cc37-4004-bfdf-c4f3e8ef9b3a -src http://customsource/

nuget push foo.nupkg

nuget push foo.nupkg.symbols

nuget push foo.nupkg -Timeout 360</value>
  </data>
  <data name="PushCommandUsageSummary_csy" xml:space="preserve">
    <value>&lt;cesta k balíčku&gt; [klíč API] [možnosti]</value>
  </data>
  <data name="PushCommandUsageSummary_deu" xml:space="preserve">
    <value>&lt;Paketpfad&gt; [API-Schlüssel] [Optionen]</value>
  </data>
  <data name="PushCommandUsageSummary_esp" xml:space="preserve">
    <value>&lt;ruta de acceso&gt; [clave API] [opciones]</value>
  </data>
  <data name="PushCommandUsageSummary_fra" xml:space="preserve">
    <value>&lt;package path&gt; [@@@clé API] [@@@options]</value>
  </data>
  <data name="PushCommandUsageSummary_ita" xml:space="preserve">
    <value>&lt;percorso pacchetto&gt; [API key] [opzioni]</value>
  </data>
  <data name="PushCommandUsageSummary_jpn" xml:space="preserve">
    <value>&lt;package path&gt; [API key] [options]</value>
  </data>
  <data name="PushCommandUsageSummary_kor" xml:space="preserve">
    <value>&lt;패키지 경로&gt; [API 키] [옵션]</value>
  </data>
  <data name="PushCommandUsageSummary_plk" xml:space="preserve">
    <value>&lt;ścieżka pakietu&gt; [klucz interfejsu API] [opcje]</value>
  </data>
  <data name="PushCommandUsageSummary_ptb" xml:space="preserve">
    <value>&lt;caminho do pacote&gt; [Chave de API] [opções]</value>
  </data>
  <data name="PushCommandUsageSummary_rus" xml:space="preserve">
    <value>&lt;путь пакета&gt; [ключ API] [параметры]</value>
  </data>
  <data name="PushCommandUsageSummary_trk" xml:space="preserve">
    <value>&lt;paket yolu&gt; [API anahtarı] [seçenekler]</value>
  </data>
  <data name="PushCommandUsageSummary_chs" xml:space="preserve">
    <value>&lt;程序包路径&gt; [API 密钥] [选项]</value>
  </data>
  <data name="PushCommandUsageSummary_cht" xml:space="preserve">
    <value>&lt;封裝路徑&gt; [API 索引鍵] [選項]</value>
  </data>
  <data name="SetApiKeyCommandDescription_csy" xml:space="preserve">
    <value>Uloží klíč API pro danou adresu URL serveru. Není-li zadána žádná adresa URL, je uložen klíč API pro galerii NuGet.</value>
  </data>
  <data name="SetApiKeyCommandDescription_deu" xml:space="preserve">
    <value>Speichert einen API-Schlüssel für eine angegebene Server-URL. Wenn keine URL bereitgestellt wird, wird der API-Schlüssel für den NuGet-Katalog gespeichert.</value>
  </data>
  <data name="SetApiKeyCommandDescription_esp" xml:space="preserve">
    <value>Guarda una clave API para una URL de servidor especificada. Cuando no se proporciona ninguna URL, se guarda la clave API para la galería NuGet.</value>
  </data>
  <data name="SetApiKeyCommandDescription_fra" xml:space="preserve">
    <value>Enregistre la clé API d'un serveur URL donné. Lorsqu'aucune URL n'est fournie, la clé API est enregistrée pour la galerie NuGet.</value>
  </data>
  <data name="SetApiKeyCommandDescription_ita" xml:space="preserve">
    <value>Salva un API key per un determinato server URL. Quando non si fornisce un URL , API key si salva per la NuGet gallery.</value>
  </data>
  <data name="SetApiKeyCommandDescription_jpn" xml:space="preserve">
    <value>指定されたサーバーの URL の API キーを保存します。URL が指定されていない場合、NuGet ギャラリーの API キーが保存されます。</value>
  </data>
  <data name="SetApiKeyCommandDescription_kor" xml:space="preserve">
    <value>지정된 서버 URL에 대한 API 키를 저장합니다. URL이 제공되지 않은 경우 NuGet 갤러리에 대한 API 키가 저장됩니다.</value>
  </data>
  <data name="SetApiKeyCommandDescription_plk" xml:space="preserve">
    <value>Zapisuje klucz interfejsu API dla danego adresu URL serwera. Jeśli nie podano adresu URL, klucz interfejsu API jest zapisywany dla galerii NuGet.</value>
  </data>
  <data name="SetApiKeyCommandDescription_ptb" xml:space="preserve">
    <value>Salva uma chave de API para uma determinada URL do servidor. Quando nenhuma URL é fornecida, a chave de API é salva na galeria NuGet.</value>
  </data>
  <data name="SetApiKeyCommandDescription_rus" xml:space="preserve">
    <value>Сохраняет ключ API для указанного URL-адреса сервера. Если URL-адрес не указан, сохраняется ключ API для коллекции NuGet.</value>
  </data>
  <data name="SetApiKeyCommandDescription_trk" xml:space="preserve">
    <value>Belirli bir sunucu URL'si içim API anahtarını kaydeder. Hiçbir URL belirtilmemişse, API anahtarı NuGet galerisi için kaydedilir.</value>
  </data>
  <data name="SetApiKeyCommandDescription_chs" xml:space="preserve">
    <value>保存给定服务器 URL 所对应的 API 密钥。如果未提供 URL，则保存 NuGet 库的 API 密钥。</value>
  </data>
  <data name="SetApiKeyCommandDescription_cht" xml:space="preserve">
    <value>儲存給定伺服器 URL 的 API 索引鍵。若未提供 URL，會為 NuGet 陳列庫儲存 API 索引鍵。</value>
  </data>
  <data name="SetApiKeyCommandSourceDescription_csy" xml:space="preserve">
    <value>Adresa URL serveru, pro nějž je platný daný klíč API</value>
  </data>
  <data name="SetApiKeyCommandSourceDescription_deu" xml:space="preserve">
    <value>Die Server-URL, für die der API-Schlüssel gültig ist.</value>
  </data>
  <data name="SetApiKeyCommandSourceDescription_esp" xml:space="preserve">
    <value>La URL de servidor donde la clave API es válida.</value>
  </data>
  <data name="SetApiKeyCommandSourceDescription_fra" xml:space="preserve">
    <value>Serveur URL de la clé API valide.</value>
  </data>
  <data name="SetApiKeyCommandSourceDescription_ita" xml:space="preserve">
    <value>Server URL in cui API key è valido.</value>
  </data>
  <data name="SetApiKeyCommandSourceDescription_jpn" xml:space="preserve">
    <value>API キーが有効なサーバーの URL。</value>
  </data>
  <data name="SetApiKeyCommandSourceDescription_kor" xml:space="preserve">
    <value>API 키를 올바른 서버 URL입니다.</value>
  </data>
  <data name="SetApiKeyCommandSourceDescription_plk" xml:space="preserve">
    <value>Adres URL serwera, gdzie klucz interfejsu API jest ważny.</value>
  </data>
  <data name="SetApiKeyCommandSourceDescription_ptb" xml:space="preserve">
    <value>URL do servidor onde a chave API é válida.</value>
  </data>
  <data name="SetApiKeyCommandSourceDescription_rus" xml:space="preserve">
    <value>URL-адрес сервера, для которого действителен ключ API.</value>
  </data>
  <data name="SetApiKeyCommandSourceDescription_trk" xml:space="preserve">
    <value>API anahtarının geçerli olduğu sunucu URL'si.</value>
  </data>
  <data name="SetApiKeyCommandSourceDescription_chs" xml:space="preserve">
    <value>API 密钥有效的服务器 URL。</value>
  </data>
  <data name="SetApiKeyCommandSourceDescription_cht" xml:space="preserve">
    <value>API 索引鍵有效的伺服器 URL。</value>
  </data>
  <data name="SetApiKeyCommandUsageDescription_csy" xml:space="preserve">
    <value>Určuje klíč API k uložení a volitelnou adresu URL pro server, který tento klíč API poskytl.</value>
  </data>
  <data name="SetApiKeyCommandUsageDescription_deu" xml:space="preserve">
    <value>Geben Sie den zu speichernden API-Schlüssel und eine optionale URL zum Server an, der den API-Schlüssel bereitgestellt hat.</value>
  </data>
  <data name="SetApiKeyCommandUsageDescription_esp" xml:space="preserve">
    <value>Especificar la clave API para guardar y una URL opcional al servidor que proporcionó la clave API.</value>
  </data>
  <data name="SetApiKeyCommandUsageDescription_fra" xml:space="preserve">
    <value>Spécifiez la clé API à enregistrer et, éventuellement, l'URL du serveur l'ayant fournie.</value>
  </data>
  <data name="SetApiKeyCommandUsageDescription_ita" xml:space="preserve">
    <value>Specifica l' API key da salvare e un URL opzionale al server che ha fornito la API key.</value>
  </data>
  <data name="SetApiKeyCommandUsageDescription_jpn" xml:space="preserve">
    <value>保存する API キーと、API キーを提供したサーバーの URL (省略可能) を指定します。</value>
  </data>
  <data name="SetApiKeyCommandUsageDescription_kor" xml:space="preserve">
    <value>저장할 API 키와 API 키를 제공한 서버에 대한 URL(선택적)을 지정합니다.</value>
  </data>
  <data name="SetApiKeyCommandUsageDescription_plk" xml:space="preserve">
    <value>Określ klucz interfejsu API do zapisania i opcjonalny adres URL serwera, który dostarcza ten klucz interfejsu API.</value>
  </data>
  <data name="SetApiKeyCommandUsageDescription_ptb" xml:space="preserve">
    <value>Especifique a chave de API para salvar e uma URL opcional para o servidor que forneceu a chave de API.</value>
  </data>
  <data name="SetApiKeyCommandUsageDescription_rus" xml:space="preserve">
    <value>Укажите ключ API для сохранения и необязательный URL-адрес сервера, предоставившего ключ API.</value>
  </data>
  <data name="SetApiKeyCommandUsageDescription_trk" xml:space="preserve">
    <value>Kaydedilecek API anahtarını ve API anahtarını sağlayan sunucunun isteğe bağlı URL'sini belirtin.</value>
  </data>
  <data name="SetApiKeyCommandUsageDescription_chs" xml:space="preserve">
    <value>指定要保存的 API 密钥以及提供该 API 密钥的服务器的可选 URL。</value>
  </data>
  <data name="SetApiKeyCommandUsageDescription_cht" xml:space="preserve">
    <value>指定要儲存的 API 索引鍵以及提供 API 索引鍵的伺服器選擇性 URL。</value>
  </data>
  <data name="SetApiKeyCommandUsageExamples_csy" xml:space="preserve">
    <value>nuget setapikey 4003d786-cc37-4004-bfdf-c4f3e8ef9b3a

nuget setapikey 4003d786-cc37-4004-bfdf-c4f3e8ef9b3a -Source http://example.com/nugetfeed</value>
  </data>
  <data name="SetApiKeyCommandUsageExamples_deu" xml:space="preserve">
    <value>nuget setapikey 4003d786-cc37-4004-bfdf-c4f3e8ef9b3a

nuget setapikey 4003d786-cc37-4004-bfdf-c4f3e8ef9b3a -Source http://example.com/nugetfeed</value>
  </data>
  <data name="SetApiKeyCommandUsageExamples_esp" xml:space="preserve">
    <value>nuget setapikey 4003d786-cc37-4004-bfdf-c4f3e8ef9b3a

nuget setapikey 4003d786-cc37-4004-bfdf-c4f3e8ef9b3a -Source http://example.com/nugetfeed</value>
  </data>
  <data name="SetApiKeyCommandUsageExamples_fra" xml:space="preserve">
    <value>nuget setapikey 4003d786-cc37-4004-bfdf-c4f3e8ef9b3a

nuget setapikey 4003d786-cc37-4004-bfdf-c4f3e8ef9b3a -Source http://example.com/nugetfeed</value>
  </data>
  <data name="SetApiKeyCommandUsageExamples_ita" xml:space="preserve">
    <value>nuget setapikey 4003d786-cc37-4004-bfdf-c4f3e8ef9b3a

nuget setapikey 4003d786-cc37-4004-bfdf-c4f3e8ef9b3a -Source http://example.com/nugetfeed</value>
  </data>
  <data name="SetApiKeyCommandUsageExamples_jpn" xml:space="preserve">
    <value>nuget setapikey 4003d786-cc37-4004-bfdf-c4f3e8ef9b3a

nuget setapikey 4003d786-cc37-4004-bfdf-c4f3e8ef9b3a -Source http://example.com/nugetfeed</value>
  </data>
  <data name="SetApiKeyCommandUsageExamples_kor" xml:space="preserve">
    <value>nuget setapikey 4003d786-cc37-4004-bfdf-c4f3e8ef9b3a

nuget setapikey 4003d786-cc37-4004-bfdf-c4f3e8ef9b3a -Source http://example.com/nugetfeed</value>
  </data>
  <data name="SetApiKeyCommandUsageExamples_plk" xml:space="preserve">
    <value>nuget setapikey 4003d786-cc37-4004-bfdf-c4f3e8ef9b3a

nuget setapikey 4003d786-cc37-4004-bfdf-c4f3e8ef9b3a -Source http://example.com/nugetfeed</value>
  </data>
  <data name="SetApiKeyCommandUsageExamples_ptb" xml:space="preserve">
    <value>nuget setapikey 4003d786-cc37-4004-bfdf-c4f3e8ef9b3a

nuget setapikey 4003d786-cc37-4004-bfdf-c4f3e8ef9b3a -Source http://example.com/nugetfeed</value>
  </data>
  <data name="SetApiKeyCommandUsageExamples_rus" xml:space="preserve">
    <value>nuget setapikey 4003d786-cc37-4004-bfdf-c4f3e8ef9b3a

nuget setapikey 4003d786-cc37-4004-bfdf-c4f3e8ef9b3a -Source http://example.com/nugetfeed</value>
  </data>
  <data name="SetApiKeyCommandUsageExamples_trk" xml:space="preserve">
    <value>nuget setapikey 4003d786-cc37-4004-bfdf-c4f3e8ef9b3a

nuget setapikey 4003d786-cc37-4004-bfdf-c4f3e8ef9b3a -Source http://example.com/nugetfeed</value>
  </data>
  <data name="SetApiKeyCommandUsageExamples_chs" xml:space="preserve">
    <value>nuget setapikey 4003d786-cc37-4004-bfdf-c4f3e8ef9b3a

nuget setapikey 4003d786-cc37-4004-bfdf-c4f3e8ef9b3a -Source http://example.com/nugetfeed</value>
  </data>
  <data name="SetApiKeyCommandUsageExamples_cht" xml:space="preserve">
    <value>nuget setapikey 4003d786-cc37-4004-bfdf-c4f3e8ef9b3a

nuget setapikey 4003d786-cc37-4004-bfdf-c4f3e8ef9b3a -Source http://example.com/nugetfeed</value>
  </data>
  <data name="SetApiKeyCommandUsageSummary_csy" xml:space="preserve">
    <value>&lt;klíč API&gt; [možnosti]</value>
  </data>
  <data name="SetApiKeyCommandUsageSummary_deu" xml:space="preserve">
    <value>&lt;API-Schlüssel&gt; [Optionen]</value>
  </data>
  <data name="SetApiKeyCommandUsageSummary_esp" xml:space="preserve">
    <value>&lt;clave API&gt; [opciones]</value>
  </data>
  <data name="SetApiKeyCommandUsageSummary_fra" xml:space="preserve">
    <value>&lt;API key&gt; [options]</value>
  </data>
  <data name="SetApiKeyCommandUsageSummary_ita" xml:space="preserve">
    <value>&lt;API key&gt; [opzioni]</value>
  </data>
  <data name="SetApiKeyCommandUsageSummary_jpn" xml:space="preserve">
    <value>&lt;API key&gt; [options]</value>
  </data>
  <data name="SetApiKeyCommandUsageSummary_kor" xml:space="preserve">
    <value>&lt;API 키&gt; [옵션]</value>
  </data>
  <data name="SetApiKeyCommandUsageSummary_plk" xml:space="preserve">
    <value>&lt;klucz interfejsu API&gt; [opcje]</value>
  </data>
  <data name="SetApiKeyCommandUsageSummary_ptb" xml:space="preserve">
    <value>&lt;Chave de API&gt; [opções]</value>
  </data>
  <data name="SetApiKeyCommandUsageSummary_rus" xml:space="preserve">
    <value>&lt;ключ API &gt; [параметры]</value>
  </data>
  <data name="SetApiKeyCommandUsageSummary_trk" xml:space="preserve">
    <value>&lt;API anahtarı&gt; [seçenekler]</value>
  </data>
  <data name="SetApiKeyCommandUsageSummary_chs" xml:space="preserve">
    <value>&lt;API 密钥&gt; [选项]</value>
  </data>
  <data name="SetApiKeyCommandUsageSummary_cht" xml:space="preserve">
    <value>&lt;API key&gt; [選項]</value>
  </data>
  <data name="SourcesCommandDescription_csy" xml:space="preserve">
    <value>Poskytuje možnost pro správu seznamu zdrojů umístěných v souboru %AppData%\NuGet\NuGet.config.</value>
  </data>
  <data name="SourcesCommandDescription_deu" xml:space="preserve">
    <value>Stellt die Möglichkeit zur Verfügung, eine Liste der Quellen zu verwalten, die sich in "%AppData%\NuGet\NuGet.config" befinden.</value>
  </data>
  <data name="SourcesCommandDescription_esp" xml:space="preserve">
    <value>Proporciona la capacidad de gestionar la lista de orígenes ubicada en %AppData%\NuGet\NuGet.config</value>
  </data>
  <data name="SourcesCommandDescription_fra" xml:space="preserve">
    <value>Offre la possibilité de gérer la liste de sources située dans %AppData%\NuGet\NuGet.config.</value>
  </data>
  <data name="SourcesCommandDescription_ita" xml:space="preserve">
    <value>Permette la gestione di un elenco di fonti localizzato in %AppData%\NuGet\NuGet.config</value>
  </data>
  <data name="SourcesCommandDescription_jpn" xml:space="preserve">
    <value>%AppData%\NuGet\NuGet.config に指定されたソースの一覧を管理できます</value>
  </data>
  <data name="SourcesCommandDescription_kor" xml:space="preserve">
    <value>%AppData%\NuGet\NuGet.config에 있는 소스 목록을 관리할 수 있는 기능을 제공합니다.</value>
  </data>
  <data name="SourcesCommandDescription_plk" xml:space="preserve">
    <value>Zapewnia możliwość zarządzania listą źródeł znajdującą się w pliku %AppData%\NuGet\NuGet .config</value>
  </data>
  <data name="SourcesCommandDescription_ptb" xml:space="preserve">
    <value>Fornece a capacidade de gerenciar a lista de origens localizadas em %AppData%\NuGet\NuGet.config</value>
  </data>
  <data name="SourcesCommandDescription_rus" xml:space="preserve">
    <value>Дает возможность управлять списком источников, расположенным в %AppData%\NuGet\NuGet.config</value>
  </data>
  <data name="SourcesCommandDescription_trk" xml:space="preserve">
    <value>%AppData%\NuGet\NuGet.config içinde yer alan kaynakların listesinin yönetilebilmesini mümkün kılar.</value>
  </data>
  <data name="SourcesCommandDescription_chs" xml:space="preserve">
    <value>可以管理位于 %AppData%\NuGet\NuGet.config 的源列表</value>
  </data>
  <data name="SourcesCommandDescription_cht" xml:space="preserve">
    <value>提供管理位於 %AppData%\NuGet\NuGet.config 的來源清單的功能。</value>
  </data>
  <data name="SourcesCommandNameDescription_csy" xml:space="preserve">
    <value>Název zdroje</value>
  </data>
  <data name="SourcesCommandNameDescription_deu" xml:space="preserve">
    <value>Der Name der Quelle.</value>
  </data>
  <data name="SourcesCommandNameDescription_esp" xml:space="preserve">
    <value>Nombre del origen.</value>
  </data>
  <data name="SourcesCommandNameDescription_fra" xml:space="preserve">
    <value>Nom de la source.</value>
  </data>
  <data name="SourcesCommandNameDescription_ita" xml:space="preserve">
    <value>Nome della fonte.</value>
  </data>
  <data name="SourcesCommandNameDescription_jpn" xml:space="preserve">
    <value>ソースの名前。</value>
  </data>
  <data name="SourcesCommandNameDescription_kor" xml:space="preserve">
    <value>소스 이름입니다.</value>
  </data>
  <data name="SourcesCommandNameDescription_plk" xml:space="preserve">
    <value>Nazwa źródła.</value>
  </data>
  <data name="SourcesCommandNameDescription_ptb" xml:space="preserve">
    <value>Nome da origem.</value>
  </data>
  <data name="SourcesCommandNameDescription_rus" xml:space="preserve">
    <value>Имя источника.</value>
  </data>
  <data name="SourcesCommandNameDescription_trk" xml:space="preserve">
    <value>Kaynağın adı.</value>
  </data>
  <data name="SourcesCommandNameDescription_chs" xml:space="preserve">
    <value>源的名称。</value>
  </data>
  <data name="SourcesCommandNameDescription_cht" xml:space="preserve">
    <value>來源名稱。</value>
  </data>
  <data name="SourcesCommandPasswordDescription_csy" xml:space="preserve">
    <value>Heslo, které má být použito při připojení k ověřenému zdroji</value>
  </data>
  <data name="SourcesCommandPasswordDescription_deu" xml:space="preserve">
    <value>Das Kennwort, das beim Herstellen einer Verbindung mit einer authentifizierten Quelle verwendet werden soll.</value>
  </data>
  <data name="SourcesCommandPasswordDescription_esp" xml:space="preserve">
    <value>Contraseña que se va a usar al conectar al origen autenticado.</value>
  </data>
  <data name="SourcesCommandPasswordDescription_fra" xml:space="preserve">
    <value>Utilisez le mot de passe pour vous connecter à une source authentifiée.</value>
  </data>
  <data name="SourcesCommandPasswordDescription_ita" xml:space="preserve">
    <value>Password da usare quando ci si collega a una fonte autenticata.</value>
  </data>
  <data name="SourcesCommandPasswordDescription_jpn" xml:space="preserve">
    <value>認証済みソースに接続するときに使用されるパスワード。</value>
  </data>
  <data name="SourcesCommandPasswordDescription_kor" xml:space="preserve">
    <value>인증된 소스에 연결할 때 사용되는 암호입니다.</value>
  </data>
  <data name="SourcesCommandPasswordDescription_plk" xml:space="preserve">
    <value>Hasło, którego należy używać podczas łączenia się z uwierzytelnionym źródłem.</value>
  </data>
  <data name="SourcesCommandPasswordDescription_ptb" xml:space="preserve">
    <value>Senha a ser usada ao conectar-se a uma origem autenticada.</value>
  </data>
  <data name="SourcesCommandPasswordDescription_rus" xml:space="preserve">
    <value>Пароль, используемый при подключении к проверенному источнику.</value>
  </data>
  <data name="SourcesCommandPasswordDescription_trk" xml:space="preserve">
    <value>Kimliği doğrulanmış bir kaynağa bağlanırken kullanılacak parola.</value>
  </data>
  <data name="SourcesCommandPasswordDescription_chs" xml:space="preserve">
    <value>连接到已通过身份验证的源时要使用的密码。</value>
  </data>
  <data name="SourcesCommandPasswordDescription_cht" xml:space="preserve">
    <value>連線至已驗證來源時使用的密碼。</value>
  </data>
  <data name="SourcesCommandSourceDescription_csy" xml:space="preserve">
    <value>Cesta ke zdroji balíčků</value>
  </data>
  <data name="SourcesCommandSourceDescription_deu" xml:space="preserve">
    <value>Der Pfad zu der Paketquelle.</value>
  </data>
  <data name="SourcesCommandSourceDescription_esp" xml:space="preserve">
    <value>Ruta de acceso al origen de los paquetes.</value>
  </data>
  <data name="SourcesCommandSourceDescription_fra" xml:space="preserve">
    <value>Chemin d'accès à la source de packages.</value>
  </data>
  <data name="SourcesCommandSourceDescription_ita" xml:space="preserve">
    <value>Percorso alle fonti pacchetto.</value>
  </data>
  <data name="SourcesCommandSourceDescription_jpn" xml:space="preserve">
    <value>パッケージ ソースのパス。</value>
  </data>
  <data name="SourcesCommandSourceDescription_kor" xml:space="preserve">
    <value>패키지 소스의 경로입니다.</value>
  </data>
  <data name="SourcesCommandSourceDescription_plk" xml:space="preserve">
    <value>Ścieżka do źródła pakietów.</value>
  </data>
  <data name="SourcesCommandSourceDescription_ptb" xml:space="preserve">
    <value>Caminho para as origens do pacote.</value>
  </data>
  <data name="SourcesCommandSourceDescription_rus" xml:space="preserve">
    <value>Путь к источнику пакетов.</value>
  </data>
  <data name="SourcesCommandSourceDescription_trk" xml:space="preserve">
    <value>Paket kaynağına giden yol.</value>
  </data>
  <data name="SourcesCommandSourceDescription_chs" xml:space="preserve">
    <value>程序包源的路径。</value>
  </data>
  <data name="SourcesCommandSourceDescription_cht" xml:space="preserve">
    <value>封裝來源的路徑。</value>
  </data>
  <data name="SourcesCommandUsageSummary_csy" xml:space="preserve">
    <value>&lt;List|Add|Remove|Enable|Disable|Update&gt; -Name [název] -Source [zdroj]</value>
  </data>
  <data name="SourcesCommandUsageSummary_deu" xml:space="preserve">
    <value>&lt;List|Add|Remove|Enable|Disable|Update&gt; -Name [Name] -Source [Quelle]</value>
  </data>
  <data name="SourcesCommandUsageSummary_esp" xml:space="preserve">
    <value>&lt;List|Add|Remove|Enable|Disable|Update&gt; -Name [nombre] -Source [origen]</value>
  </data>
  <data name="SourcesCommandUsageSummary_fra" xml:space="preserve">
    <value>&lt;List|Add|Remove|Enable|Disable|Update&gt; -Name [nom] -Source [source]</value>
  </data>
  <data name="SourcesCommandUsageSummary_ita" xml:space="preserve">
    <value>&lt;List|Add|Remove|Enable|Disable|Update&gt; -Name [nome] -Source [fonte]</value>
  </data>
  <data name="SourcesCommandUsageSummary_jpn" xml:space="preserve">
    <value>&lt;List|Add|Remove|Enable|Disable|Update&gt; -Name [name] -Source [source]</value>
  </data>
  <data name="SourcesCommandUsageSummary_kor" xml:space="preserve">
    <value>&lt;List|Add|Remove|Enable|Disable|Update&gt; -Name [이름] -Source [소스]</value>
  </data>
  <data name="SourcesCommandUsageSummary_plk" xml:space="preserve">
    <value>&lt;List|Add|Remove|Enable|Disable|Update&gt; -Name [nazwa] -Source [źródło]</value>
  </data>
  <data name="SourcesCommandUsageSummary_ptb" xml:space="preserve">
    <value>&lt;List|Add|Remove|Enable|Disable|Update&gt; -Name [nome] -Source [origem]</value>
  </data>
  <data name="SourcesCommandUsageSummary_rus" xml:space="preserve">
    <value>&lt;List|Add|Remove|Enable|Disable|Update&gt; -Name [имя] -Source [источник]</value>
  </data>
  <data name="SourcesCommandUsageSummary_trk" xml:space="preserve">
    <value>&lt;List|Add|Remove|Enable|Disable|Update&gt; -Name [ad] -Source [kaynak]</value>
  </data>
  <data name="SourcesCommandUsageSummary_chs" xml:space="preserve">
    <value>&lt;List|Add|Remove|Enable|Disable|Update&gt; -Name [名称] -Source [源]</value>
  </data>
  <data name="SourcesCommandUsageSummary_cht" xml:space="preserve">
    <value>&lt;List|Add|Remove|Enable|Disable|Update&gt; -Name [名稱] -Source [來源]</value>
  </data>
  <data name="SourcesCommandUserNameDescription_csy" xml:space="preserve">
    <value>Uživatelské jméno, které má být použito při připojení k ověřenému zdroji</value>
  </data>
  <data name="SourcesCommandUserNameDescription_deu" xml:space="preserve">
    <value>Der "UserName", der beim Herstellen einer Verbindung mit einer authentifizierten Quelle verwendet werden soll.</value>
  </data>
  <data name="SourcesCommandUserNameDescription_esp" xml:space="preserve">
    <value>Nombre de usuario que se va a usar cuando se conecte a un origen autenticado.</value>
  </data>
  <data name="SourcesCommandUserNameDescription_fra" xml:space="preserve">
    <value>Utilisez le @@@nom d'utilisateur pour vous connecter à une source authentifiée.</value>
  </data>
  <data name="SourcesCommandUserNameDescription_ita" xml:space="preserve">
    <value>Nomeutente da usare quando ci si collega a una fonte autenticata.</value>
  </data>
  <data name="SourcesCommandUserNameDescription_jpn" xml:space="preserve">
    <value>認証済みソースに接続するときに使用されるユーザー名。</value>
  </data>
  <data name="SourcesCommandUserNameDescription_kor" xml:space="preserve">
    <value>인증된 소스에 연결할 때 사용되는 사용자 이름입니다.</value>
  </data>
  <data name="SourcesCommandUserNameDescription_plk" xml:space="preserve">
    <value>Nazwa użytkownika, którą należy stosować podczas łączenia się z uwierzytelnionym źródłem.</value>
  </data>
  <data name="SourcesCommandUserNameDescription_ptb" xml:space="preserve">
    <value>Nome de usuário a ser usado na conexão com uma origem autenticada.</value>
  </data>
  <data name="SourcesCommandUserNameDescription_rus" xml:space="preserve">
    <value>Имя пользователя, используемое при подключении к проверенному источнику.</value>
  </data>
  <data name="SourcesCommandUserNameDescription_trk" xml:space="preserve">
    <value>Kimliği doğrulanmış bir kaynağa bağlanırken kullanılacak KullanıcıAdı.</value>
  </data>
  <data name="SourcesCommandUserNameDescription_chs" xml:space="preserve">
    <value>连接到已通过身份验证的源时要使用的用户名。</value>
  </data>
  <data name="SourcesCommandUserNameDescription_cht" xml:space="preserve">
    <value>連線至已驗證來源時要使用的使用者名稱。</value>
  </data>
  <data name="SpecCommandAssemblyPathDescription_csy" xml:space="preserve">
    <value>Sestavení, které má být použito pro metadata</value>
  </data>
  <data name="SpecCommandAssemblyPathDescription_deu" xml:space="preserve">
    <value>Die für Metadaten zu verwendende Assembly.</value>
  </data>
  <data name="SpecCommandAssemblyPathDescription_esp" xml:space="preserve">
    <value>Ensamblado que se va a usar para los metadatos.</value>
  </data>
  <data name="SpecCommandAssemblyPathDescription_fra" xml:space="preserve">
    <value>Assembly à utiliser pour les métadonnées.</value>
  </data>
  <data name="SpecCommandAssemblyPathDescription_ita" xml:space="preserve">
    <value>Assembly da usare come metadata.</value>
  </data>
  <data name="SpecCommandAssemblyPathDescription_jpn" xml:space="preserve">
    <value>メタデータに使用するアセンブリ。</value>
  </data>
  <data name="SpecCommandAssemblyPathDescription_kor" xml:space="preserve">
    <value>메타데이터에 사용할 어셈블리입니다.</value>
  </data>
  <data name="SpecCommandAssemblyPathDescription_plk" xml:space="preserve">
    <value>Zestaw do użycia na potrzeby metadanych.</value>
  </data>
  <data name="SpecCommandAssemblyPathDescription_ptb" xml:space="preserve">
    <value>Assembly a ser usado para metadados.</value>
  </data>
  <data name="SpecCommandAssemblyPathDescription_rus" xml:space="preserve">
    <value>Сборка, используемая для метаданных.</value>
  </data>
  <data name="SpecCommandAssemblyPathDescription_trk" xml:space="preserve">
    <value>Meta veriler için kullanılacak derleme.</value>
  </data>
  <data name="SpecCommandAssemblyPathDescription_chs" xml:space="preserve">
    <value>要用于元数据的程序集。</value>
  </data>
  <data name="SpecCommandAssemblyPathDescription_cht" xml:space="preserve">
    <value>中繼資料要使用的組件。</value>
  </data>
  <data name="SpecCommandDescription_csy" xml:space="preserve">
    <value>Vytvoří soubor nuspec pro nový balíček. Je-li tento příkaz spuštěn ve stejné složce jako soubor projektu (.csproj, .vbproj, .fsproj), vytvoří tokenizovaný soubor nuspec.</value>
  </data>
  <data name="SpecCommandDescription_deu" xml:space="preserve">
    <value>Generiert eine nuspec-Datei für ein neues Paket. Wenn dieser Befehl im gleichen Ordner wie eine Projektdatei (CSPROJ, VBPROJ, FSPROJ) ausgeführt wird, wird eine nuspec-Datei mit einem Token erstellt.</value>
  </data>
  <data name="SpecCommandDescription_esp" xml:space="preserve">
    <value>Genera un archivo nuspec para un nuevo paquete. Si este comando se ejecuta en la misma carpeta como archivo de proyecto (.csproj, .vbproj, .fsproj), creará un archivo nuspec acortado. </value>
  </data>
  <data name="SpecCommandDescription_fra" xml:space="preserve">
    <value>Génère un nuspec pour un nouveau package. Si cette commande s'exécute dans le même dossier que le fichier projet (.csproj, .vbproj, .fsproj), un fichier .nuspec tokenisé sera créé.</value>
  </data>
  <data name="SpecCommandDescription_ita" xml:space="preserve">
    <value>Genera un nuspec per un nuovo pacchetto. Se si esegue questo comando nella stessa cartella di un file di progetto (.csproj, .vbproj, .fsproj), creerà un file nuspec nominale.</value>
  </data>
  <data name="SpecCommandDescription_jpn" xml:space="preserve">
    <value>新しいパッケージの nuspec を生成します。このコマンドをプロジェクト ファイル (.csproj, .vbproj, .fsproj) と同じフォルダーで実行する場合、トークン化された nuspec ファイルが作成されます。</value>
  </data>
  <data name="SpecCommandDescription_kor" xml:space="preserve">
    <value>새 패키지의 nuspec을 생성합니다. 이 명령이 프로젝트 파일(.csproj, .vbproj, .fsproj)과 동일한 폴더에서 실행되면 토큰화된 nuspec 파일을 생성합니다.</value>
  </data>
  <data name="SpecCommandDescription_plk" xml:space="preserve">
    <value>Generuje plik nuspec dla nowego pakietu. Jeśli to polecenie zostanie uruchomione w tym samym folderze co plik projektu (csproj, vbproj, fsproj), spowoduje utworzenie pliku nuspec z tokenizacją.</value>
  </data>
  <data name="SpecCommandDescription_ptb" xml:space="preserve">
    <value>Gera um nuspec para um novo pacote. Se esse comando for executado na mesma pasta que um arquivo de projeto (.csproj, .vbproj, .fsproj), ele criará um arquivo nuspec com token.</value>
  </data>
  <data name="SpecCommandDescription_rus" xml:space="preserve">
    <value>Создает NUSPEC-файл для нового пакета. Если эта команда запущена в папке с файлом проекта (.csproj, .vbproj, .fsproj), она создаст размеченный NUSPEC-файл.</value>
  </data>
  <data name="SpecCommandDescription_trk" xml:space="preserve">
    <value>Yeni paket için bir nuspec oluşturur. Bu komut proje dosyasıyla (.csproj, .vbproj, .fsproj) aynı klasörde çalıştırılırsa, parçalanmış bir nuspec dosyası oluşturur.</value>
  </data>
  <data name="SpecCommandDescription_chs" xml:space="preserve">
    <value>为新程序包生成 nuspec。如果此命令在项目文件(.csproj、.vbproj、.fsproj)所在的文件夹中运行，则它将创建已标记化的 nuspec 文件。</value>
  </data>
  <data name="SpecCommandDescription_cht" xml:space="preserve">
    <value>為新封裝產生 nuspec。如果此命令在與專案檔 (.csproj, .vbproj, .fsproj) 相同資料夾中執行，則會建立 Token 化的 nuspec 檔案。</value>
  </data>
  <data name="SpecCommandForceDescription_csy" xml:space="preserve">
    <value>Přepíše soubor nuspec, existuje-li.</value>
  </data>
  <data name="SpecCommandForceDescription_deu" xml:space="preserve">
    <value>Überschreibt die nuspec-Datei, wenn vorhanden.</value>
  </data>
  <data name="SpecCommandForceDescription_esp" xml:space="preserve">
    <value>Reemplazar el archivo nuspec si existe.</value>
  </data>
  <data name="SpecCommandForceDescription_fra" xml:space="preserve">
    <value>Remplacez le fichier .nuspec s'il existe.</value>
  </data>
  <data name="SpecCommandForceDescription_ita" xml:space="preserve">
    <value>Sovrascrive il file nuspec se esistente.</value>
  </data>
  <data name="SpecCommandForceDescription_jpn" xml:space="preserve">
    <value>nuspec ファイルが存在する場合は上書きします。</value>
  </data>
  <data name="SpecCommandForceDescription_kor" xml:space="preserve">
    <value>nuspec 파일이 있는 경우 덮어씁니다.</value>
  </data>
  <data name="SpecCommandForceDescription_plk" xml:space="preserve">
    <value>Zastąp plik nuspec, jeśli istnieje.</value>
  </data>
  <data name="SpecCommandForceDescription_ptb" xml:space="preserve">
    <value>Substitua o arquivo nuspec se ele já existir.</value>
  </data>
  <data name="SpecCommandForceDescription_rus" xml:space="preserve">
    <value>Если NUSPEC-файл существует, он будет перезаписан.</value>
  </data>
  <data name="SpecCommandForceDescription_trk" xml:space="preserve">
    <value>Mevcutsa nuspec dosyasını geçersiz kıl.</value>
  </data>
  <data name="SpecCommandForceDescription_chs" xml:space="preserve">
    <value>覆盖 nuspec 文件(如果存在)。</value>
  </data>
  <data name="SpecCommandForceDescription_cht" xml:space="preserve">
    <value>若存在則覆寫 nuspec 檔案。</value>
  </data>
  <data name="SpecCommandUsageExamples_csy" xml:space="preserve">
    <value>nuget spec

nuget spec MyPackage

nuget spec -a MyAssembly.dll</value>
  </data>
  <data name="SpecCommandUsageExamples_deu" xml:space="preserve">
    <value>nuget spec

nuget spec MyPackage

nuget spec -a MyAssembly.dll</value>
  </data>
  <data name="SpecCommandUsageExamples_esp" xml:space="preserve">
    <value>nuget spec

nuget spec MyPackage

nuget spec -a MyAssembly.dll</value>
  </data>
  <data name="SpecCommandUsageExamples_fra" xml:space="preserve">
    <value>nuget spec

nuget spec MyPackage

nuget spec -a MyAssembly.dll</value>
  </data>
  <data name="SpecCommandUsageExamples_ita" xml:space="preserve">
    <value>nuget spec

nuget spec MyPackage

nuget spec -a MyAssembly.dll</value>
  </data>
  <data name="SpecCommandUsageExamples_jpn" xml:space="preserve">
    <value>nuget spec

nuget spec MyPackage

nuget spec -a MyAssembly.dll</value>
  </data>
  <data name="SpecCommandUsageExamples_kor" xml:space="preserve">
    <value>nuget spec

nuget spec MyPackage

nuget spec -a MyAssembly.dll</value>
  </data>
  <data name="SpecCommandUsageExamples_plk" xml:space="preserve">
    <value>nuget spec

nuget spec MyPackage

nuget spec -a MyAssembly.dll</value>
  </data>
  <data name="SpecCommandUsageExamples_ptb" xml:space="preserve">
    <value>nuget spec

nuget spec MyPackage

nuget spec -a MyAssembly.dll</value>
  </data>
  <data name="SpecCommandUsageExamples_rus" xml:space="preserve">
    <value>nuget spec

nuget spec MyPackage

nuget spec -a MyAssembly.dll</value>
  </data>
  <data name="SpecCommandUsageExamples_trk" xml:space="preserve">
    <value>nuget spec

nuget spec MyPackage

nuget spec -a MyAssembly.dll</value>
  </data>
  <data name="SpecCommandUsageExamples_chs" xml:space="preserve">
    <value>nuget spec

nuget spec MyPackage

nuget spec -a MyAssembly.dll</value>
  </data>
  <data name="SpecCommandUsageExamples_cht" xml:space="preserve">
    <value>nuget spec

nuget spec MyPackage

nuget spec -a MyAssembly.dll</value>
  </data>
  <data name="SpecCommandUsageSummary_csy" xml:space="preserve">
    <value>[ID balíčku]</value>
  </data>
  <data name="SpecCommandUsageSummary_deu" xml:space="preserve">
    <value>[Paket-ID]</value>
  </data>
  <data name="SpecCommandUsageSummary_esp" xml:space="preserve">
    <value>[id. de paquete]</value>
  </data>
  <data name="SpecCommandUsageSummary_fra" xml:space="preserve">
    <value>[ID package]</value>
  </data>
  <data name="SpecCommandUsageSummary_ita" xml:space="preserve">
    <value>[id pacchetto]</value>
  </data>
  <data name="SpecCommandUsageSummary_jpn" xml:space="preserve">
    <value>[package id]</value>
  </data>
  <data name="SpecCommandUsageSummary_kor" xml:space="preserve">
    <value>[패키지 ID]</value>
  </data>
  <data name="SpecCommandUsageSummary_plk" xml:space="preserve">
    <value>[identyfikator pakietu]</value>
  </data>
  <data name="SpecCommandUsageSummary_ptb" xml:space="preserve">
    <value>[id do pacote]</value>
  </data>
  <data name="SpecCommandUsageSummary_rus" xml:space="preserve">
    <value>[идентификатор пакета]</value>
  </data>
  <data name="SpecCommandUsageSummary_trk" xml:space="preserve">
    <value>[paket kimliği]</value>
  </data>
  <data name="SpecCommandUsageSummary_chs" xml:space="preserve">
    <value>[程序包 ID]</value>
  </data>
  <data name="SpecCommandUsageSummary_cht" xml:space="preserve">
    <value>[封裝 ID]</value>
  </data>
  <data name="UpdateCommandDescription_csy" xml:space="preserve">
    <value>Aktualizuje balíčky na nejnovější dostupné verze. Tento příkaz rovněž aktualizuje vlastní soubor NuGet.exe.</value>
  </data>
  <data name="UpdateCommandDescription_deu" xml:space="preserve">
    <value>Pakete auf die aktuellsten verfügbaren Versionen aktualisieren. Dieser Befehl aktualisiert auch die Datei "NuGet.exe" selbst.</value>
  </data>
  <data name="UpdateCommandDescription_esp" xml:space="preserve">
    <value>Actualizar paquetes a las últimas versiones disponibles. Este comando también actualiza NuGet.exe.</value>
  </data>
  <data name="UpdateCommandDescription_fra" xml:space="preserve">
    <value>Mettez à jour les packages vers les versions disponibles les plus récentes. Cette commande met également à jour NuGet.exe.</value>
  </data>
  <data name="UpdateCommandDescription_ita" xml:space="preserve">
    <value>Aggiornare paccheti alle ultime versioni. Questo comando aggiorna anche NuGet.exe.</value>
  </data>
  <data name="UpdateCommandDescription_jpn" xml:space="preserve">
    <value>パッケージを利用可能な最新バージョンに更新します。このコマンドで、NuGet.exe も更新されます。</value>
  </data>
  <data name="UpdateCommandDescription_kor" xml:space="preserve">
    <value>패키지를 사용 가능한 최신 버전으로 업데이트합니다. 이 명령은 NuGet.exe 자체도 업데이트합니다.</value>
  </data>
  <data name="UpdateCommandDescription_plk" xml:space="preserve">
    <value>Zaktualizuj pakiety do najnowszych dostępnych wersji. To polecenie aktualizuje również plik NuGet.exe.</value>
  </data>
  <data name="UpdateCommandDescription_ptb" xml:space="preserve">
    <value>Atualize os pacotes para as versões mais recentes disponíveis. Este comando também atualiza NuGet.exe em si.</value>
  </data>
  <data name="UpdateCommandDescription_rus" xml:space="preserve">
    <value>Обновление пакетов до последних доступных версий. Кроме того, эта команда обновляет и файл NuGet.exe.</value>
  </data>
  <data name="UpdateCommandDescription_trk" xml:space="preserve">
    <value>Paketleri mevcut en son sürümlerine günceller. Bu komut ayrıca NuGet.exe öğesinin kendisini de günceller.</value>
  </data>
  <data name="UpdateCommandDescription_chs" xml:space="preserve">
    <value>将程序包更新到最新的可用版本。此命令还更新 NuGet.exe 本身。</value>
  </data>
  <data name="UpdateCommandDescription_cht" xml:space="preserve">
    <value>更新封裝為可用的最新版本。此命令也會更新 NuGet.exe 本身。</value>
  </data>
  <data name="UpdateCommandIdDescription_csy" xml:space="preserve">
    <value>ID balíčků k aktualizaci</value>
  </data>
  <data name="UpdateCommandIdDescription_deu" xml:space="preserve">
    <value>Die zu aktualisierenden Paket-IDs.</value>
  </data>
  <data name="UpdateCommandIdDescription_esp" xml:space="preserve">
    <value>Id. de paquetes que se van a actualizar.</value>
  </data>
  <data name="UpdateCommandIdDescription_fra" xml:space="preserve">
    <value>ID des packages à mettre à jour.</value>
  </data>
  <data name="UpdateCommandIdDescription_ita" xml:space="preserve">
    <value>Id del pacchetto da aggiornare.</value>
  </data>
  <data name="UpdateCommandIdDescription_jpn" xml:space="preserve">
    <value>更新するパッケージ ID。</value>
  </data>
  <data name="UpdateCommandIdDescription_kor" xml:space="preserve">
    <value>업데이트할 패키지 ID입니다.</value>
  </data>
  <data name="UpdateCommandIdDescription_plk" xml:space="preserve">
    <value>Identyfikatory pakietów do zaktualizowania.</value>
  </data>
  <data name="UpdateCommandIdDescription_ptb" xml:space="preserve">
    <value>Pacote de IDs a serem atualizadas.</value>
  </data>
  <data name="UpdateCommandIdDescription_rus" xml:space="preserve">
    <value>Идентификаторы обновляемых пакетов.</value>
  </data>
  <data name="UpdateCommandIdDescription_trk" xml:space="preserve">
    <value>Güncellenecek paket kimlikleri.</value>
  </data>
  <data name="UpdateCommandIdDescription_chs" xml:space="preserve">
    <value>要更新的程序包 ID。</value>
  </data>
  <data name="UpdateCommandIdDescription_cht" xml:space="preserve">
    <value>要更新的封裝 ID。</value>
  </data>
  <data name="UpdateCommandPrerelease_csy" xml:space="preserve">
    <value>Umožňuje aktualizovat na předběžné verze. Tento příznak není vyžadován při aktualizaci předběžných balíčků, které jsou již nainstalovány.</value>
  </data>
  <data name="UpdateCommandPrerelease_deu" xml:space="preserve">
    <value>Ermöglicht das Update auf Vorabversionen. Diese Kennzeichnung ist bei einem Update auf Vorabversionspakete nicht erforderlich, die bereits installiert sind.</value>
  </data>
  <data name="UpdateCommandPrerelease_esp" xml:space="preserve">
    <value>Permite actualizar a versiones preliminares. Esta marca no es necesaria cuando se actualizan paquetes de versión preliminar que ya están instalados.</value>
  </data>
  <data name="UpdateCommandPrerelease_fra" xml:space="preserve">
    <value>Permet la mise à jour vers des versions préliminaires. Cet indicateur n'est pas requis lors de la mise à jour de la version préliminaire des packages déjà installés.</value>
  </data>
  <data name="UpdateCommandPrerelease_ita" xml:space="preserve">
    <value>Permette l'aggiornamento di versioni prerelease. Questo flag non è richiesto quando si aggiornano pacchetti prerelease già installati.</value>
  </data>
  <data name="UpdateCommandPrerelease_jpn" xml:space="preserve">
    <value>プレリリース バージョンへの更新を許可します。既にインストールされているプレリリース パッケージを更新する場合、このフラグは必要ありません。</value>
  </data>
  <data name="UpdateCommandPrerelease_kor" xml:space="preserve">
    <value>시험판 버전으로 업데이트하도록 허용합니다. 이미 설치된 시험판 패키지를 업데이트하는 경우 이 플래그는 필요하지 않습니다.</value>
  </data>
  <data name="UpdateCommandPrerelease_plk" xml:space="preserve">
    <value>Zezwala na aktualizację do wersji wstępnych. Ta flaga nie jest wymagana w przypadku aktualizowania pakietów w wersji wstępnej, które zostały już zainstalowane.</value>
  </data>
  <data name="UpdateCommandPrerelease_ptb" xml:space="preserve">
    <value>Permite atualizar para versões de pré-lançamento. Este sinal não é necessário ao atualizar pacotes de pré-lançamento que já estão instalados.</value>
  </data>
  <data name="UpdateCommandPrerelease_rus" xml:space="preserve">
    <value>Позволяет обновлять предварительные версии. Этот флаг не нужен при обновлении предварительных версий пакетов, которые уже установлены.</value>
  </data>
  <data name="UpdateCommandPrerelease_trk" xml:space="preserve">
    <value>Önsürümlere güncelleme yapılmasına izin verir. Zaten yüklü olan önsürüm paketleri güncellenirken bu bayrak gerekli değildir.</value>
  </data>
  <data name="UpdateCommandPrerelease_chs" xml:space="preserve">
    <value>允许更新到预发布版本。当更新已安装的预发布程序包时，不需要此标志。</value>
  </data>
  <data name="UpdateCommandPrerelease_cht" xml:space="preserve">
    <value>允許更新至預先更新的版本。更新已安裝的預先發行封裝時不需要此標幟。</value>
  </data>
  <data name="UpdateCommandRepositoryPathDescription_csy" xml:space="preserve">
    <value>Cesta k místní složce balíčků (umístění, v němž jsou balíčky nainstalovány)</value>
  </data>
  <data name="UpdateCommandRepositoryPathDescription_deu" xml:space="preserve">
    <value>Der Pfad zum lokalen Paketordner (zu dem Speicherort, an dem Pakete installiert sind).</value>
  </data>
  <data name="UpdateCommandRepositoryPathDescription_esp" xml:space="preserve">
    <value>Ruta de acceso a la carpeta de paquetes local (ubicación de los paquetes instalados).</value>
  </data>
  <data name="UpdateCommandRepositoryPathDescription_fra" xml:space="preserve">
    <value>Chemin d'accès au dossier de packages locaux (emplacement des packages installés).</value>
  </data>
  <data name="UpdateCommandRepositoryPathDescription_ita" xml:space="preserve">
    <value>Percorso a cartelle locali pacchetti (dove sono installati i pacchetti).</value>
  </data>
  <data name="UpdateCommandRepositoryPathDescription_jpn" xml:space="preserve">
    <value>ローカル パッケージ フォルダーのパス (パッケージがインストールされている場所)。</value>
  </data>
  <data name="UpdateCommandRepositoryPathDescription_kor" xml:space="preserve">
    <value>로컬 패키지 폴더의 경로(패키지가 설치된 위치)입니다.</value>
  </data>
  <data name="UpdateCommandRepositoryPathDescription_plk" xml:space="preserve">
    <value>Ścieżka do lokalnego folderu pakietów (lokalizacja, w której są instalowane pakiety).</value>
  </data>
  <data name="UpdateCommandRepositoryPathDescription_ptb" xml:space="preserve">
    <value>Caminho para a pasta de pacotes local (local onde os pacotes estão instalados).</value>
  </data>
  <data name="UpdateCommandRepositoryPathDescription_rus" xml:space="preserve">
    <value>Путь к локальной папке пакетов (в которой установлены пакеты).</value>
  </data>
  <data name="UpdateCommandRepositoryPathDescription_trk" xml:space="preserve">
    <value>Yerel paket klasörünün yolu (paketlerin yüklü olduğu konum).</value>
  </data>
  <data name="UpdateCommandRepositoryPathDescription_chs" xml:space="preserve">
    <value>本地程序包文件夹的路径(安装程序包的位置)。</value>
  </data>
  <data name="UpdateCommandRepositoryPathDescription_cht" xml:space="preserve">
    <value>本機封裝資料夾的路徑 (安裝封裝的位置)。</value>
  </data>
  <data name="UpdateCommandSafeDescription_csy" xml:space="preserve">
    <value>Vyhledá aktualizace s nejvyšší dostupnou verzí v rámci stejné hlavní verze a podverze jako nainstalovaný balíček.</value>
  </data>
  <data name="UpdateCommandSafeDescription_deu" xml:space="preserve">
    <value>Sucht nach Updates mit der höchsten Version, die in der gleichen Haupt- und Nebenversion wie das installierte Paket verfügbar sind.</value>
  </data>
  <data name="UpdateCommandSafeDescription_esp" xml:space="preserve">
    <value>Busca actualizaciones con la última versión disponible en la versión principal y secundaria como el paquete instalado.</value>
  </data>
  <data name="UpdateCommandSafeDescription_fra" xml:space="preserve">
    <value>Recherche les mises à jour vers la version maximale, disponibles pour les versions principale et secondaire identiques au package installé.</value>
  </data>
  <data name="UpdateCommandSafeDescription_ita" xml:space="preserve">
    <value>Ricerca aggiornamenti delle versioni ultime disponibili nella stessa versione maggiore e minore dei pacchetti installati.</value>
  </data>
  <data name="UpdateCommandSafeDescription_jpn" xml:space="preserve">
    <value>インストールされているパッケージと同じメジャー バージョンおよびマイナー バージョン内で最も新しいバージョンの更新プログラムを検索します。</value>
  </data>
  <data name="UpdateCommandSafeDescription_kor" xml:space="preserve">
    <value>설치된 패키지와 동일한 주 버전 및 부 버전에서 사용 가능한 가장 높은 버전의 업데이트를 찾습니다.</value>
  </data>
  <data name="UpdateCommandSafeDescription_plk" xml:space="preserve">
    <value>Szuka aktualizacji z najwyższą wersją dostępnych w obrębie tej samej wersji głównej i pomocniczej co zainstalowany pakiet.</value>
  </data>
  <data name="UpdateCommandSafeDescription_ptb" xml:space="preserve">
    <value>Procura por atualizações com a maior versão disponível dentro da mesma versão principal e secundária do pacote instalado.</value>
  </data>
  <data name="UpdateCommandSafeDescription_rus" xml:space="preserve">
    <value>Выполняет поиск обновлений с самой последней версией, которые доступны в пределах основного и дополнительного номера версии установленного пакета.</value>
  </data>
  <data name="UpdateCommandSafeDescription_trk" xml:space="preserve">
    <value>Yüklü paket ile aynı ana ve alt sürüm aralığındaki mevcut en yüksek sürüme sahip güncellemeleri arar.</value>
  </data>
  <data name="UpdateCommandSafeDescription_chs" xml:space="preserve">
    <value>查找具有已安装程序包的主要版本和次要版本内的最高可用版本的更新。</value>
  </data>
  <data name="UpdateCommandSafeDescription_cht" xml:space="preserve">
    <value>以與已安裝封裝同樣的主要和次要版本中可取得的最高版本尋找更新。</value>
  </data>
  <data name="UpdateCommandSelfDescription_csy" xml:space="preserve">
    <value>Aktualizuje spuštěný soubor NuGet.exe na nejnovější verzi dostupnou na serveru.</value>
  </data>
  <data name="UpdateCommandSelfDescription_deu" xml:space="preserve">
    <value>Update der aktuell ausgeführten Datei "NuGet.exe" auf die aktuellste Version ausführen, die vom Server verfügbar ist.</value>
  </data>
  <data name="UpdateCommandSelfDescription_esp" xml:space="preserve">
    <value>Actualizar NuGet.exe que se ejecuta a la última versión disponible del servidor.</value>
  </data>
  <data name="UpdateCommandSelfDescription_fra" xml:space="preserve">
    <value>Mettez à jour le fichier NuGet.exe en service vers la version disponible la plus récente, depuis le serveur.</value>
  </data>
  <data name="UpdateCommandSelfDescription_ita" xml:space="preserve">
    <value>Aggiorna l'esecuzione di NuGet.exe alla nuova versione disponibile dal server.</value>
  </data>
  <data name="UpdateCommandSelfDescription_jpn" xml:space="preserve">
    <value>実行されている NuGet.exe を、サーバーから入手可能な最新バージョンに更新します。</value>
  </data>
  <data name="UpdateCommandSelfDescription_kor" xml:space="preserve">
    <value>실행 중인 NuGet.exe를 서버에서 사용 가능한 최신 버전으로 업데이트합니다.</value>
  </data>
  <data name="UpdateCommandSelfDescription_plk" xml:space="preserve">
    <value>Zaktualizuj uruchomiony plik NuGet.exe do najnowszej wersji dostępnej na serwerze.</value>
  </data>
  <data name="UpdateCommandSelfDescription_ptb" xml:space="preserve">
    <value>Atualize o NuGet.exe em execução para a versão mais recente disponível do servidor.</value>
  </data>
  <data name="UpdateCommandSelfDescription_rus" xml:space="preserve">
    <value>Обновление запущенного файла NuGet.exe до самой последней версии, доступной на сервере.</value>
  </data>
  <data name="UpdateCommandSelfDescription_trk" xml:space="preserve">
    <value>Çalıştırılan NuGet.exe öğesini sunucudaki mevcut en yeni sürüme güncelle.</value>
  </data>
  <data name="UpdateCommandSelfDescription_chs" xml:space="preserve">
    <value>将正在运行的 NuGet.exe 更新到可从服务器获得的最新版本。</value>
  </data>
  <data name="UpdateCommandSelfDescription_cht" xml:space="preserve">
    <value>將執行中的 NuGet.exe 更新為伺服器中可取得的最新版本。</value>
  </data>
  <data name="UpdateCommandSourceDescription_csy" xml:space="preserve">
    <value>Seznam zdrojů balíčků pro vyhledání aktualizací</value>
  </data>
  <data name="UpdateCommandSourceDescription_deu" xml:space="preserve">
    <value>Eine Liste der Paketquellen, die nach Updates durchsucht werden sollen.</value>
  </data>
  <data name="UpdateCommandSourceDescription_esp" xml:space="preserve">
    <value>Lista de orígenes del paquete para buscar actualizaciones.</value>
  </data>
  <data name="UpdateCommandSourceDescription_fra" xml:space="preserve">
    <value>Liste des mises à jour de sources de package à rechercher.</value>
  </data>
  <data name="UpdateCommandSourceDescription_ita" xml:space="preserve">
    <value>Un elenco di fonti pacchetti per ricercare aggiornamenti.</value>
  </data>
  <data name="UpdateCommandSourceDescription_jpn" xml:space="preserve">
    <value>更新プログラムを検索するパッケージ ソースの一覧。</value>
  </data>
  <data name="UpdateCommandSourceDescription_kor" xml:space="preserve">
    <value>업데이트를 검색할 패키지 소스의 목록입니다.</value>
  </data>
  <data name="UpdateCommandSourceDescription_plk" xml:space="preserve">
    <value>Lista źródeł pakietów na potrzeby wyszukiwania aktualizacji.</value>
  </data>
  <data name="UpdateCommandSourceDescription_ptb" xml:space="preserve">
    <value>Uma lista de origens de pacotes para buscar atualizações.</value>
  </data>
  <data name="UpdateCommandSourceDescription_rus" xml:space="preserve">
    <value>Список источников пакетов для поиска обновлений.</value>
  </data>
  <data name="UpdateCommandSourceDescription_trk" xml:space="preserve">
    <value>Güncellemeler için aranacak paket kaynaklarının listesi.</value>
  </data>
  <data name="UpdateCommandSourceDescription_chs" xml:space="preserve">
    <value>要搜索更新的程序包源的列表。</value>
  </data>
  <data name="UpdateCommandSourceDescription_cht" xml:space="preserve">
    <value>要搜尋更新的封裝來源清單。</value>
  </data>
  <data name="UpdateCommandUsageExamples_csy" xml:space="preserve">
    <value>nuget update
    
nuget update -Safe

nuget update -Self</value>
  </data>
  <data name="UpdateCommandUsageExamples_deu" xml:space="preserve">
    <value>nuget update
    
nuget update -Safe

nuget update -Self</value>
  </data>
  <data name="UpdateCommandUsageExamples_esp" xml:space="preserve">
    <value>nuget update
    
nuget update -Safe

nuget update -Self</value>
  </data>
  <data name="UpdateCommandUsageExamples_fra" xml:space="preserve">
    <value>nuget update
    
nuget update -Safe

nuget update -Self</value>
  </data>
  <data name="UpdateCommandUsageExamples_ita" xml:space="preserve">
    <value>nuget update
    
nuget update -Safe

nuget update -Self</value>
  </data>
  <data name="UpdateCommandUsageExamples_jpn" xml:space="preserve">
    <value>nuget update
    
nuget update -Safe

nuget update -Self</value>
  </data>
  <data name="UpdateCommandUsageExamples_kor" xml:space="preserve">
    <value>nuget update
    
nuget update -Safe

nuget update -Self</value>
  </data>
  <data name="UpdateCommandUsageExamples_plk" xml:space="preserve">
    <value>nuget update
    
nuget update -Safe

nuget update -Self</value>
  </data>
  <data name="UpdateCommandUsageExamples_ptb" xml:space="preserve">
    <value>nuget update
    
nuget update -Safe

nuget update -Self</value>
  </data>
  <data name="UpdateCommandUsageExamples_rus" xml:space="preserve">
    <value>nuget update
    
nuget update -Safe

nuget update -Self</value>
  </data>
  <data name="UpdateCommandUsageExamples_trk" xml:space="preserve">
    <value>nuget update
    
nuget update -Safe

nuget update -Self</value>
  </data>
  <data name="UpdateCommandUsageExamples_chs" xml:space="preserve">
    <value>nuget update
    
nuget update -Safe

nuget update -Self</value>
  </data>
  <data name="UpdateCommandUsageExamples_cht" xml:space="preserve">
    <value>nuget update
    
nuget update -Safe

nuget update -Self</value>
  </data>
  <data name="UpdateCommandVerboseDescription_csy" xml:space="preserve">
    <value>Zobrazí podrobný výstup při aktualizaci.</value>
  </data>
  <data name="UpdateCommandVerboseDescription_deu" xml:space="preserve">
    <value>Ausführliche Ausgabe während des Updates anzeigen.</value>
  </data>
  <data name="UpdateCommandVerboseDescription_esp" xml:space="preserve">
    <value>Mostrar resultados detallados mientras se actualiza.</value>
  </data>
  <data name="UpdateCommandVerboseDescription_fra" xml:space="preserve">
    <value>Affichez la sortie détaillée pendant la mise à jour.</value>
  </data>
  <data name="UpdateCommandVerboseDescription_ita" xml:space="preserve">
    <value>Mostra l'uscita ridondante durante l'aggiornamento.</value>
  </data>
  <data name="UpdateCommandVerboseDescription_jpn" xml:space="preserve">
    <value>更新せずに詳細な出力を表示します。</value>
  </data>
  <data name="UpdateCommandVerboseDescription_kor" xml:space="preserve">
    <value>업데이트하는 동안 자세한 출력을 표시합니다.</value>
  </data>
  <data name="UpdateCommandVerboseDescription_plk" xml:space="preserve">
    <value>Pokaż dane wyjściowe w trybie pełnym podczas aktualizacji.</value>
  </data>
  <data name="UpdateCommandVerboseDescription_ptb" xml:space="preserve">
    <value>Mostrar a saída detalhada durante a atualização.</value>
  </data>
  <data name="UpdateCommandVerboseDescription_rus" xml:space="preserve">
    <value>Отображение подробных выходных данных при обновлении.</value>
  </data>
  <data name="UpdateCommandVerboseDescription_trk" xml:space="preserve">
    <value>Güncellerken ayrıntılı çıktıyı göster.</value>
  </data>
  <data name="UpdateCommandVerboseDescription_chs" xml:space="preserve">
    <value>显示更新时的详细输出。</value>
  </data>
  <data name="UpdateCommandVerboseDescription_cht" xml:space="preserve">
    <value>更新時顯示詳細資訊輸出</value>
  </data>
  <data name="CommandApiKey_csy" xml:space="preserve">
    <value>Klíč API pro server</value>
  </data>
  <data name="CommandApiKey_deu" xml:space="preserve">
    <value>Der API-Schlüssel für den Server.</value>
  </data>
  <data name="CommandApiKey_esp" xml:space="preserve">
    <value>Clave API para el servidor.</value>
  </data>
  <data name="CommandApiKey_fra" xml:space="preserve">
    <value>La Clé API dédiée au serveur.</value>
  </data>
  <data name="CommandApiKey_ita" xml:space="preserve">
    <value>API key per il server.</value>
  </data>
  <data name="CommandApiKey_jpn" xml:space="preserve">
    <value>サーバーの API キー。</value>
  </data>
  <data name="CommandApiKey_kor" xml:space="preserve">
    <value>서버에 대한 API 키입니다.</value>
  </data>
  <data name="CommandApiKey_plk" xml:space="preserve">
    <value>Klucz interfejsu API dla serwera.</value>
  </data>
  <data name="CommandApiKey_ptb" xml:space="preserve">
    <value>A chave de API para o servidor.</value>
  </data>
  <data name="CommandApiKey_rus" xml:space="preserve">
    <value>Ключ API для сервера.</value>
  </data>
  <data name="CommandApiKey_trk" xml:space="preserve">
    <value>Sunucu için API anahtarı.</value>
  </data>
  <data name="CommandApiKey_chs" xml:space="preserve">
    <value>服务器的 API 密钥。</value>
  </data>
  <data name="CommandApiKey_cht" xml:space="preserve">
    <value>伺服器的 API 索引鍵。</value>
  </data>
  <data name="DefaultConfigDescription_csy" xml:space="preserve">
    <value>Výchozí konfigurace NuGet se získá načtením souboru %AppData%\NuGet\NuGet.config a následným načtením všech souborů nuget.config nebo .nuget\nuget.config, počínaje kořenovým adresářem jednotky a konče aktuálním adresářem.</value>
  </data>
  <data name="DefaultConfigDescription_deu" xml:space="preserve">
    <value>Die Standardkonfiguration von NuGet wird durch Laden von "%AppData%\NuGet\NuGet.config" und anschließendes Laden von "nuget.config" oder ".nuget\nuget.config" mit Start im Stamm des Laufwerks und Ende im aktuellen Verzeichnis abgerufen.</value>
  </data>
  <data name="DefaultConfigDescription_esp" xml:space="preserve">
    <value>La configuración predeterminada de NuGet se obtiene cargando %AppData%\NuGet\NuGet.config y, a continuación, cualquier nuget.config o .nuget\nuget.config empezando desde la raíz de la unidad hasta el directorio actual.</value>
  </data>
  <data name="DefaultConfigDescription_fra" xml:space="preserve">
    <value>La configuration NuGet par défaut est obtenue en chargeant %AppData%\NuGet\NuGet.config, puis en chargeant nuget.config ou .nuget\nuget.config commençant à la racine du lecteur et terminant dans le répertoire actuel.</value>
  </data>
  <data name="DefaultConfigDescription_ita" xml:space="preserve">
    <value>La configurazione di default di NuGet si ottiene caricando %AppData%\NuGet\NuGet.config, poi caricando qualsiasi nuget.config o .nuget\nuget.config a partire dal root del drive e terminando nell'attuale directory.</value>
  </data>
  <data name="DefaultConfigDescription_jpn" xml:space="preserve">
    <value>NuGet の既定の構成を取得するには、%AppData%\NuGet\NuGet.config を読み込み、ドライブのルートから現在のディレクトリの間にあるすべての nuget.config または .nuget\nuget.config を読み込みます。</value>
  </data>
  <data name="DefaultConfigDescription_kor" xml:space="preserve">
    <value>%AppData%\NuGet\NuGet.config를 로드한 후 드라이브 루트에서 현재 디렉터리까지의 nuget.config 또는 .nuget\nuget.config를 로드하여 NuGet의 기본 구성을 가져옵니다.</value>
  </data>
  <data name="DefaultConfigDescription_plk" xml:space="preserve">
    <value>Domyślna konfiguracja pakietu NuGet jest uzyskiwana przez załadowanie pliku %AppData%\NuGet\NuGet.config, a następnie załadowanie dowolnego pliku nuget.config lub .nuget\nuget.config, zaczynając od folderu głównego dysku i kończąc w katalogu bieżącym.\n</value>
  </data>
  <data name="DefaultConfigDescription_ptb" xml:space="preserve">
    <value>A configuração padrão do NuGet é obtida ao carregar %AppData%\NuGet\NuGet.config, e depois ao carrear qualquer nuget.config ou .nuget\nuget.config começando pela raiz da unidade e terminando no diretório atual.</value>
  </data>
  <data name="DefaultConfigDescription_rus" xml:space="preserve">
    <value>Чтобы получить используемую по умолчанию конфигурацию NuGet, следует загрузить файл %AppData%\NuGet\NuGet.config, а затем загрузить все файлы nuget.config или .nuget\nuget.config, начиная с корня диска и заканчивая текущим каталогом.</value>
  </data>
  <data name="DefaultConfigDescription_trk" xml:space="preserve">
    <value>Varsayılan NuGet yapılandırması %AppData%\NuGet\NuGet.config yüklenerek, ardından sürücü kökünden başlanıp geçerli dizinde sonlandırılarak tüm nuget.config ve .nuget\nuget.config öğeleri yüklenerek edinildi.</value>
  </data>
  <data name="DefaultConfigDescription_chs" xml:space="preserve">
    <value>通过加载 %AppData%\NuGet\NuGet.config，然后加载从驱动器的根目录开始到当前目录为止的任何 nuget.config 或 .nuget\nuget.config 来获取 NuGet 的默认配置。</value>
  </data>
  <data name="DefaultConfigDescription_cht" xml:space="preserve">
    <value>NuGet 的預設設定可載入 %AppData%\NuGet\NuGet.config 以取得，接著載入任何從磁碟根啟動且在目前目錄中結束的 nuget.config 或 .nuget\nuget.config。</value>
  </data>
  <data name="InstallCommandRequireConsent_csy" xml:space="preserve">
    <value>Před zahájením instalace balíčku ověří, zda je udělen souhlas s obnovením tohoto balíčku.</value>
  </data>
  <data name="InstallCommandRequireConsent_deu" xml:space="preserve">
    <value>Überprüft, ob die Zustimmung zur Paketwiederherstellung erteilt wurde, bevor ein Paket installiert wird.</value>
  </data>
  <data name="InstallCommandRequireConsent_esp" xml:space="preserve">
    <value>Comprueba si se concede consentimiento de restauración del paquete antes de instalar un paquete.</value>
  </data>
  <data name="InstallCommandRequireConsent_fra" xml:space="preserve">
    <value>Vérifie si l'accord de restauration du package est donné avant d'installer le package.</value>
  </data>
  <data name="InstallCommandRequireConsent_ita" xml:space="preserve">
    <value>Verificare che sia garantito il consenso al ripristino pacchetti prima di installarli.</value>
  </data>
  <data name="InstallCommandRequireConsent_jpn" xml:space="preserve">
    <value>パッケージをインストールする前に、パッケージの復元が同意されているかどうかを確認します。</value>
  </data>
  <data name="InstallCommandRequireConsent_kor" xml:space="preserve">
    <value>패키지를 설치하기 전에 패키지 복원에 동의했는지 확인하십시오.</value>
  </data>
  <data name="InstallCommandRequireConsent_plk" xml:space="preserve">
    <value>Sprawdza, czy przed zainstalowaniem pakietu udzielono zgody na przywrócenie pakietu.</value>
  </data>
  <data name="InstallCommandRequireConsent_ptb" xml:space="preserve">
    <value>Verifica se a autorização de restauração do pacote foi concedida antes de instalar um pacote.</value>
  </data>
  <data name="InstallCommandRequireConsent_rus" xml:space="preserve">
    <value>Проверяет, было ли дано согласие на восстановление пакета перед установкой пакета.</value>
  </data>
  <data name="InstallCommandRequireConsent_trk" xml:space="preserve">
    <value>Paket yüklenmeden önce, paket geri yükleme izninin verilip verilmediğini denetler.</value>
  </data>
  <data name="InstallCommandRequireConsent_chs" xml:space="preserve">
    <value>在安装程序包之前，检查是否已同意还原程序包。</value>
  </data>
  <data name="InstallCommandRequireConsent_cht" xml:space="preserve">
    <value>檢查是否在安裝封裝前已授予封裝還原同意。</value>
  </data>
  <data name="InstallCommandSolutionDirectory_csy" xml:space="preserve">
    <value>Kořenový adresář řešení pro obnovení balíčků</value>
  </data>
  <data name="InstallCommandSolutionDirectory_deu" xml:space="preserve">
    <value>Paketstamm für die Paketwiederherstellung.</value>
  </data>
  <data name="InstallCommandSolutionDirectory_esp" xml:space="preserve">
    <value>Raíz de la solución para la restauración del paquete.</value>
  </data>
  <data name="InstallCommandSolutionDirectory_fra" xml:space="preserve">
    <value>Racine de la solution pour la restauration du package.</value>
  </data>
  <data name="InstallCommandSolutionDirectory_ita" xml:space="preserve">
    <value>Solution root per ripristino pacchetti.</value>
  </data>
  <data name="InstallCommandSolutionDirectory_jpn" xml:space="preserve">
    <value>パッケージ復元のソリューション ルート。</value>
  </data>
  <data name="InstallCommandSolutionDirectory_kor" xml:space="preserve">
    <value>패키지 복원에 사용되는 솔루션 루트입니다.</value>
  </data>
  <data name="InstallCommandSolutionDirectory_plk" xml:space="preserve">
    <value>Katalog główny rozwiązania na potrzeby przywracania pakietu.</value>
  </data>
  <data name="InstallCommandSolutionDirectory_ptb" xml:space="preserve">
    <value>Raiz de solução para restauração de pacotes.</value>
  </data>
  <data name="InstallCommandSolutionDirectory_rus" xml:space="preserve">
    <value>Корень решения для восстановления пакета.</value>
  </data>
  <data name="InstallCommandSolutionDirectory_trk" xml:space="preserve">
    <value>Paket geri yüklemesi için çözüm kökü.</value>
  </data>
  <data name="InstallCommandSolutionDirectory_chs" xml:space="preserve">
    <value>用于还原程序包的解决方案根目录。</value>
  </data>
  <data name="InstallCommandSolutionDirectory_cht" xml:space="preserve">
    <value>封裝還原的方案根。</value>
  </data>
  <data name="Option_ConfigFile_csy" xml:space="preserve">
    <value>Konfigurační soubor NuGet. Není-li zadán, je jako konfigurační soubor použit soubor %AppData%\NuGet\NuGet.config.</value>
  </data>
  <data name="Option_ConfigFile_deu" xml:space="preserve">
    <value>Die NuGet-Konfigurationsdatei. Erfolgt keine Angabe, wird "%AppData%\NuGet\NuGet.config" als Konfigurationsdatei verwendet.</value>
  </data>
  <data name="Option_ConfigFile_esp" xml:space="preserve">
    <value>Archivo de configuración NuGet. Si no se especifica, el archivo %AppData%\NuGet\NuGet.config se usa como archivo de configuración.</value>
  </data>
  <data name="Option_ConfigFile_fra" xml:space="preserve">
    <value>Fichier de configuration NuGet. Si aucun fichier n'est spécifié, %AppData%\NuGet\NuGet.config servira de fichier de configuration.</value>
  </data>
  <data name="Option_ConfigFile_ita" xml:space="preserve">
    <value>File  configurazione NuGet. Se non specificato, si usa il file %AppData%\NuGet\NuGet.config come file configurazione.</value>
  </data>
  <data name="Option_ConfigFile_jpn" xml:space="preserve">
    <value>NuGet 構成ファイル。指定しない場合、構成ファイルとして %AppData%\NuGet\NuGet.config ファイルが使用されます。</value>
  </data>
  <data name="Option_ConfigFile_kor" xml:space="preserve">
    <value>NuGet 구성 파일입니다. 지정되지 않은 경우 %AppData%\NuGet\NuGet.config가 구성 파일로 사용됩니다.</value>
  </data>
  <data name="Option_ConfigFile_plk" xml:space="preserve">
    <value>Plik konfiguracji NuGet. Jeśli nie zostanie określony, jako plik konfiguracji jest używany plik %AppData%\NuGet\NuGet.config.</value>
  </data>
  <data name="Option_ConfigFile_ptb" xml:space="preserve">
    <value>O arquivo de configuração NuGet. Se não for especificado, o arquivo %AppData%\NuGet\NuGet.config será usado como arquivo de configuração.</value>
  </data>
  <data name="Option_ConfigFile_rus" xml:space="preserve">
    <value>Файл конфигурации NuGet. Если не указан, в качестве файла конфигурации используется файл %AppData%\NuGet\NuGet.config.</value>
  </data>
  <data name="Option_ConfigFile_trk" xml:space="preserve">
    <value>NuGet yapılandırma dosyası. Belirtilmemişse, %AppData%\NuGet\NuGet.config dosyası yapılandırma dosyası olarak kullanılır.</value>
  </data>
  <data name="Option_ConfigFile_chs" xml:space="preserve">
    <value>NuGet 配置文件。如果未指定，则将文件 %AppData%\NuGet\NuGet.config 用作配置文件。</value>
  </data>
  <data name="Option_ConfigFile_cht" xml:space="preserve">
    <value>NuGet 設定檔。如果未指定，檔案 %AppData%\NuGet\NuGet.config 會用做設定檔。</value>
  </data>
  <data name="InstallCommandDisableParallel_csy" xml:space="preserve">
    <value>Zakáže instalaci paralelních balíčků nuget.</value>
  </data>
  <data name="InstallCommandDisableParallel_deu" xml:space="preserve">
    <value>Parallele nuget-Paketinstallationen deaktivieren.</value>
  </data>
  <data name="InstallCommandDisableParallel_esp" xml:space="preserve">
    <value>Deshabilitar las instalaciones del paquete nuget en paralelo.</value>
  </data>
  <data name="InstallCommandDisableParallel_fra" xml:space="preserve">
    <value>Désactivez les installations du package nuget parallèle.</value>
  </data>
  <data name="InstallCommandDisableParallel_ita" xml:space="preserve">
    <value>Disabilita parallel nuget package installs.</value>
  </data>
  <data name="InstallCommandDisableParallel_jpn" xml:space="preserve">
    <value>nuget パッケージの並列インストールを無効にします。</value>
  </data>
  <data name="InstallCommandDisableParallel_kor" xml:space="preserve">
    <value>병렬 nuget 패키지 설치를 사용하지 않도록 설정합니다.</value>
  </data>
  <data name="InstallCommandDisableParallel_plk" xml:space="preserve">
    <value>Wyłącz równoległe instalacje pakietów nuget.</value>
  </data>
  <data name="InstallCommandDisableParallel_ptb" xml:space="preserve">
    <value>Desabilite instalações de pacotes NuGet paralelas.</value>
  </data>
  <data name="InstallCommandDisableParallel_rus" xml:space="preserve">
    <value>Отключает параллельную установку пакетов NuGet.</value>
  </data>
  <data name="InstallCommandDisableParallel_trk" xml:space="preserve">
    <value>Paralel nuget paketi yüklemelerini devre dışı bırak.</value>
  </data>
  <data name="InstallCommandDisableParallel_chs" xml:space="preserve">
    <value>禁止并行 nuget 程序包安装。</value>
  </data>
  <data name="InstallCommandDisableParallel_cht" xml:space="preserve">
    <value>停用平行 nuget 封裝安裝。</value>
  </data>
  <data name="PackageCommandMinClientVersion_csy" xml:space="preserve">
    <value>Nastaví atribut minClientVersion pro vytvořený balíček.</value>
  </data>
  <data name="PackageCommandMinClientVersion_deu" xml:space="preserve">
    <value>Legen Sie das Attribut "minClientVersion" für das erstellte Paket fest.</value>
  </data>
  <data name="PackageCommandMinClientVersion_esp" xml:space="preserve">
    <value>Establecer el atributo minClientVersion para el paquete creado.</value>
  </data>
  <data name="PackageCommandMinClientVersion_fra" xml:space="preserve">
    <value>Définissez l'attribut minClientVersion du package créé.</value>
  </data>
  <data name="PackageCommandMinClientVersion_ita" xml:space="preserve">
    <value>Imposta l'attributo minClientVersion per il pacchetto creato.</value>
  </data>
  <data name="PackageCommandMinClientVersion_jpn" xml:space="preserve">
    <value>作成されるパッケージの minClientVersion 属性を設定してください。</value>
  </data>
  <data name="PackageCommandMinClientVersion_kor" xml:space="preserve">
    <value>만든 패키지에 대해 minClientVersion 특성을 설정합니다.</value>
  </data>
  <data name="PackageCommandMinClientVersion_plk" xml:space="preserve">
    <value>Ustaw atrybut minClientVersion dla utworzonego pakietu.</value>
  </data>
  <data name="PackageCommandMinClientVersion_ptb" xml:space="preserve">
    <value>Defina o atributo minClientVersion para o pacote criado.</value>
  </data>
  <data name="PackageCommandMinClientVersion_rus" xml:space="preserve">
    <value>Настройка атрибута minClientVersion для созданного пакета.</value>
  </data>
  <data name="PackageCommandMinClientVersion_trk" xml:space="preserve">
    <value>Oluşturulan paket için minClientVersion özniteliğini ayarla.</value>
  </data>
  <data name="PackageCommandMinClientVersion_chs" xml:space="preserve">
    <value>设置创建的程序包的 minClientVersion 属性。</value>
  </data>
  <data name="PackageCommandMinClientVersion_cht" xml:space="preserve">
    <value>為已建立的封裝設定 minClientVersion 屬性。</value>
  </data>
  <data name="PackageCommandIncludeReferencedProjects_csy" xml:space="preserve">
    <value>Zahrne odkazované projekty jako závislosti nebo jako součást balíčku.</value>
  </data>
  <data name="PackageCommandIncludeReferencedProjects_deu" xml:space="preserve">
    <value>Projekte, auf die verwiesen wird, als Abhängigkeiten oder Teil des Pakets einschließen.</value>
  </data>
  <data name="PackageCommandIncludeReferencedProjects_esp" xml:space="preserve">
    <value>Incluir proyectos a los que se hace referencia como dependencias o parte del paquete.</value>
  </data>
  <data name="PackageCommandIncludeReferencedProjects_fra" xml:space="preserve">
    <value>Incluez des projets référencés, soit comme dépendances, soit comme éléments du package.</value>
  </data>
  <data name="PackageCommandIncludeReferencedProjects_ita" xml:space="preserve">
    <value>Include i progetti di riferimento come dipendenze o parte del pacchetto.</value>
  </data>
  <data name="PackageCommandIncludeReferencedProjects_jpn" xml:space="preserve">
    <value>依存関係またはパッケージの一部として、参照されているプロジェクトを含めてください。</value>
  </data>
  <data name="PackageCommandIncludeReferencedProjects_kor" xml:space="preserve">
    <value>참조된 프로젝트를 종속성 또는 패키지의 일부로 포함합니다.</value>
  </data>
  <data name="PackageCommandIncludeReferencedProjects_plk" xml:space="preserve">
    <value>Uwzględnij przywoływane projekty jako zależności lub jako części pakietu.</value>
  </data>
  <data name="PackageCommandIncludeReferencedProjects_ptb" xml:space="preserve">
    <value>Inclua projetos referenciados como dependências ou como parte do pacote.</value>
  </data>
  <data name="PackageCommandIncludeReferencedProjects_rus" xml:space="preserve">
    <value>Добавляет указанные по ссылкам проекты в качестве зависимостей или части проекта.</value>
  </data>
  <data name="PackageCommandIncludeReferencedProjects_trk" xml:space="preserve">
    <value>Başvurulan projeleri bağımlılık veya paketin bir parçası olarak dahil et.</value>
  </data>
  <data name="PackageCommandIncludeReferencedProjects_chs" xml:space="preserve">
    <value>包括作为依赖项或作为程序包的一部分的引用项目。</value>
  </data>
  <data name="PackageCommandIncludeReferencedProjects_cht" xml:space="preserve">
    <value>包含做為相依項或部份封裝的已參照專案。</value>
  </data>
  <data name="UpdateCommandFileConflictAction_csy" xml:space="preserve">
    <value>Nastaví výchozí akci, pokud soubor z balíčku již existuje v cílovém projektu. Chcete-li vždy přepisovat soubory, nastavte možnost Overwrite. Chcete-li soubory přeskočit, nastavte možnost Ignore. Pokud možnost není zadána, zobrazí se výzva pro každý konfliktní soubor.</value>
  </data>
  <data name="UpdateCommandFileConflictAction_deu" xml:space="preserve">
    <value>Legt die Standardaktion fest, wenn eine Datei aus einem Paket bereits im Zielprojekt vorhanden ist. Legen Sie den Wert auf "Overwrite" fest, um Dateien immer zu überschreiben. Legen Sie den Wert auf "Ignore" fest, um Dateien zu überspringen. Wenn keine Angabe erfolgt, wird eine Eingabeaufforderung für jede Datei angezeigt, die einen Konflikt verursacht.</value>
  </data>
  <data name="UpdateCommandFileConflictAction_esp" xml:space="preserve">
    <value>Establecer una acción predeterminada cuando un archivo de un paquete ya exista en el proyecto de destino. Establecer a Overwrite para reemplazar siempre los archivos. Establecer a Ignore para omitir los archivos. Si no se especifica, pedirá confirmación para cada archivo conflictivo.</value>
  </data>
  <data name="UpdateCommandFileConflictAction_fra" xml:space="preserve">
    <value>Définissez l'action par défaut lorsqu'un fichier du package existe déjà dans le projet cible. Affectez la valeur Overwrite pour remplacer systématiquement les fichiers. Affectez la valeur Ignore pour ignorer les fichiers. En l'absence de spécification, une invite s'affichera pour chaque fichier provoquant un conflit.</value>
  </data>
  <data name="UpdateCommandFileConflictAction_ita" xml:space="preserve">
    <value>Impostare azione di default quando esiste già un file da un pacchetto. Impostare su Overwrite per sovrascrivere il file. Impostare su Ignore per saltare il file. Se non specificato, richiederà per ogni file in conflitto.</value>
  </data>
  <data name="UpdateCommandFileConflictAction_jpn" xml:space="preserve">
    <value>パッケージのファイルがターゲット プロジェクトに既に存在する場合の既定のアクションを設定します。常にファイルを上書きするには、Overwrite に設定します。ファイルをスキップするには、Ignore に設定します。指定しない場合、競合するファイルごとにプロンプトが表示されます。</value>
  </data>
  <data name="UpdateCommandFileConflictAction_kor" xml:space="preserve">
    <value>패키지의 파일이 대상 프로젝트에 이미 있는 경우의 기본 동작을 설정합니다. 파일을 항상 덮어쓰려면 Overwrite로 설정합니다. 파일을 건너뛰려면 Ignore로 설정합니다. 지정되지 않은 경우 충돌하는 각 파일에 대한 메시지를 표시합니다.</value>
  </data>
  <data name="UpdateCommandFileConflictAction_plk" xml:space="preserve">
    <value>Ustaw domyślną akcję, jeśli plik z pakietu istnieje już w projekcie docelowym. Ustaw wartość Overwrite, aby zawsze zastępować pliki. Ustaw wartość Ignore, aby pomijać pliki. Jeśli akcja nie zostanie określona, dla każdego pliku powodującego konflikt będzie wyświetlany monit.</value>
  </data>
  <data name="UpdateCommandFileConflictAction_ptb" xml:space="preserve">
    <value>Defina a ação padrão quando um arquivo de um pacote já existir no projeto de destino. Defina para Overwrite para sempre substituir arquivos. Defina para Ignore para ignorar arquivos. Se não for especificado, ele avisará sobre cada arquivo conflitante.</value>
  </data>
  <data name="UpdateCommandFileConflictAction_rus" xml:space="preserve">
    <value>Задайте действие по умолчанию, которое выполняется, если файл из пакета уже существует в целевом проекте. Если указать значение "Overwrite", файлы всегда будут перезаписываться. Если указать значение "Ignore", файлы будут пропускаться. Если значение не указать, для каждого конфликтного файла будет отображен запрос действия.</value>
  </data>
  <data name="UpdateCommandFileConflictAction_trk" xml:space="preserve">
    <value>Paketteki bir dosya hedef projede zaten mevcutsa uygulanacak varsayılan eylemi ayarlayın. Dosyaların her zaman geçersiz kılınması için Overwrite seçimin belirtin. Dosyaların atlanması için Ignore seçimin belirtin. Hiçbiri belirtilmemişse, çakışan her dosya için ne yapılacağını sorar.</value>
  </data>
  <data name="UpdateCommandFileConflictAction_chs" xml:space="preserve">
    <value>设置当程序包中的文件已在目标项目中存在时的默认操作。设置为 "Overwrite" 可始终覆盖文件。设置为 "Ignore" 可跳过文件。如果未指定，则它将提示每个存在冲突的文件。</value>
  </data>
  <data name="UpdateCommandFileConflictAction_cht" xml:space="preserve">
    <value>當封裝檔案已存在於目標專案時，設定預設動作。設定為 Overwrite 一律覆寫檔案。設定為 Ignore 以略過檔案。若未指定，則會提示每個衝突的檔案。</value>
  </data>
  <data name="SourcesCommandStorePasswordInClearTextDescription_csy" xml:space="preserve">
    <value>Umožňuje uložení přihlašovacích údajů zdroje přenosného balíčku, a to zákazem šifrování hesel.</value>
  </data>
  <data name="SourcesCommandStorePasswordInClearTextDescription_deu" xml:space="preserve">
    <value>Ermöglicht das Speichern der Anmeldeinformationen der portablen Paketquelle durch Deaktivieren von Kennwortverschlüsselung.</value>
  </data>
  <data name="SourcesCommandStorePasswordInClearTextDescription_esp" xml:space="preserve">
    <value>Habilita el almacenamiento de las credenciales de origen del paquete portátil deshabilitando el cifrado de la contraseña.</value>
  </data>
  <data name="SourcesCommandStorePasswordInClearTextDescription_fra" xml:space="preserve">
    <value>Active les informations d'identification de la source du package portable de stockage en désactivant le chiffrement de mot de passe.</value>
  </data>
  <data name="SourcesCommandStorePasswordInClearTextDescription_ita" xml:space="preserve">
    <value>Permette di immagazzinare le credenziali della fonte disabilitando il criptaggio della password.</value>
  </data>
  <data name="SourcesCommandStorePasswordInClearTextDescription_jpn" xml:space="preserve">
    <value>パスワードの暗号化を無効にして、ポータブル パッケージ ソースの資格情報の保存を有効にします。</value>
  </data>
  <data name="SourcesCommandStorePasswordInClearTextDescription_kor" xml:space="preserve">
    <value>암호의 암호화를 사용하지 않도록 설정하여 휴대용 패키지 소스 자격 증명을 저장할 수 있도록 합니다.</value>
  </data>
  <data name="SourcesCommandStorePasswordInClearTextDescription_plk" xml:space="preserve">
    <value>Umożliwia przechowywanie poświadczeń przenośnego źródła pakietów, wyłączając szyfrowanie haseł.</value>
  </data>
  <data name="SourcesCommandStorePasswordInClearTextDescription_ptb" xml:space="preserve">
    <value>Ativa as credenciais de origem do pacote portátil de armazenamento desativando a criptografia de senha.</value>
  </data>
  <data name="SourcesCommandStorePasswordInClearTextDescription_rus" xml:space="preserve">
    <value>Позволяет хранить переносимые учетные данные источника пакетов посредством отключения шифрования пароля.</value>
  </data>
  <data name="SourcesCommandStorePasswordInClearTextDescription_trk" xml:space="preserve">
    <value>Parola şifrelemesini devre dışı bırakarak taşınabilir paket kaynağı kimlik bilgilerinin saklanmasını sağlar.</value>
  </data>
  <data name="SourcesCommandStorePasswordInClearTextDescription_chs" xml:space="preserve">
    <value>通过禁用密码加密来允许存储可移植程序包源凭据。</value>
  </data>
  <data name="SourcesCommandStorePasswordInClearTextDescription_cht" xml:space="preserve">
    <value>以停用密碼加密的方式來啟用儲存可攜式封裝來源認證。</value>
  </data>
  <data name="RestoreCommandDescription_csy" xml:space="preserve">
    <value>Obnoví balíčky NuGet.</value>
  </data>
  <data name="RestoreCommandDescription_deu" xml:space="preserve">
    <value>Stellt NuGet-Pakete wieder her.</value>
  </data>
  <data name="RestoreCommandDescription_esp" xml:space="preserve">
    <value>Restaura los paquetes NuGet.</value>
  </data>
  <data name="RestoreCommandDescription_fra" xml:space="preserve">
    <value>Restaure les packages NuGet.</value>
  </data>
  <data name="RestoreCommandDescription_ita" xml:space="preserve">
    <value>Ripristina pacchetti NuGet.</value>
  </data>
  <data name="RestoreCommandDescription_jpn" xml:space="preserve">
    <value>NuGet パッケージを復元します。</value>
  </data>
  <data name="RestoreCommandDescription_kor" xml:space="preserve">
    <value>NuGet 패키지를 복원합니다.</value>
  </data>
  <data name="RestoreCommandDescription_plk" xml:space="preserve">
    <value>Przywraca pakiety NuGet.</value>
  </data>
  <data name="RestoreCommandDescription_ptb" xml:space="preserve">
    <value>Restaura os pacotes NuGet.</value>
  </data>
  <data name="RestoreCommandDescription_rus" xml:space="preserve">
    <value>Восстанавливает пакеты NuGet.</value>
  </data>
  <data name="RestoreCommandDescription_trk" xml:space="preserve">
    <value>NuGet paketlerini geri yükler.</value>
  </data>
  <data name="RestoreCommandDescription_chs" xml:space="preserve">
    <value>还原 NuGet 程序包。</value>
  </data>
  <data name="RestoreCommandDescription_cht" xml:space="preserve">
    <value>還原 NuGet 封裝。</value>
  </data>
  <data name="RestoreCommandDisableParallelProcessing_csy" xml:space="preserve">
    <value>Zakáže obnovení paralelních balíčků nuget.</value>
  </data>
  <data name="RestoreCommandDisableParallelProcessing_deu" xml:space="preserve">
    <value>Parallele nuget-Paketwiederherstllungen deaktivieren.</value>
  </data>
  <data name="RestoreCommandDisableParallelProcessing_esp" xml:space="preserve">
    <value>Deshabilitar las restauraciones del paquete nuget en paralelo.</value>
  </data>
  <data name="RestoreCommandDisableParallelProcessing_fra" xml:space="preserve">
    <value>Désactivez les restaurations du package nuget parallèle.</value>
  </data>
  <data name="RestoreCommandDisableParallelProcessing_ita" xml:space="preserve">
    <value>Disailita  il ripristino parallel nuget package.</value>
  </data>
  <data name="RestoreCommandDisableParallelProcessing_jpn" xml:space="preserve">
    <value>nuget パッケージの並列復元を無効にします。</value>
  </data>
  <data name="RestoreCommandDisableParallelProcessing_kor" xml:space="preserve">
    <value>병렬 nuget 패키지 복원을 사용하지 않도록 설정합니다.</value>
  </data>
  <data name="RestoreCommandDisableParallelProcessing_plk" xml:space="preserve">
    <value>Wyłącz równoległe przywracanie pakietów NuGet.</value>
  </data>
  <data name="RestoreCommandDisableParallelProcessing_ptb" xml:space="preserve">
    <value>Desative as restaurações do pacote nuget paralelo.</value>
  </data>
  <data name="RestoreCommandDisableParallelProcessing_rus" xml:space="preserve">
    <value>Отключает параллельное восстановление пакетов NuGet.</value>
  </data>
  <data name="RestoreCommandDisableParallelProcessing_trk" xml:space="preserve">
    <value>Paralel nuget paketi geri yüklemelerini devre dışı bırak.</value>
  </data>
  <data name="RestoreCommandDisableParallelProcessing_chs" xml:space="preserve">
    <value>禁止并行 nuget 程序包还原。</value>
  </data>
  <data name="RestoreCommandDisableParallelProcessing_cht" xml:space="preserve">
    <value>停用平行 nuget 封裝還原。</value>
  </data>
  <data name="RestoreCommandNoCache_csy" xml:space="preserve">
    <value>Zakáže použití mezipaměti počítače jako prvního zdroje balíčků.</value>
  </data>
  <data name="RestoreCommandNoCache_deu" xml:space="preserve">
    <value>Verwendung des Computercaches als erste Paketquelle deaktivieren.</value>
  </data>
  <data name="RestoreCommandNoCache_esp" xml:space="preserve">
    <value>Deshabilitar el uso del caché de máquina como origen del primer paquete.</value>
  </data>
  <data name="RestoreCommandNoCache_fra" xml:space="preserve">
    <value>Désactivation grâce au cache de l'ordinateur, agissant comme première source du package.</value>
  </data>
  <data name="RestoreCommandNoCache_ita" xml:space="preserve">
    <value>Disablita usando la cache della macchina come prima fonte del pacchetto.</value>
  </data>
  <data name="RestoreCommandNoCache_jpn" xml:space="preserve">
    <value>最初のパッケージ ソースとしてのコンピューター キャッシュの使用を無効にします。</value>
  </data>
  <data name="RestoreCommandNoCache_kor" xml:space="preserve">
    <value>시스템 캐시를 첫 번째 패키지 소스로 사용하지 않도록 설정합니다.</value>
  </data>
  <data name="RestoreCommandNoCache_plk" xml:space="preserve">
    <value>Wyłącz, używając pamięci podręcznej komputera jako pierwszego źródła pakietu.</value>
  </data>
  <data name="RestoreCommandNoCache_ptb" xml:space="preserve">
    <value>Desative usando o cache da máquina como a primeira origem de pacotes.</value>
  </data>
  <data name="RestoreCommandNoCache_rus" xml:space="preserve">
    <value>Отключает использование кэша компьютера в качестве первого источника пакетов.</value>
  </data>
  <data name="RestoreCommandNoCache_trk" xml:space="preserve">
    <value>Birinci paket kaynağı olarak makine önbelleğinin kullanılmasını devre dışı bırak.</value>
  </data>
  <data name="RestoreCommandNoCache_chs" xml:space="preserve">
    <value>禁止使用计算机缓存作为第一个程序包源。</value>
  </data>
  <data name="RestoreCommandNoCache_cht" xml:space="preserve">
    <value>停用使用機器快取做為第一個封裝來源。</value>
  </data>
  <data name="RestoreCommandPackagesDirectory_csy" xml:space="preserve">
    <value>Určuje složku balíčků.</value>
  </data>
  <data name="RestoreCommandPackagesDirectory_deu" xml:space="preserve">
    <value>Gibt den Paketordner an.</value>
  </data>
  <data name="RestoreCommandPackagesDirectory_esp" xml:space="preserve">
    <value>Especifica la carpeta de los paquetes.</value>
  </data>
  <data name="RestoreCommandPackagesDirectory_fra" xml:space="preserve">
    <value>Spécifie le dossier des packages.</value>
  </data>
  <data name="RestoreCommandPackagesDirectory_ita" xml:space="preserve">
    <value>Specifica la cartella pacchetto.</value>
  </data>
  <data name="RestoreCommandPackagesDirectory_jpn" xml:space="preserve">
    <value>パッケージ フォルダーを指定します。</value>
  </data>
  <data name="RestoreCommandPackagesDirectory_kor" xml:space="preserve">
    <value>패키지 폴더를 지정합니다.</value>
  </data>
  <data name="RestoreCommandPackagesDirectory_plk" xml:space="preserve">
    <value>Określa folder pakietów.</value>
  </data>
  <data name="RestoreCommandPackagesDirectory_ptb" xml:space="preserve">
    <value>Especifica a pasta de pacotes.</value>
  </data>
  <data name="RestoreCommandPackagesDirectory_rus" xml:space="preserve">
    <value>Указывает папку пакетов.</value>
  </data>
  <data name="RestoreCommandPackagesDirectory_trk" xml:space="preserve">
    <value>Paket klasörünü belirtir.</value>
  </data>
  <data name="RestoreCommandPackagesDirectory_chs" xml:space="preserve">
    <value>指定程序包文件夹。</value>
  </data>
  <data name="RestoreCommandPackagesDirectory_cht" xml:space="preserve">
    <value>指定封裝資料夾。</value>
  </data>
  <data name="RestoreCommandRequireConsent_csy" xml:space="preserve">
    <value>Před zahájením instalace balíčku ověří, zda je udělen souhlas s obnovením tohoto balíčku.</value>
  </data>
  <data name="RestoreCommandRequireConsent_deu" xml:space="preserve">
    <value>Überprüft, ob die Zustimmung zur Paketwiederherstellung erteilt wurde, bevor ein Paket installiert wird.</value>
  </data>
  <data name="RestoreCommandRequireConsent_esp" xml:space="preserve">
    <value>Comprueba si se concede consentimiento de restauración del paquete antes de instalar un paquete.</value>
  </data>
  <data name="RestoreCommandRequireConsent_fra" xml:space="preserve">
    <value>Vérifie si l'accord de restauration du package est donné avant d'installer le package.</value>
  </data>
  <data name="RestoreCommandRequireConsent_ita" xml:space="preserve">
    <value>Verificare che sia garantito il consenso al ripristino prima di installare il pacchetto.</value>
  </data>
  <data name="RestoreCommandRequireConsent_jpn" xml:space="preserve">
    <value>パッケージをインストールする前に、パッケージの復元が同意されているかどうかを確認します。</value>
  </data>
  <data name="RestoreCommandRequireConsent_kor" xml:space="preserve">
    <value>패키지를 설치하기 전에 패키지 복원에 동의했는지 확인하십시오.</value>
  </data>
  <data name="RestoreCommandRequireConsent_plk" xml:space="preserve">
    <value>Sprawdza przed zainstalowaniem pakietu, czy udzielono zgody na przywrócenie pakietu.</value>
  </data>
  <data name="RestoreCommandRequireConsent_ptb" xml:space="preserve">
    <value>Verifica se a autorização de restauração de pacote é concedida antes de instalar um pacote.</value>
  </data>
  <data name="RestoreCommandRequireConsent_rus" xml:space="preserve">
    <value>Проверяет, было ли дано согласие на восстановление пакета перед установкой пакета.</value>
  </data>
  <data name="RestoreCommandRequireConsent_trk" xml:space="preserve">
    <value>Paketin yüklenmesinden önce paket geri yükleme onayının verilip verilmediğini denetler.</value>
  </data>
  <data name="RestoreCommandRequireConsent_chs" xml:space="preserve">
    <value>在安装程序包之前，检查是否已同意还原程序包。</value>
  </data>
  <data name="RestoreCommandRequireConsent_cht" xml:space="preserve">
    <value>檢查是否在安裝封裝前已授予封裝還原同意。</value>
  </data>
  <data name="RestoreCommandSolutionDirectory_csy" xml:space="preserve">
    <value>Určuje adresář řešení. Není platné při obnovování balíčků pro řešení.</value>
  </data>
  <data name="RestoreCommandSolutionDirectory_deu" xml:space="preserve">
    <value>Gibt das Projektverzeichnis an. Beim Wiederherstellen von Paketen für ein Projekt nicht gültig.</value>
  </data>
  <data name="RestoreCommandSolutionDirectory_esp" xml:space="preserve">
    <value>Especifica el directorio de la solución. No es válido cuando se restauran paquetes para una solución.</value>
  </data>
  <data name="RestoreCommandSolutionDirectory_fra" xml:space="preserve">
    <value>Spécifie le répertoire de la solution. Non valide lors de la restauration de packages pour une solution.</value>
  </data>
  <data name="RestoreCommandSolutionDirectory_ita" xml:space="preserve">
    <value>Specifica la soluzione della directory. Non valida quando si ripristinano pacchetti per una soluzione.</value>
  </data>
  <data name="RestoreCommandSolutionDirectory_jpn" xml:space="preserve">
    <value>ソリューション ディレクトリを指定します。ソリューションのパッケージを復元する場合、無効です。</value>
  </data>
  <data name="RestoreCommandSolutionDirectory_kor" xml:space="preserve">
    <value>솔루션 디렉터리를 지정합니다. 솔루션 패키지를 복원하는 경우 사용할 수 없습니다.</value>
  </data>
  <data name="RestoreCommandSolutionDirectory_plk" xml:space="preserve">
    <value>Określa katalog rozwiązania. W przypadku przywracania pakietów dla rozwiązania nie jest on obowiązujący.</value>
  </data>
  <data name="RestoreCommandSolutionDirectory_ptb" xml:space="preserve">
    <value>Especifica o diretório de solução. Não é válido ao restaurar pacotes para uma solução.</value>
  </data>
  <data name="RestoreCommandSolutionDirectory_rus" xml:space="preserve">
    <value>Указывает каталог решения. При восстановлении пакетов для решения является недопустимым.</value>
  </data>
  <data name="RestoreCommandSolutionDirectory_trk" xml:space="preserve">
    <value>Çözüm dizinini belirtir. Bir çözüm için paketler geri yüklenirken geçerli değildir.</value>
  </data>
  <data name="RestoreCommandSolutionDirectory_chs" xml:space="preserve">
    <value>指定解决方案目录。当还原解决方案的程序包时无效。</value>
  </data>
  <data name="RestoreCommandSolutionDirectory_cht" xml:space="preserve">
    <value>指定方案目錄。還原方案封裝時無效。</value>
  </data>
  <data name="RestoreCommandSourceDescription_csy" xml:space="preserve">
    <value>Seznam zdrojů balíčků k použití</value>
  </data>
  <data name="RestoreCommandSourceDescription_deu" xml:space="preserve">
    <value>Eine Liste der zu verwendenden Paketquellen.</value>
  </data>
  <data name="RestoreCommandSourceDescription_esp" xml:space="preserve">
    <value>Una lista de orígenes de paquetes para usar.</value>
  </data>
  <data name="RestoreCommandSourceDescription_fra" xml:space="preserve">
    <value>Liste de sources de packages à utiliser.</value>
  </data>
  <data name="RestoreCommandSourceDescription_ita" xml:space="preserve">
    <value>Lista di fonti pacchetti da usare.</value>
  </data>
  <data name="RestoreCommandSourceDescription_jpn" xml:space="preserve">
    <value>使用するパッケージ ソースの一覧。</value>
  </data>
  <data name="RestoreCommandSourceDescription_kor" xml:space="preserve">
    <value>사용할 패키지 소스의 목록입니다.</value>
  </data>
  <data name="RestoreCommandSourceDescription_plk" xml:space="preserve">
    <value>Lista źródeł pakietów dostępnych do użycia.</value>
  </data>
  <data name="RestoreCommandSourceDescription_ptb" xml:space="preserve">
    <value>Uma lista de origens de pacotes a serem usados.</value>
  </data>
  <data name="RestoreCommandSourceDescription_rus" xml:space="preserve">
    <value>Список используемых источников пакетов.</value>
  </data>
  <data name="RestoreCommandSourceDescription_trk" xml:space="preserve">
    <value>Kullanılacak paket kaynaklarının listesi.</value>
  </data>
  <data name="RestoreCommandSourceDescription_chs" xml:space="preserve">
    <value>要使用的程序包源的列表。</value>
  </data>
  <data name="RestoreCommandSourceDescription_cht" xml:space="preserve">
    <value>要使用的封裝來源清單。</value>
  </data>
  <data name="RestoreCommandUsageDescription_csy" xml:space="preserve">
    <value>Je-li zadáno řešení, tento příkaz obnoví balíčky NuGet, které jsou nainstalovány v řešení a v projektech obsažených v tomto řešení. V opačném případě tento příkaz obnoví balíčky uvedené v zadaném souboru packages.config.</value>
  </data>
  <data name="RestoreCommandUsageDescription_deu" xml:space="preserve">
    <value>Wenn ein Projekt angegeben wird, stellt dieser Befehl NuGet-Pakete wieder her, die im Projekt und den darin enthaltenen Projekten installiert sind. Andernfalls stellt der Befehl Pakete wieder her, die in der angegebenen Datei "packages.config" aufgelistet werden.</value>
  </data>
  <data name="RestoreCommandUsageDescription_esp" xml:space="preserve">
    <value>Si se especifica una solución, este comando restaura los paquetes NuGet que están instalados en la solución y los proyectos que contiene la solución. De lo contrario, el comando restaura los paquetes mostrados en el archivo packages.config especificado.</value>
  </data>
  <data name="RestoreCommandUsageDescription_fra" xml:space="preserve">
    <value>Si une solution est spécifiée, cette commande restaure les packages NuGet installés dans la solution et dans les projets contenus dans la solution. Sinon, la commande restaure les packages répertoriés dans le fichier packages.config spécifié.</value>
  </data>
  <data name="RestoreCommandUsageDescription_ita" xml:space="preserve">
    <value>Se si specifica una soluzione, questo comando ripristina i pacchetti NuGet installati nella soluzione e nei progetti contenuti nella soluzione. Altrimenti, il comando ripristina i pacchetti elencati nel file packages.config.</value>
  </data>
  <data name="RestoreCommandUsageDescription_jpn" xml:space="preserve">
    <value>ソリューションが指定された場合、ソリューションでインストールされた NuGet パッケージとソリューションに含まれるプロジェクトが復元されます。ソリューションが指定されない場合、指定された packages.config ファイルに含まれるパッケージが復元されます。</value>
  </data>
  <data name="RestoreCommandUsageDescription_kor" xml:space="preserve">
    <value>솔루션이 지정된 경우 이 명령은 솔루션 및 솔루션에 포함된 프로젝트에 설치된 NuGet 패키지를 복원합니다. 솔루션이 지정되지 않은 경우 명령은 지정된 packages.config 파일에 나열된 패키지를 복원합니다.</value>
  </data>
  <data name="RestoreCommandUsageDescription_plk" xml:space="preserve">
    <value>Jeśli zostało określone rozwiązanie, to polecenie przywraca pakiety NuGet zainstalowane w rozwiązaniu oraz w projektach zawartych w rozwiązaniu. W przeciwnym razie to polecenie przywraca pakiety wymienione w określonym pliku packages.config.</value>
  </data>
  <data name="RestoreCommandUsageDescription_ptb" xml:space="preserve">
    <value>Se uma solução for especificada, este comando restaura os pacotes NuGet que estão instalados na solução e em projetos contidos na solução. Caso contrário, o comando restaura pacotes listados no arquivo especificado packages.config.</value>
  </data>
  <data name="RestoreCommandUsageDescription_rus" xml:space="preserve">
    <value>Если указано решение, эта команда восстанавливает пакеты NuGet, установленные в решении и проектах, содержащихся в решении. В противном случае команда восстанавливает пакеты, указанные в файле packages.config.</value>
  </data>
  <data name="RestoreCommandUsageDescription_trk" xml:space="preserve">
    <value>Bir çözüm belirtilmişse, bu komut çözüm içindeki ve çözüm içinde yer alan paketlerdeki yüklü NuGet paketlerini geri yükler. Aksi takdirde, komut belirtilen packages.config dosyasında listelenen paketleri geri yükler.</value>
  </data>
  <data name="RestoreCommandUsageDescription_chs" xml:space="preserve">
    <value>如果指定了解决方案，则此命令将还原解决方案中安装的 NuGet 程序包，以及解决方案包含的项目中的 NuGet 程序包。否则，此命令将还原指定的 packages.config 文件中列出的程序包。</value>
  </data>
  <data name="RestoreCommandUsageDescription_cht" xml:space="preserve">
    <value>如果已指定方案，此命令會還原方案中安裝在方案和專案中的 NuGet 封裝。否則命令會還原列在指定 packages.config 檔案中的封裝。</value>
  </data>
  <data name="RestoreCommandUsageSummary_csy" xml:space="preserve">
    <value>[&lt;řešení&gt; | &lt;soubor packages.config&gt;] [možnosti]</value>
  </data>
  <data name="RestoreCommandUsageSummary_deu" xml:space="preserve">
    <value>[&lt;Projekt&gt; | &lt;packages.config-Datei&gt;] [Optionen]</value>
  </data>
  <data name="RestoreCommandUsageSummary_esp" xml:space="preserve">
    <value>[&lt;solución&gt; | &lt;packages.config file&gt;] [opciones]</value>
  </data>
  <data name="RestoreCommandUsageSummary_fra" xml:space="preserve">
    <value>[&lt;solution&gt; | &lt;packages.config file&gt;] [options]</value>
  </data>
  <data name="RestoreCommandUsageSummary_ita" xml:space="preserve">
    <value>[&lt;soluzione&gt; | &lt;packages.config file&gt;] [opzioni]</value>
  </data>
  <data name="RestoreCommandUsageSummary_jpn" xml:space="preserve">
    <value>[&lt;solution&gt; | &lt;packages.config file&gt;] [options]</value>
  </data>
  <data name="RestoreCommandUsageSummary_kor" xml:space="preserve">
    <value>[&lt;솔루션&gt; | &lt;packages.config 파일&gt;] [옵션]</value>
  </data>
  <data name="RestoreCommandUsageSummary_plk" xml:space="preserve">
    <value>[&lt;rozwiązanie&gt; | &lt;plik packages.config&gt;] [opcje]</value>
  </data>
  <data name="RestoreCommandUsageSummary_ptb" xml:space="preserve">
    <value>[&lt;solução&gt; | &lt;arquivo packages.config&gt;] [opções]</value>
  </data>
  <data name="RestoreCommandUsageSummary_rus" xml:space="preserve">
    <value>[&lt;решение&gt; | &lt;файл packages.config&gt;] [параметры]</value>
  </data>
  <data name="RestoreCommandUsageSummary_trk" xml:space="preserve">
    <value>[&lt;çözüm&gt; | &lt;packages.config file&gt;] [seçenekler]</value>
  </data>
  <data name="RestoreCommandUsageSummary_chs" xml:space="preserve">
    <value>[&lt;解决方案&gt; | &lt;packages.config 文件&gt;] [选项]</value>
  </data>
  <data name="RestoreCommandUsageSummary_cht" xml:space="preserve">
    <value>[&lt;方案&gt; | &lt;packages.config 檔案&gt;] [選項]</value>
  </data>
  <data name="CommandNoCache_csy" xml:space="preserve">
    <value>Zakáže použití mezipaměti počítače jako prvního zdroje balíčků.</value>
  </data>
  <data name="CommandNoCache_deu" xml:space="preserve">
    <value>Deaktivieren der Verwendung des Computercaches als erste Paketquelle.</value>
  </data>
  <data name="CommandNoCache_esp" xml:space="preserve">
    <value>Deshabilitar el uso de la caché del equipo como primer origen del paquete.</value>
  </data>
  <data name="CommandNoCache_fra" xml:space="preserve">
    <value>Désactivez l'utilisation du cache de l'ordinateur comme première source de package.</value>
  </data>
  <data name="CommandNoCache_ita" xml:space="preserve">
    <value>Disabilitare utilizzando la cache del computer come prima origine pacchetto.</value>
  </data>
  <data name="CommandNoCache_jpn" xml:space="preserve">
    <value>最初のパッケージ ソースとしてマシン キャッシュを使用して無効にします。</value>
  </data>
  <data name="CommandNoCache_kor" xml:space="preserve">
    <value>시스템 캐시를 첫 번째 패키지 소스로 사용하지 않도록 설정합니다.</value>
  </data>
  <data name="CommandNoCache_plk" xml:space="preserve">
    <value>Wyłącz, używając pamięci podręcznej komputera jako pierwszego źródła pakietu.</value>
  </data>
  <data name="CommandNoCache_ptb" xml:space="preserve">
    <value>Desativar usando o cache da máquina como a primeira origem de pacotes.</value>
  </data>
  <data name="CommandNoCache_rus" xml:space="preserve">
    <value>Отключает использование кэша компьютера в качестве первого источника пакетов.</value>
  </data>
  <data name="CommandNoCache_trk" xml:space="preserve">
    <value>Makine önbelleğini ilk paket kaynağı olarak kullanarak devre dışı bırakın.</value>
  </data>
  <data name="CommandNoCache_chs" xml:space="preserve">
    <value>禁止使用计算机缓存作为第一个程序包源。</value>
  </data>
  <data name="CommandNoCache_cht" xml:space="preserve">
    <value>停用使用機器快取做為第一個套件</value>
  </data>
  <data name="CommandSourceDescription_csy" xml:space="preserve">
    <value>Seznam zdrojů balíčků použitých tímto příkazem</value>
  </data>
  <data name="CommandSourceDescription_deu" xml:space="preserve">
    <value>Eine Liste der Paketquellen, die für diesen Befehl verwendet werden sollen.</value>
  </data>
  <data name="CommandSourceDescription_esp" xml:space="preserve">
    <value>Lista de orígenes de paquetes para usar para este comando.</value>
  </data>
  <data name="CommandSourceDescription_fra" xml:space="preserve">
    <value>Liste de sources de packages à utiliser pour cette commande.</value>
  </data>
  <data name="CommandSourceDescription_ita" xml:space="preserve">
    <value>Elenco di origini pacchetti da utilizzare per questo comando.</value>
  </data>
  <data name="CommandSourceDescription_jpn" xml:space="preserve">
    <value>このコマンドで使用するパッケージ ソースの一覧。</value>
  </data>
  <data name="CommandSourceDescription_kor" xml:space="preserve">
    <value>이 명령에 사용할 패키지 소스 목록입니다.</value>
  </data>
  <data name="CommandSourceDescription_plk" xml:space="preserve">
    <value>Lista źródeł pakietów do użycia na potrzeby tego polecenia.</value>
  </data>
  <data name="CommandSourceDescription_ptb" xml:space="preserve">
    <value>Uma lista de origens de pacotes para usar para esse comando.</value>
  </data>
  <data name="CommandSourceDescription_rus" xml:space="preserve">
    <value>Список источников пакетов, используемых для этой команды.</value>
  </data>
  <data name="CommandSourceDescription_trk" xml:space="preserve">
    <value>Bu komut için kullanılacak paket kaynaklarının listesi.</value>
  </data>
  <data name="CommandSourceDescription_chs" xml:space="preserve">
    <value>要用于此命令的程序包源列表。</value>
  </data>
  <data name="CommandSourceDescription_cht" xml:space="preserve">
    <value>此命令使用的套件來源清單。</value>
  </data>
  <data name="PushCommandDescription_csy" xml:space="preserve">
    <value>Předá balíček na server a publikuje jej.</value>
  </data>
  <data name="PushCommandDescription_deu" xml:space="preserve">
    <value>Übertragen eines Paket mithilfe von Push auf den Server und Veröffentlichen des Pakets.</value>
  </data>
  <data name="PushCommandDescription_esp" xml:space="preserve">
    <value>Inserta un paquete en el servidor y lo publica.</value>
  </data>
  <data name="PushCommandDescription_fra" xml:space="preserve">
    <value>Applique au package un Push vers le serveur et le publie.</value>
  </data>
  <data name="PushCommandDescription_ita" xml:space="preserve">
    <value>Effettua il push di un pacchetto verso il server e lo pubblica.</value>
  </data>
  <data name="PushCommandDescription_jpn" xml:space="preserve">
    <value>サーバーにパッケージをプッシュして、公開します。</value>
  </data>
  <data name="PushCommandDescription_kor" xml:space="preserve">
    <value>서버에 패키지를 푸시하고 게시합니다.</value>
  </data>
  <data name="PushCommandDescription_plk" xml:space="preserve">
    <value>Wypycha pakiet na serwer i go publikuje.</value>
  </data>
  <data name="PushCommandDescription_ptb" xml:space="preserve">
    <value>Envia um pacote para o servidor e publica-o.</value>
  </data>
  <data name="PushCommandDescription_rus" xml:space="preserve">
    <value>Отправляет пакет на сервер и публикует его.</value>
  </data>
  <data name="PushCommandDescription_trk" xml:space="preserve">
    <value>Paketi sunucuya gönderir ve yayımlar.</value>
  </data>
  <data name="PushCommandDescription_chs" xml:space="preserve">
    <value>将程序包推送到服务器并进行发布。</value>
  </data>
  <data name="PushCommandDescription_cht" xml:space="preserve">
    <value>將套件推向伺服器並發佈。</value>
  </data>
  <data name="SourcesCommandFormatDescription_csy" xml:space="preserve">
    <value>Použije se na akce se seznamem. Přijímá dvě hodnoty: Podrobné (výchozí hodnota) a Krátké.</value>
  </data>
  <data name="SourcesCommandFormatDescription_deu" xml:space="preserve">
    <value>Gilt für die Listenaktion. Nimmt zwei Werte an: "Detailed" (Standardwert) und "Short".</value>
  </data>
  <data name="SourcesCommandFormatDescription_esp" xml:space="preserve">
    <value>Se aplica a la acción de la lista. Acepta dos valores: Detallado (predeterminado) y Breve.</value>
  </data>
  <data name="SourcesCommandFormatDescription_fra" xml:space="preserve">
    <value>S'applique à l'action de la liste. Accepte deux valeurs : Détaillé (valeur par défaut) et Bref.</value>
  </data>
  <data name="SourcesCommandFormatDescription_ita" xml:space="preserve">
    <value>Si applica all'azione list. Accetta due valori: Detailed (impostazione predefinita) e Short.</value>
  </data>
  <data name="SourcesCommandFormatDescription_jpn" xml:space="preserve">
    <value>リストの操作に適用します。Detailed (既定) および Short の 2 つの値を受け入れます。</value>
  </data>
  <data name="SourcesCommandFormatDescription_kor" xml:space="preserve">
    <value>목록 동작에 적용합니다. [자세히](기본값) 및 [짧게]의 두 가지 값을 사용할 수 있습니다.</value>
  </data>
  <data name="SourcesCommandFormatDescription_plk" xml:space="preserve">
    <value>Jest stosowany do akcji z listy. Akceptuje dwie wartości: Szczegółowe (wartość domyślna) i Krótkie.</value>
  </data>
  <data name="SourcesCommandFormatDescription_ptb" xml:space="preserve">
    <value>Aplica à ação da lista. Aceita dois valores: Detalhada (a padrão) e Curta.</value>
  </data>
  <data name="SourcesCommandFormatDescription_rus" xml:space="preserve">
    <value>Применяется к действию со списком. Принимает два значения: "Detailed" (по умолчанию) и "Short".</value>
  </data>
  <data name="SourcesCommandFormatDescription_trk" xml:space="preserve">
    <value>Liste eylemi için geçerlidir. Ayrıntılı (varsayılan) ve Kısa olmak üzere iki değer kabul eder.</value>
  </data>
  <data name="SourcesCommandFormatDescription_chs" xml:space="preserve">
    <value>适用于列表操作。接受两个值:“详细”(默认值)和“简短”。</value>
  </data>
  <data name="SourcesCommandFormatDescription_cht" xml:space="preserve">
    <value>套用至清單動作。接受兩種值: 詳細 (預設) 及簡短。</value>
  </data>
  <data name="CommandDisableParallelProcessing_csy" xml:space="preserve">
    <value>Zakáže pro tento příkaz paralelní zpracování balíčků.</value>
  </data>
  <data name="CommandDisableParallelProcessing_deu" xml:space="preserve">
    <value>Deaktivieren paralleler Verarbeitung von Pakten für diesen Befehl.</value>
  </data>
  <data name="CommandDisableParallelProcessing_esp" xml:space="preserve">
    <value>Deshabilitar el procesamiento paralelo de paquetes para este comando.</value>
  </data>
  <data name="CommandDisableParallelProcessing_fra" xml:space="preserve">
    <value>Désactive le traitement parallèle des packages pour cette commande.</value>
  </data>
  <data name="CommandDisableParallelProcessing_ita" xml:space="preserve">
    <value>Disabilitare l'elaborazione parallela dei pacchetti per questo comando.</value>
  </data>
  <data name="CommandDisableParallelProcessing_jpn" xml:space="preserve">
    <value>このコマンドのために、パッケージの並列処理を無効にします。</value>
  </data>
  <data name="CommandDisableParallelProcessing_kor" xml:space="preserve">
    <value>이 명령에 대한 패키지 병렬 처리를 사용하지 않도록 설정합니다.</value>
  </data>
  <data name="CommandDisableParallelProcessing_plk" xml:space="preserve">
    <value>Wyłącz równoległe przetwarzanie pakietów dla tego polecenia.</value>
  </data>
  <data name="CommandDisableParallelProcessing_ptb" xml:space="preserve">
    <value>Desativar processamento paralelo de pacotes para esse comando.</value>
  </data>
  <data name="CommandDisableParallelProcessing_rus" xml:space="preserve">
    <value>Отключает параллельную обработку пакетов для этой команды.</value>
  </data>
  <data name="CommandDisableParallelProcessing_trk" xml:space="preserve">
    <value>Bu komut için paketlerin paralel işlenmesini devre dışı bırak.</value>
  </data>
  <data name="CommandDisableParallelProcessing_chs" xml:space="preserve">
    <value>禁止为此命令并行处理程序包。</value>
  </data>
  <data name="CommandDisableParallelProcessing_cht" xml:space="preserve">
    <value>停用此項目的套件平行處理</value>
  </data>
  <data name="CommandPackageSaveMode_csy" xml:space="preserve">
    <value>Určuje typy souborů, které se mají po instalaci balíčku uložit: nuspec, nupkg, nuspec;nupkg.</value>
  </data>
  <data name="CommandPackageSaveMode_deu" xml:space="preserve">
    <value>Angeben von Dateitypen, die nach der Paketinstallation gespeichert werden sollen: nuspec, nupkg, nuspec;nupkg.</value>
  </data>
  <data name="CommandPackageSaveMode_esp" xml:space="preserve">
    <value>Especifica los tipos de archivo que se guardarán después de la instalación del paquete: nuspec, nupkg, nuspec;nupkg.</value>
  </data>
  <data name="CommandPackageSaveMode_fra" xml:space="preserve">
    <value>Spécifie les types de fichiers à enregistrer après l'installation du package : nuspec, nupkg, nuspec, nupkg.</value>
  </data>
  <data name="CommandPackageSaveMode_ita" xml:space="preserve">
    <value>Specifica i tipi di file per il salvataggio dopo l'installazione del pacchetto: nuspec, nupkg, nuspec;nupkg.</value>
  </data>
  <data name="CommandPackageSaveMode_jpn" xml:space="preserve">
    <value>パッケージのインストール後に保存するファイルの種類を指定します: nuspec、nupkg、nuspec;nupkg。</value>
  </data>
  <data name="CommandPackageSaveMode_kor" xml:space="preserve">
    <value>패키지 설치 후에 저장할 파일 형식을 지정합니다. nuspec, nupkg, nuspec;nupkg.</value>
  </data>
  <data name="CommandPackageSaveMode_plk" xml:space="preserve">
    <value>Określa typy plików do zapisania po zainstalowaniu pakietów: nuspec, nupkg, nuspec, nupkg.</value>
  </data>
  <data name="CommandPackageSaveMode_ptb" xml:space="preserve">
    <value>Especifica tipos de arquivos para salvar após instalação de pacote: nuspec, nupkg, nuspec;nupkg.</value>
  </data>
  <data name="CommandPackageSaveMode_rus" xml:space="preserve">
    <value>Задает типы файлов, сохраняемых после установки пакета: nuspec, nupkg, nuspec, nupkg.</value>
  </data>
  <data name="CommandPackageSaveMode_trk" xml:space="preserve">
    <value>Paket kurulumundan sonra kaydedilecek dosya türlerini belirtir: nuspec, nupkg, nuspec;nupkg</value>
  </data>
  <data name="CommandPackageSaveMode_chs" xml:space="preserve">
    <value>指定要在安装程序包后保存的文件类型: nuspec、nupkg、nuspec;nupkg。</value>
  </data>
  <data name="CommandPackageSaveMode_cht" xml:space="preserve">
    <value>指定套件安裝之後要儲存的檔案類型: nuspec, nupkg, nuspec;nupkg。</value>
  </data>
  <data name="PushCommandDisableBufferingDescription" xml:space="preserve">
    <value>Disable buffering when pushing to an HTTP(S) server to decrease memory usage. Note that when this option is enabled, integrated windows authentication might not work.</value>
  </data>
  <data name="PushCommandNoSymbolsDescription" xml:space="preserve">
    <value>If a symbols package exists, it will not be pushed to a symbol server.</value>
  </data>
  <data name="CommandFallbackSourceDescription" xml:space="preserve">
    <value>A list of package sources to use as fallbacks for this command.</value>
  </data>
  <data name="CommandMSBuildVersion" xml:space="preserve">
    <value>Specifies the version of MSBuild to be used with this command. Supported values are 4, 12, 14. By default the MSBuild in your path is picked, otherwise it defaults to the highest installed version of MSBuild.</value>
  </data>
  <data name="AddCommandDescription" xml:space="preserve">
    <value>Adds the given package to a hierarchical source. http sources are not supported. For more info, goto https://docs.nuget.org/consume/command-line-reference#add-command.</value>
  </data>
  <data name="AddCommandUsageDescription" xml:space="preserve">
    <value>Specifies the path to the package to be added and the package source, which is a folder or UNC share, to which the nupkg will be added. Http sources are not supported.</value>
  </data>
  <data name="AddCommandUsageExamples" xml:space="preserve">
    <value>nuget add foo.nupkg  -Source c:\bar\

nuget add foo.nupkg -Source \\bar\packages\</value>
  </data>
  <data name="AddCommandUsageSummary" xml:space="preserve">
    <value>&lt;packagePath&gt; -Source &lt;folderBasedPackageSource&gt; [options]</value>
  </data>
  <data name="AddCommandSourceDescription" xml:space="preserve">
    <value>Specifies the package source, which is a folder or UNC share, to which the nupkg will be added. Http sources are not supported.</value>
  </data>
  <data name="InitCommandDescription" xml:space="preserve">
    <value>Adds all the packages from the &lt;srcPackageSourcePath&gt; to the hierarchical &lt;destPackageSourcePath&gt;. http feeds are not supported. For more info, goto https://docs.nuget.org/consume/command-line-reference#init-command.</value>
  </data>
  <data name="InitCommandUsageDescription" xml:space="preserve">
    <value>Specify the path to source package source to be copied from and the path to the destination package source to be copied to.</value>
  </data>
  <data name="InitCommandUsageExamples" xml:space="preserve">
    <value>nuget init c:\foo c:\bar

nuget init \\foo\packages \\bar\packages</value>
  </data>
  <data name="InitCommandUsageSummary" xml:space="preserve">
    <value>&lt;srcPackageSourcePath&gt; &lt;destPackageSourcePath&gt; [options]</value>
  </data>
  <data name="ExpandDescription" xml:space="preserve">
    <value>If provided, a package added to offline feed is also expanded.</value>
  </data>
  <data name="LocalsCommandDescription" xml:space="preserve">
    <value>Clears or lists local NuGet resources such as http requests cache, temp cache or machine-wide global packages folder.</value>
  </data>
  <data name="LocalsCommandExamples" xml:space="preserve">
    <value>nuget locals all -clear

nuget locals http-cache -clear

nuget locals temp -list

nuget locals global-packages -list</value>
    <comment>Please don't localize this string</comment>
  </data>
  <data name="LocalsCommandSummary" xml:space="preserve">
    <value>&lt;all | http-cache | global-packages | temp&gt; [-clear | -list]</value>
    <comment>Please don't localize this string</comment>
  </data>
  <data name="LocalsCommandClearDescription" xml:space="preserve">
    <value>Clear the selected local resources or cache location(s).</value>
  </data>
  <data name="LocalsCommandListDescription" xml:space="preserve">
    <value>List the selected local resources or cache location(s).</value>
  </data>
  <data name="RestoreCommandP2PTimeOut" xml:space="preserve">
    <value>Timeout in seconds for resolving project to project references.</value>
  </data>
  <data name="PackageCommandSuffixDescription" xml:space="preserve">
    <value>Appends a pre-release suffix to the internally generated version number.</value>
  </data>
  <data name="Option_ForceEnglishOutput" xml:space="preserve">
    <value>Forces the application to run using an invariant, English-based culture.</value>
  </data>
  <data name="RestoreCommandUsageExamples" xml:space="preserve">
    <value>nuget restore MySolution.sln</value>
    <comment>command line example, do not localize</comment>
  </data>
  <data name="CommandDirectDownload" xml:space="preserve">
    <value>Download directly without populating any caches with metadata or binaries.</value>
  </data>
  <data name="CommandMSBuildPath" xml:space="preserve">
    <value>Specifies the path of MSBuild to be used with this command. This command will takes precedence over MSbuildVersion, nuget will always pick MSbuild from this specified path.</value>
  </data>
  <data name="RestoreCommandRecursive" xml:space="preserve">
    <value>Restore all referenced projects for UWP and NETCore projects. This does not include packages.config projects.</value>
  </data>
  <data name="ForceRestoreCommand" xml:space="preserve">
    <value>Forces all dependencies to be resolved even if the last restore was successful. This is equivalent to deleting project.assets.json. (Does not apply to packages.config)</value>
  </data>
  <data name="InstallCommandDependencyVersion" xml:space="preserve">
    <value>Overrides the default dependency resolution behavior.</value>
  </data>
  <data name="InstallCommandFrameworkDescription" xml:space="preserve">
    <value>Target framework used for selecting dependencies. Defaults to 'Any' if not specified.</value>
  </data>
  <data name="PackageCommandInstallPackageToOutputPath" xml:space="preserve">
    <value>Specify if the command should prepare the package output directory to support share as feed.</value>
  </data>
  <data name="PackageCommandOutputFileNamesWithoutVersion" xml:space="preserve">
    <value>Specify if the command should prepare the package output name without the version.</value>
  </data>
  <data name="PackageCommandConfigFile" xml:space="preserve">
    <value>Specify the configuration file for the pack command.</value>
  </data>
  <data name="VerifyCommandDescription" xml:space="preserve">
    <value>Verifies a signed NuGet package.</value>
  </data>
  <data name="VerifyCommandCertificateFingerprintDescription" xml:space="preserve">
    <value>Verify that the signer certificate matches with one of the specified SHA256 fingerprints. A certificate SHA256 fingerprint is a SHA256 hash of the certificate used to identify the certificate. Multiple inputs should be semicolon separated.</value>
  </data>
  <data name="VerifyCommandUsageExamples" xml:space="preserve">
    <value>nuget verify -Signatures .\..\MyPackage.nupkg -CertificateFingerprint "CE40881FF5F0AD3E58965DA20A9F571EF1651A56933748E1BF1C99E537C4E039;5F874AAF47BCB268A19357364E7FBB09D6BF9E8A93E1229909AC5CAC865802E2" -Verbosity detailed

nuget verify -Signatures C:\packages\MyPackage.nupkg -CertificateFingerprint CE40881FF5F0AD3E58965DA20A9F571EF1651A56933748E1BF1C99E537C4E039

nuget verify -Signatures MyPackage.nupkg -Verbosity quiet

nuget verify -Signatures .\*.nupkg</value>
    <comment>Please don't localize this string</comment>
  </data>
  <data name="VerifyCommandUsageSummary" xml:space="preserve">
    <value>&lt;verification_type&gt; &lt;package_path&gt;  [options]</value>
    <comment>Please don't localize this string</comment>
  </data>
  <data name="VerifyCommandSignaturesDescription" xml:space="preserve">
    <value>Specifies that package signature verification should be performed.</value>
  </data>
  <data name="SignCommandCertificatePasswordDescription" xml:space="preserve">
    <value>Password for the certificate, if needed.
This option can be used to specify the password for the certificate. If no password is provided, the command will prompt for a password at run time, unless the -NonInteractive option is passed.</value>
  </data>
  <data name="SignCommandCertificatePathDescription" xml:space="preserve">
    <value>File path to the certificate to be used while signing the package.</value>
  </data>
  <data name="SignCommandCertificateFingerprintDescription" xml:space="preserve">
    <value>SHA-1 fingerprint of the certificate used to search a local certificate store for the certificate.
The certificate store can be specified by -CertificateStoreName and -CertificateStoreLocation options.</value>
  </data>
  <data name="SignCommandCertificateSubjectNameDescription" xml:space="preserve">
    <value>Subject name of the certificate used to search a local certificate store for the certificate. 
The search is a case-insensitive string comparison using the supplied value, which will find all certificates with the subject name containing that string, regardless of other subject values.
The certificate store can be specified by -CertificateStoreName and -CertificateStoreLocation options.</value>
  </data>
  <data name="SignCommandDescription" xml:space="preserve">
    <value>Signs a NuGet package with the specified certificate.</value>
  </data>
  <data name="SignCommandExamples" xml:space="preserve">
    <value>nuget sign MyPackage.nupkg -CertificatePath C:\certificate.pfx
nuget sign MyPackage.nupkg -CertificatePath \\path\to\certificate.pfx
nuget sign MyPackage.nupkg -CertificateFingerprint certificate_fingerprint -OutputDirectory .\signed\</value>
    <comment>Please don't localize this string</comment>
  </data>
  <data name="SignCommandOverwriteDescription" xml:space="preserve">
    <value>Switch to indicate if the current signature should be overwritten. By default the command will fail if the package already has a signature.</value>
  </data>
  <data name="SignCommandHashAlgorithmDescription" xml:space="preserve">
    <value>Hash algorithm to be used to sign the package. Defaults to SHA256.</value>
  </data>
  <data name="SignCommandOutputDirectoryDescription" xml:space="preserve">
    <value>Directory where the signed package should be saved. By default the original package is overwritten by the signed package.</value>
  </data>
  <data name="SignCommandSummary" xml:space="preserve">
    <value>Signs a NuGet package.</value>
  </data>
  <data name="SignCommandTimestampHashAlgorithmDescription" xml:space="preserve">
    <value>Hash algorithm to be used by the RFC 3161 timestamp server. Defaults to SHA256.</value>
  </data>
  <data name="SignCommandUsageDescription" xml:space="preserve">
    <value>Signs a NuGet package.</value>
  </data>
  <data name="SignCommandUsageExamples" xml:space="preserve">
    <value>nuget sign MyPackage.nupkg -Timestamper https://foo.bar

nuget sign .\..\MyPackage.nupkg -Timestamper https://foo.bar -OutputDirectory .\..\Signed
</value>
    <comment>Please don't localize this string</comment>
  </data>
  <data name="SignCommandUsageSummary" xml:space="preserve">
    <value>&lt;package_path&gt; -Timestamper &lt;timestamp_server_url&gt; [-CertificatePath &lt;certificate_path&gt; | [ -CertificateStoreName &lt;certificate_store_name&gt; -CertificateStoreLocation &lt;certificate_store_location&gt; [-CertificateSubjectName &lt;certificate_subject_name&gt; | -CertificateFingerprint &lt;certificate_fingerprint&gt;]]] [options]</value>
    <comment>Please don't localize this string</comment>
  </data>
  <data name="SignCommandCertificateStoreLocationDescription" xml:space="preserve">
    <value>Name of the X.509 certificate store use to search for the certificate. Defaults to "CurrentUser", the X.509 certificate store used by the current user.
This option should be used when specifying the certificate via -CertificateSubjectName or -CertificateFingerprint options.</value>
  </data>
  <data name="SignCommandCertificateStoreNameDescription" xml:space="preserve">
    <value>Name of the X.509 certificate store to use to search for the certificate. Defaults to "My", the X.509 certificate store for personal certificates.
This option should be used when specifying the certificate via -CertificateSubjectName or -CertificateFingerprint options.</value>
  </data>
  <data name="SignCommandTimestamperDescription" xml:space="preserve">
    <value>URL to an RFC 3161 timestamping server.</value>
  </data>
  <data name="CommandInvalidArgumentException" xml:space="preserve">
    <value>Invalid value provided for '{0}'. For a list of accepted values, please visit https://docs.nuget.org/docs/reference/command-line-reference</value>
    <comment>{0} - argument name</comment>
  </data>
  <data name="SignCommandMultipleCertificateException" xml:space="preserve">
    <value>Multiple options were used to specify a certificate. For a list of accepted ways to provide a certificate, please visit https://docs.nuget.org/docs/reference/command-line-reference</value>
  </data>
  <data name="SignCommandNoArgumentException" xml:space="preserve">
    <value>No value provided for '{0}'. For a list of accepted values, please visit https://docs.nuget.org/docs/reference/command-line-reference</value>
    <comment>{0} - argument name</comment>
  </data>
  <data name="SignCommandNoCertificateException" xml:space="preserve">
    <value>No certificate was provided. For a list of accepted ways to provide a certificate, please visit https://docs.nuget.org/docs/reference/command-line-reference</value>
  </data>
  <data name="SignCommandNoPackageException" xml:space="preserve">
    <value>No package was provided. For a list of accepted ways to provide a package, please visit https://docs.nuget.org/docs/reference/command-line-reference</value>
  </data>
  <data name="SignCommandMissingArgumentException" xml:space="preserve">
    <value>No value provided for '{0}', which is needed when using the '{1}' option. For a list of accepted values, please visit https://docs.nuget.org/docs/reference/command-line-reference</value>
    <comment>0 - primary param name
1 - other param name</comment>
  </data>
  <data name="SignCommandNoTimestamperWarning" xml:space="preserve">
    <value>The '-Timestamper' option was not provided. The signed package will not be timestamped. To learn more about this option, please visit https://docs.nuget.org/docs/reference/command-line-reference</value>
  </data>
  <data name="VerifyCommandAllDescription" xml:space="preserve">
    <value>Specifies that all verifications possible should be performed to the package(s).</value>
  </data>
<<<<<<< HEAD
  <data name="CommandNoServiceEndpointDescription" xml:space="preserve">
    <value>Does not append "api/v2/packages" to the source URL.</value>
=======
  <data name="SourcesCommandTrustDescription" xml:space="preserve">
    <value>Make a source a trusted repository for repository signature verification.</value>
>>>>>>> b4c39f96
  </data>
</root><|MERGE_RESOLUTION|>--- conflicted
+++ resolved
@@ -5470,12 +5470,10 @@
   <data name="VerifyCommandAllDescription" xml:space="preserve">
     <value>Specifies that all verifications possible should be performed to the package(s).</value>
   </data>
-<<<<<<< HEAD
+  <data name="SourcesCommandTrustDescription" xml:space="preserve">
+    <value>Make a source a trusted repository for repository signature verification.</value>
+  </data>
   <data name="CommandNoServiceEndpointDescription" xml:space="preserve">
     <value>Does not append "api/v2/packages" to the source URL.</value>
-=======
-  <data name="SourcesCommandTrustDescription" xml:space="preserve">
-    <value>Make a source a trusted repository for repository signature verification.</value>
->>>>>>> b4c39f96
   </data>
 </root>