--- conflicted
+++ resolved
@@ -80,19 +80,6 @@
                     await PushSymbols(packagePath, tokenSource.Token);
                 }
             }
-<<<<<<< HEAD
-            catch (HttpRequestException exception)
-            {
-                //WebException contains more detail, so surface it.
-                if (exception.InnerException is WebException)
-                {
-                    throw exception.InnerException;
-                }
-                else
-                {
-                    throw exception;
-                }
-=======
             catch (Exception ex)
             {
                 if (ex is HttpRequestException && ex.InnerException is WebException)
@@ -100,7 +87,6 @@
                     ex = ex.InnerException;
                 }
                 throw ex;
->>>>>>> c57ccb8b
             }
         }
 
