<UserControl x:Class="NuGet.PackageManagement.UI.SolutionView"
             xmlns="http://schemas.microsoft.com/winfx/2006/xaml/presentation"
             xmlns:x="http://schemas.microsoft.com/winfx/2006/xaml"
             xmlns:mc="http://schemas.openxmlformats.org/markup-compatibility/2006"
             xmlns:d="http://schemas.microsoft.com/expression/blend/2008"
             xmlns:local="clr-namespace:NuGet.PackageManagement.UI"
             mc:Ignorable="d"
             d:DesignHeight="300" d:DesignWidth="500">
  <UserControl.Resources>
    <ResourceDictionary>
      <ResourceDictionary.MergedDictionaries>
        <local:SharedResources />
      </ResourceDictionary.MergedDictionaries>
      <local:InstalledVersionsCountConverter
        x:Key="InstalledVersionsCountConverter" />
      <local:TooltipConverter
        x:Key="TooltipConverter" />
      <local:NotNullToBooleanConverter
        x:Key="NotNullToBooleanConverter" />  
      <ControlTemplate
        x:Key="SeparatorControlTemplate">
        <Separator
            HorizontalAlignment="Stretch"
            IsEnabled="False" />
      </ControlTemplate>
      
      <!-- style of the list view headers -->
      <Style x:Uid="Style_1" x:Key="GridViewColumnHeaderGripper" TargetType="{x:Type Thumb}">
        <Setter x:Uid="Setter_1" Property="Canvas.Right" Value="-8.5" />
        <Setter x:Uid="Setter_2" Property="Width" Value="18" />
        <Setter x:Uid="Setter_3" Property="Height" Value="{Binding Path=ActualHeight, RelativeSource={RelativeSource TemplatedParent}}" />
        <Setter x:Uid="Setter_4" Property="Background" Value="{DynamicResource {x:Static local:Brushes.HeaderColorsSeparatorLineBrushKey}}" />
        <Setter x:Uid="Setter_5" Property="Template">
          <Setter.Value>
            <ControlTemplate x:Uid="ControlTemplate_1" TargetType="{x:Type Thumb}">
              <Border x:Uid="Border_1" Background="Transparent" Padding="{TemplateBinding Padding}">
                <Rectangle x:Uid="Rectangle_1" HorizontalAlignment="Center" Width="1" Fill="{TemplateBinding Background}" />
              </Border>
            </ControlTemplate>
          </Setter.Value>
        </Setter>
      </Style>
      <Style x:Uid="Style_2" x:Key="GridViewColumnHeaderStyle" TargetType="{x:Type GridViewColumnHeader}">
        <Setter x:Uid="Setter_6" Property="Background" Value="{DynamicResource {x:Static local:Brushes.HeaderColorsDefaultBrushKey}}" />
        <Setter x:Uid="Setter_7" Property="BorderBrush" Value="{DynamicResource {x:Static local:Brushes.HeaderColorsSeparatorLineBrushKey}}" />
        <Setter x:Uid="Setter_8" Property="Foreground" Value="{DynamicResource {x:Static local:Brushes.HeaderColorsDefaultTextBrushKey}}" />
        <Setter x:Uid="Setter_9" Property="BorderThickness" Value="0,1,0,1" />
        <Setter x:Uid="Setter_10" Property="Padding" Value="4,2,4,2" />
        <Setter x:Uid="Setter_20" Property="FocusVisualStyle" Value="{DynamicResource MarginFocusVisualStyle}"/>
        <Setter x:Uid="Setter_11" Property="Template">
          <Setter.Value>
            <ControlTemplate x:Uid="ControlTemplate_2" TargetType="{x:Type GridViewColumnHeader}">
              <Grid x:Uid="Grid_1">
                <Border x:Uid="Border_2"
                                Background="{TemplateBinding Background}"
                                BorderBrush="{TemplateBinding BorderBrush}"
                                BorderThickness="{TemplateBinding BorderThickness}"
                                Padding="{TemplateBinding Padding}">
                  <ContentPresenter
                    x:Uid="ContentPresenter_1"
                    VerticalAlignment="{TemplateBinding VerticalContentAlignment}"
                    HorizontalAlignment="{TemplateBinding HorizontalContentAlignment}"/>
                </Border>
                <Canvas x:Uid="Canvas_1">
                  <Thumb x:Uid="PART_HeaderGripper" x:Name="PART_HeaderGripper" Style="{StaticResource GridViewColumnHeaderGripper}" />
                </Canvas>
              </Grid>
              <ControlTemplate.Triggers>
                <Trigger x:Uid="Trigger_1" Property="IsMouseOver"  Value="True">
                  <Setter x:Uid="Setter_12" Property="Background" Value="{DynamicResource {x:Static local:Brushes.HeaderColorsMouseOverBrushKey}}" />
                  <Setter x:Uid="Setter_13" Property="Foreground" Value="{DynamicResource {x:Static local:Brushes.HeaderColorsMouseOverTextBrushKey}}" />
                  <Setter x:Uid="Setter_14" TargetName="PART_HeaderGripper" Property="Background" Value="Transparent" />
                </Trigger>
                <Trigger x:Uid="Trigger_2" Property="IsPressed" Value="True">
                  <Setter x:Uid="Setter_15" Property="Background" Value="{DynamicResource {x:Static local:Brushes.HeaderColorsMouseDownBrushKey}}" />
                  <Setter x:Uid="Setter_16" Property="Foreground" Value="{DynamicResource {x:Static local:Brushes.HeaderColorsMouseDownTextBrushKey}}" />
                  <Setter x:Uid="Setter_17" TargetName="PART_HeaderGripper" Property="Visibility" Value="Hidden" />
                </Trigger>
                <Trigger x:Uid="Trigger_3" Property="Role" Value="Padding">
                  <Setter x:Uid="Setter_18" TargetName="PART_HeaderGripper" Property="Visibility" Value="Collapsed" />
                </Trigger>
                <Trigger x:Uid="Trigger_4" Property="Role" Value="Floating">
                  <Setter x:Uid="Setter_19" TargetName="PART_HeaderGripper" Property="Visibility" Value="Collapsed" />
                </Trigger>
              </ControlTemplate.Triggers>
            </ControlTemplate>
          </Setter.Value>
        </Setter>
      </Style>

      <!-- the style of the list view items -->
      <Style x:Key="ListViewItemFocusVisual" TargetType="{x:Type Control}" BasedOn="{StaticResource ControlsFocusVisualStyle}">
        <Setter Property="Margin" Value="2"/>
      </Style>
      <Style x:Key="ListViewItemStyle1" TargetType="{x:Type ListViewItem}">
        <Setter Property="Background" Value="{DynamicResource {x:Static local:Brushes.ListPaneBackground}}" />
        <Setter Property="Foreground" Value="{DynamicResource {x:Static local:Brushes.UIText}}" />
        <Setter Property="BorderBrush" Value="Transparent" />
        <Setter Property="BorderThickness" Value="0" />
        <Setter Property="Margin" Value="0" />
        <Setter Property="VerticalContentAlignment" Value="Center" />
        <Setter Property="Template">
          <Setter.Value>
            <ControlTemplate TargetType="{x:Type ListViewItem}">
              <Border
                BorderThickness="0"
                Background="{TemplateBinding Background}"
                SnapsToDevicePixels="true"
                Padding="0,2,0,2">
                <GridViewRowPresenter
                  SnapsToDevicePixels="{TemplateBinding SnapsToDevicePixels}"
                  VerticalAlignment="{TemplateBinding VerticalContentAlignment}" />
              </Border>
              <ControlTemplate.Triggers>
                <Trigger Property="IsMouseOver" Value="true">
                  <Setter
                    Property="Background"
                    Value="{DynamicResource {x:Static local:Brushes.ContentMouseOverBrushKey}}" />
                  <Setter
                    Property="TextBlock.Foreground"
                    Value="{DynamicResource {x:Static local:Brushes.ContentMouseOverTextBrushKey}}" />
                </Trigger>
                <Trigger Property="IsSelected" Value="true">
                  <Setter
                    Property="Background"
                    Value="{DynamicResource {x:Static local:Brushes.ContentSelectedBrushKey}}" />
                  <Setter
                    Property="TextBlock.Foreground"
                    Value="{DynamicResource {x:Static local:Brushes.ContentSelectedTextBrushKey}}" />
                </Trigger>

                <MultiTrigger>
                  <MultiTrigger.Conditions>
                    <Condition Property="IsSelected" Value="true" />
                    <Condition Property="Selector.IsSelectionActive" Value="false" />
                  </MultiTrigger.Conditions>
                  <Setter
                    Property="Background"
                    Value="{DynamicResource {x:Static local:Brushes.ContentInactiveSelectedBrushKey}}" />
                  <Setter
                    Property="TextBlock.Foreground"
                    Value="{DynamicResource {x:Static local:Brushes.ContentInactiveSelectedTextBrushKey}}" />
                </MultiTrigger>
              </ControlTemplate.Triggers>
            </ControlTemplate>
          </Setter.Value>
        </Setter>
      </Style>
      <Style x:Key="InstalledTextBoxStyle" TargetType="{x:Type TextBox}" BasedOn="{StaticResource {x:Type TextBox}}">
        <Setter Property="Template">
          <Setter.Value>
            <ControlTemplate TargetType="{x:Type TextBox}">
              <Border
                x:Name="border"
                BorderBrush="{TemplateBinding BorderBrush}"
                BorderThickness="{TemplateBinding BorderThickness}"
                Background="{TemplateBinding Background}"
                SnapsToDevicePixels="True">
                <ScrollViewer
                  FocusVisualStyle="{DynamicResource ControlsFocusVisualStyle}"
                  VerticalAlignment="Center" 
                  x:Name="PART_ContentHost"
                  Focusable="false"
                  HorizontalScrollBarVisibility="Disabled" 
                  VerticalScrollBarVisibility="Disabled"/>
              </Border>
            </ControlTemplate>
          </Setter.Value>
        </Setter>
      </Style>
    </ResourceDictionary>
  </UserControl.Resources>
  <Grid>
    <Grid.RowDefinitions>
      <RowDefinition Height="auto" />
      <RowDefinition Height="*" />
      <RowDefinition Height="auto" />
    </Grid.RowDefinitions>

    <TextBlock
      Grid.Row="0"
      Text="{Binding InstalledVersionsCount, Converter={StaticResource InstalledVersionsCountConverter}}" />

    <ListView
      Grid.Row="1"
      x:Name="_projectList"
      Margin="0,8,0,0"
      ScrollViewer.VerticalScrollBarVisibility="Visible"
      PreviewKeyUp="ProjectList_PreviewKeyUp"
      ItemsSource="{Binding Projects}"
      Background="{DynamicResource {x:Static local:Brushes.ListPaneBackground}}"
      Foreground="{DynamicResource {x:Static local:Brushes.UIText}}"
      KeyboardNavigation.TabNavigation="Local"
      SelectionMode="Single">
      
      <!-- set the list view item style -->
      <ListView.ItemContainerStyle>
        <Style TargetType="{x:Type ListViewItem}" BasedOn="{StaticResource ListViewItemStyle1}" >
          <Setter Property="FocusVisualStyle" Value="{DynamicResource ListViewItemFocusVisual}"/>
          <Setter Property="IsTabStop" Value="False"/>
        </Style>
      </ListView.ItemContainerStyle>
      
      <ListView.View>
        <GridView ColumnHeaderContainerStyle="{StaticResource GridViewColumnHeaderStyle}">

          <!-- checkbox column -->
          <GridViewColumn>
            <GridViewColumn.Header>
              <GridViewColumnHeader
                HorizontalContentAlignment="Left"
                AutomationProperties.Name="{x:Static local:Resources.ColumnHeader_Selected}">
                <CheckBox
                  KeyboardNavigation.TabIndex="0"
                  FocusVisualStyle="{DynamicResource ListViewItemFocusVisual}"
                  AutomationProperties.AutomationId="SolutionViewCheckBox"
                  IsChecked="{Binding SelectCheckBoxState}"
                  Checked="CheckBox_Checked"
                  Unchecked="CheckBox_Unchecked"
                  AutomationProperties.Name="{x:Static local:Resources.CheckBox_SelectAllProjects}"
                  AutomationProperties.HelpText="{x:Static local:Resources.CheckBox_SelectAllProjects_HelpText}"/>
              </GridViewColumnHeader>
            </GridViewColumn.Header>

            <GridViewColumn.CellTemplate>
              <DataTemplate>
                <CheckBox
                  IsTabStop="False"
                  AutomationProperties.AutomationId="{Binding ProjectName, Mode=OneWay, StringFormat='ProjectCheckBox_{0}'}"
                  IsChecked="{Binding IsSelected}"
                  AutomationProperties.Name="{Binding ProjectName, Mode=OneWay}"
                  AutomationProperties.HelpText="{Binding ProjectName, Mode=OneWay, StringFormat='{x:Static local:Resources.CheckBox_SelectProject_HelpText}'}"/>
              </DataTemplate>
            </GridViewColumn.CellTemplate>
          </GridViewColumn>

          <!-- the project column -->
<<<<<<< HEAD
          <GridViewColumn x:Name="_projectColumn">
            <GridViewColumnHeader
              x:Name="_projectColumnHeader"
              Content="{x:Static local:Resources.ColumnHeader_Project}"
              AutomationProperties.Name="{x:Static local:Resources.ColumnHeader_Project}"
              local:SortableColumnHeader.SortPropertyName="ProjectName"
              Click="ColumnHeader_Clicked"
              HorizontalContentAlignment="Left"
              SizeChanged="HandleColumnHeaderSizeChanged">
            </GridViewColumnHeader>
            
=======
          <GridViewColumn
            x:Name="_projectColumn">
            <GridViewColumn.Header>
              <GridViewColumnHeader
                x:Name="_projectColumnHeader"
                HorizontalContentAlignment="Left"
                Click="ColumnHeader_Clicked">
                <local:SortableColumnHeader
                  KeyboardNavigation.TabIndex="1"
                  HeaderText="{x:Static local:Resources.ColumnHeader_Project}"
                  SortPropertyName="ProjectName"
                  PreviewKeyUp="SortableColumnHeader_PreviewKeyUp"
                  Focusable="True"
                  IsTabStop="True"
                  FocusVisualStyle="{DynamicResource ControlsFocusVisualStyle}"/>
              </GridViewColumnHeader>
            </GridViewColumn.Header>
>>>>>>> 7fa91aab
            <GridViewColumn.CellTemplate>
              <DataTemplate>
                <StackPanel Orientation="Horizontal">
                  <TextBlock
                    Text="{Binding ProjectName}" />
                  <local:PackageManagerProvidersLabel
                    Margin="4,0,0,0"
                    FormatString="{x:Static local:Resources.Label_UseInsteadInSolutionPackageManager}"
                    DataContext="{Binding Providers}" />
                </StackPanel>
              </DataTemplate>
            </GridViewColumn.CellTemplate>
          </GridViewColumn>

          <!-- the version column -->
          <GridViewColumn
            DisplayMemberBinding="{Binding InstalledVersion,Converter={StaticResource VersionToStringConverter}}">
            <GridViewColumn.Header>
              <GridViewColumnHeader
                AutomationProperties.Name="{x:Static local:Resources.ColumnHeader_Version}"
                x:Name="_versionColumnHeader"
                Click="ColumnHeader_Clicked"
<<<<<<< HEAD
                Content="{x:Static local:Resources.ColumnHeader_Version}"
                local:SortableColumnHeader.SortPropertyName="InstalledVersion"
                HorizontalContentAlignment="Left"
                SizeChanged="HandleColumnHeaderSizeChanged">
=======
                HorizontalContentAlignment="Left">
                <local:SortableColumnHeader
                  KeyboardNavigation.TabIndex="2"
                  HeaderText="{x:Static local:Resources.ColumnHeader_Version}"
                  SortPropertyName="InstalledVersion"
                  PreviewKeyUp="SortableColumnHeader_PreviewKeyUp"
                  Focusable="True"
                  IsTabStop="True"
                  FocusVisualStyle="{DynamicResource ControlsFocusVisualStyle}"/>
>>>>>>> 7fa91aab
              </GridViewColumnHeader>
            </GridViewColumn.Header>
          </GridViewColumn>
        </GridView>
      </ListView.View>
    </ListView>

    <Grid
      Grid.Row="2"
      Margin="0,10,0,0">
      <Grid.RowDefinitions>
        <RowDefinition Height="auto" />
        <RowDefinition Height="10" />
        <RowDefinition Height="auto" />
      </Grid.RowDefinitions>
      <Grid.ColumnDefinitions>
        <ColumnDefinition Width="auto" />
        <ColumnDefinition Width="6" />
        <ColumnDefinition Width="*" />
        <ColumnDefinition Width="6" />
        <ColumnDefinition Width="auto" />
      </Grid.ColumnDefinitions>

      <!-- row 0 -->
      <TextBlock
        Grid.Row="0"
        Grid.Column="0"
        FontWeight="Bold"
        VerticalAlignment="Center"
        Text="{x:Static local:Resources.Label_InstalledColon}" />

        <TextBox
          Grid.Row="0"
          Grid.Column="2"
          VerticalAlignment="Center"
          Style="{StaticResource InstalledTextBoxStyle}"
          Background="{x:Null}"
          IsReadOnly="true"
          BorderBrush="{DynamicResource {x:Static local:Brushes.ComboBoxBorderKey}}"
          BorderThickness="1"
          MinHeight="24"
          AutomationProperties.AutomationId="InstalledVersion"
          AutomationProperties.Name="{x:Static local:Resources.Version_Installed}"
          Margin="0"
          Focusable="True"
          Text="{Binding InstalledVersions}" />

      <Button
        x:Name="_uninstallButton"
        Grid.Row="0"
        Grid.Column="4"
        MinWidth="100"
        MinHeight="24"
        HorizontalAlignment="Left"
        AutomationProperties.AutomationId="Solution_Button_Uninstall"
        Visibility="{Binding InstalledVersion, Converter={StaticResource NullToVisibilityConverter}}"
        IsEnabled="{Binding CanUninstall}"
        Click="UninstallButton_Clicked"
        Content="{x:Static local:Resources.Button_Uninstall}" />

      <!-- Row 2 -->
      <TextBlock
        Grid.Row="2"
        Grid.Column="0"
        FontWeight="Bold"
        VerticalAlignment="Center"
        Text="{x:Static local:Resources.Label_Version}" />

      <ComboBox
        x:Name="_versions"
        Grid.Row="2"
        Grid.Column="2"
        MinWidth="150"
        MinHeight="22"
        AutomationProperties.Name="{x:Static local:Resources.Label_Version}"
        ItemsSource="{Binding Path=Versions}"
        SelectedItem="{Binding Path=SelectedVersion}">
        
          <ComboBox.ItemContainerStyle>
            <Style TargetType="{x:Type ComboBoxItem}" BasedOn="{StaticResource ComboBoxItemStyle}"> 
                <Style.Triggers>
                    <DataTrigger 
                        Binding="{Binding Converter={StaticResource NotNullToBooleanConverter}}"
                        Value="True" >
                        <Setter 
                            Property="ToolTipService.ShowOnDisabled"
                            Value="True" />
                        <Setter 
                            Property="ToolTip" 
                            Value="{Binding Converter={StaticResource TooltipConverter}}" />
                        <Setter
                            Property="IsEnabled"
                            Value="{Binding IsValidVersion}" />
                    </DataTrigger>
                </Style.Triggers>
            </Style>
        </ComboBox.ItemContainerStyle>
      </ComboBox>
        
      <!-- install button -->
      <Button
        x:Name="_installButton"
        Grid.Row="2"
        Grid.Column="4"
        MinWidth="100"
        MinHeight="24"
        HorizontalAlignment="Left"
        AutomationProperties.AutomationId="Solution_Button_Install"
        Click="InstallButton_Clicked"
        IsEnabled="{Binding CanInstall}"
        Content="{x:Static local:Resources.Button_Install}" />
    </Grid>
  </Grid>
</UserControl><|MERGE_RESOLUTION|>--- conflicted
+++ resolved
@@ -235,7 +235,6 @@
           </GridViewColumn>
 
           <!-- the project column -->
-<<<<<<< HEAD
           <GridViewColumn x:Name="_projectColumn">
             <GridViewColumnHeader
               x:Name="_projectColumnHeader"
@@ -244,28 +243,13 @@
               local:SortableColumnHeader.SortPropertyName="ProjectName"
               Click="ColumnHeader_Clicked"
               HorizontalContentAlignment="Left"
-              SizeChanged="HandleColumnHeaderSizeChanged">
-            </GridViewColumnHeader>
+              SizeChanged="HandleColumnHeaderSizeChanged"
+              KeyboardNavigation.TabIndex="1"
+              PreviewKeyUp="SortableColumnHeader_PreviewKeyUp"
+              Focusable="True"
+              IsTabStop="True"
+              FocusVisualStyle="{DynamicResource ControlsFocusVisualStyle}"/>
             
-=======
-          <GridViewColumn
-            x:Name="_projectColumn">
-            <GridViewColumn.Header>
-              <GridViewColumnHeader
-                x:Name="_projectColumnHeader"
-                HorizontalContentAlignment="Left"
-                Click="ColumnHeader_Clicked">
-                <local:SortableColumnHeader
-                  KeyboardNavigation.TabIndex="1"
-                  HeaderText="{x:Static local:Resources.ColumnHeader_Project}"
-                  SortPropertyName="ProjectName"
-                  PreviewKeyUp="SortableColumnHeader_PreviewKeyUp"
-                  Focusable="True"
-                  IsTabStop="True"
-                  FocusVisualStyle="{DynamicResource ControlsFocusVisualStyle}"/>
-              </GridViewColumnHeader>
-            </GridViewColumn.Header>
->>>>>>> 7fa91aab
             <GridViewColumn.CellTemplate>
               <DataTemplate>
                 <StackPanel Orientation="Horizontal">
@@ -288,23 +272,14 @@
                 AutomationProperties.Name="{x:Static local:Resources.ColumnHeader_Version}"
                 x:Name="_versionColumnHeader"
                 Click="ColumnHeader_Clicked"
-<<<<<<< HEAD
                 Content="{x:Static local:Resources.ColumnHeader_Version}"
                 local:SortableColumnHeader.SortPropertyName="InstalledVersion"
                 HorizontalContentAlignment="Left"
-                SizeChanged="HandleColumnHeaderSizeChanged">
-=======
-                HorizontalContentAlignment="Left">
-                <local:SortableColumnHeader
-                  KeyboardNavigation.TabIndex="2"
-                  HeaderText="{x:Static local:Resources.ColumnHeader_Version}"
-                  SortPropertyName="InstalledVersion"
-                  PreviewKeyUp="SortableColumnHeader_PreviewKeyUp"
-                  Focusable="True"
-                  IsTabStop="True"
-                  FocusVisualStyle="{DynamicResource ControlsFocusVisualStyle}"/>
->>>>>>> 7fa91aab
-              </GridViewColumnHeader>
+                SizeChanged="HandleColumnHeaderSizeChanged"
+                PreviewKeyUp="SortableColumnHeader_PreviewKeyUp"
+                Focusable="True"
+                IsTabStop="True"
+                FocusVisualStyle="{DynamicResource ControlsFocusVisualStyle}"/>
             </GridViewColumn.Header>
           </GridViewColumn>
         </GridView>
