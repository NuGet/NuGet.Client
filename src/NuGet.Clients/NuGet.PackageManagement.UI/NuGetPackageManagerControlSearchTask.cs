// Copyright (c) .NET Foundation. All rights reserved.
// Licensed under the Apache License, Version 2.0. See License.txt in the project root for license information.

using System.Threading;
using Microsoft.VisualStudio.Shell.Interop;
using NuGet.VisualStudio;

namespace NuGet.PackageManagement.UI
{
    internal sealed class NuGetPackageManagerControlSearchTask : IVsSearchTask
    {
        private PackageManagerControl _packageManagerControl;
        private IVsSearchCallback _searchCallback;
        private IVsSearchQuery _searchQuery;

        public NuGetPackageManagerControlSearchTask(PackageManagerControl packageManagerControl, uint id, IVsSearchQuery pSearchQuery, IVsSearchCallback pSearchCallback)
        {
            _packageManagerControl = packageManagerControl;
            _searchCallback = pSearchCallback;
            _searchQuery = pSearchQuery;
            Id = id;
            ErrorCode = 0;
            SetStatus(VsSearchTaskStatus.Created);

        }
        public void Start()
        {
            SetStatus(VsSearchTaskStatus.Started);
            NuGetUIThreadHelper.JoinableTaskFactory.RunAsync(async () =>
            {
                await NuGetUIThreadHelper.JoinableTaskFactory.SwitchToMainThreadAsync();

<<<<<<< HEAD
                await _packageManagerControl.SearchPackagesAndRefreshUpdateCountAsync(searchText: _searchQuery.SearchString, useCachedPackageMetadata: true, pSearchCallback: _searchCallback, searchTask: this);
=======
                // Set a new cancellation token source which will be used to cancel this task in case
                // new loading task starts or manager ui is closed while loading packages.
                var loadCts = new CancellationTokenSource();
                var oldCts = Interlocked.Exchange(ref _packageManagerControl._loadCts, loadCts);
                oldCts?.Cancel();
                oldCts?.Dispose();

                await _packageManagerControl.SearchPackagesAndRefreshUpdateCountAsync(searchText: _searchQuery.SearchString, useCacheForUpdates: true, pSearchCallback: _searchCallback, searchTask: this);
>>>>>>> e77cccfd
                SetStatus(VsSearchTaskStatus.Completed);
            });
        }

        public uint Id { get; private set; }

        public IVsSearchQuery SearchQuery
        {
            get
            {
                return _searchQuery;
            }
            set
            {
                _searchQuery = value;
            }
        }

        public uint Status { get; private set; }

        public int ErrorCode { get; private set; }

        public void Stop()
        {
            SetStatus(VsSearchTaskStatus.Stopped);
        }

        private void SetStatus(VsSearchTaskStatus taskStatus)
        {
            Status = (uint)taskStatus;
        }

        private enum VsSearchTaskStatus : uint
        {
            Created = 0,
            Started = 1,
            Completed = 2,
            Stopped = 3,
            Error = 4
        }
    }
}<|MERGE_RESOLUTION|>--- conflicted
+++ resolved
@@ -30,9 +30,6 @@
             {
                 await NuGetUIThreadHelper.JoinableTaskFactory.SwitchToMainThreadAsync();
 
-<<<<<<< HEAD
-                await _packageManagerControl.SearchPackagesAndRefreshUpdateCountAsync(searchText: _searchQuery.SearchString, useCachedPackageMetadata: true, pSearchCallback: _searchCallback, searchTask: this);
-=======
                 // Set a new cancellation token source which will be used to cancel this task in case
                 // new loading task starts or manager ui is closed while loading packages.
                 var loadCts = new CancellationTokenSource();
@@ -40,8 +37,7 @@
                 oldCts?.Cancel();
                 oldCts?.Dispose();
 
-                await _packageManagerControl.SearchPackagesAndRefreshUpdateCountAsync(searchText: _searchQuery.SearchString, useCacheForUpdates: true, pSearchCallback: _searchCallback, searchTask: this);
->>>>>>> e77cccfd
+                await _packageManagerControl.SearchPackagesAndRefreshUpdateCountAsync(searchText: _searchQuery.SearchString, useCachedPackageMetadata: true, pSearchCallback: _searchCallback, searchTask: this);
                 SetStatus(VsSearchTaskStatus.Completed);
             });
         }
