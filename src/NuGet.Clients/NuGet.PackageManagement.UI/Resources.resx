--- conflicted
+++ resolved
@@ -1012,16 +1012,14 @@
   <data name="Label_NetworkError" xml:space="preserve">
     <value>An error occurred while fetching additional information about the package. Refresh to try again.</value>
   </data>
-<<<<<<< HEAD
   <data name="ShowError_FileNotFound" xml:space="preserve">
     <value>The following file could not be found:</value>
   </data>
   <data name="ConfigurationFilesOptions_OnActivated" xml:space="preserve">
     <value>Getting Configuration Files...</value>
-=======
+  </data>
   <data name="Error_MetadataNotFound" xml:space="preserve">
     <value>Unable to find metadata of {0}</value>
     <comment>{0} is the package ID</comment>
->>>>>>> a39baac1
   </data>
 </root>