--- conflicted
+++ resolved
@@ -42,14 +42,6 @@
           "version": "1.0.0"
         }
       },
-<<<<<<< HEAD
-      "imports": [
-        "dotnet5.6",
-        "dnxcore50",
-        "portable-net45+win8"
-      ],
-=======
->>>>>>> b335ef98
       "buildOptions": {
         "define": [
           "IS_CORECLR"
