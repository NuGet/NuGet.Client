--- conflicted
+++ resolved
@@ -24,12 +24,9 @@
         private string _httpCacheDirectory;
         private readonly PackageSource _packageSource;
         private readonly IThrottle _throttle;
-<<<<<<< HEAD
+        private bool _disposed = false;
         private readonly IHttpCacheUtility _httpCacheUtility;
         private readonly IConcurrencyUtility _concurrencyUtility;
-=======
-        private bool _disposed = false;
->>>>>>> 6e878d04
 
         // Only one thread may re-create the http client at a time.
         private readonly SemaphoreSlim _httpClientLock = new SemaphoreSlim(1, 1);
@@ -445,16 +442,13 @@
                 throw new ArgumentNullException(nameof(source));
             }
 
-<<<<<<< HEAD
-            Func<Task<HttpHandlerResource>> factory = () => source.GetResourceAsync<HttpHandlerResource>();
-=======
+
             if (throttle == null)
             {
                 throw new ArgumentNullException(nameof(throttle));
             }
 
             Func<Task<HttpHandlerResource>> factory = () => source.GetResourceAsync<HttpHandlerResource>(CancellationToken.None);
->>>>>>> 6e878d04
 
             return new HttpSource(source.PackageSource, factory, throttle, httpCacheUtility, concurrencyUtility);
         }
