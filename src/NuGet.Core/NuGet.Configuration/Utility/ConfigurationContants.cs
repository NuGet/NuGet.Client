--- conflicted
+++ resolved
@@ -134,10 +134,7 @@
         public static readonly string ValueAttribute = "value";
 
         public static readonly string PatternAttribute = "pattern";
-<<<<<<< HEAD
-=======
 
->>>>>>> bd39b9c5
         public static IReadOnlyList<string> GetConfigKeys()
         {
             return new List<string>
