// Copyright (c) .NET Foundation. All rights reserved.
// Licensed under the Apache License, Version 2.0. See License.txt in the project root for license information.

using System;
using System.Collections.Generic;
using System.Collections.Concurrent;
using System.Diagnostics;
using System.Linq;
using System.Threading;
using System.Threading.Tasks;
using NuGet.Frameworks;
using NuGet.LibraryModel;
using NuGet.RuntimeModel;
using NuGet.Shared;
using NuGet.Versioning;

namespace NuGet.DependencyResolver
{
    public class RemoteDependencyWalker
    {
        private readonly RemoteWalkContext _context;

        public RemoteDependencyWalker(RemoteWalkContext context)
        {
            _context = context;
        }

        public async Task<GraphNode<RemoteResolveResult>> WalkAsync(LibraryRange library, NuGetFramework framework, string runtimeIdentifier, RuntimeGraph runtimeGraph, bool recursive)
        {
            var transitiveCentralPackageVersions = new TransitiveCentralPackageVersions();
            var rootNode = await CreateGraphNode(
                libraryRange: library,
                framework: framework,
                runtimeName: runtimeIdentifier,
                runtimeGraph: runtimeGraph,
                predicate: _ => (recursive ? DependencyResult.Acceptable : DependencyResult.Eclipsed, null),
                outerEdge: null,
                transitiveCentralPackageVersions: transitiveCentralPackageVersions);

            while (transitiveCentralPackageVersions.TryTake(out LibraryDependency centralPackageversionDependecy))
            {
                await AddTransitiveCentralPackageVersionNodesAsync(rootNode, centralPackageversionDependecy, framework, runtimeIdentifier, runtimeGraph, transitiveCentralPackageVersions);
            }

            return rootNode;
        }

        private async Task<GraphNode<RemoteResolveResult>> CreateGraphNode(
            LibraryRange libraryRange,
            NuGetFramework framework,
            string runtimeName,
            RuntimeGraph runtimeGraph,
            Func<LibraryRange, (DependencyResult dependencyResult, LibraryDependency conflictingDependency)> predicate,
            GraphEdge<RemoteResolveResult> outerEdge,
<<<<<<< HEAD
            TransitiveCentralPackageVersions transitiveCentralPackageVersions,
            LibraryIncludeFlags inheritedIncludeFlags = LibraryIncludeFlags.All,
            LibraryIncludeFlags inheritedSuppressParent = LibraryIncludeFlags.None)
=======
            TransitiveCentralPackageVersions transitiveCentralPackageVersions)
>>>>>>> e3f61725
        {
            List<LibraryDependency> dependencies = null;
            HashSet<string> runtimeDependencies = null;
            List<Task<GraphNode<RemoteResolveResult>>> tasks = null;

            if (runtimeGraph != null && !string.IsNullOrEmpty(runtimeName))
            {
                // HACK(davidfowl): This is making runtime.json support package redirects

                // Look up any additional dependencies for this package
                foreach (var runtimeDependency in runtimeGraph.FindRuntimeDependencies(runtimeName, libraryRange.Name))
                {
                    var libraryDependency = new LibraryDependency
                    {
                        LibraryRange = new LibraryRange()
                        {
                            Name = runtimeDependency.Id,
                            VersionRange = runtimeDependency.VersionRange,
                            TypeConstraint = LibraryDependencyTarget.PackageProjectExternal
                        }
                    };

                    if (StringComparer.OrdinalIgnoreCase.Equals(runtimeDependency.Id, libraryRange.Name))
                    {
                        if (libraryRange.VersionRange != null &&
                            runtimeDependency.VersionRange != null &&
                            libraryRange.VersionRange.MinVersion < runtimeDependency.VersionRange.MinVersion)
                        {
                            libraryRange = libraryDependency.LibraryRange;
                        }
                    }
                    else
                    {
                        // Otherwise it's a dependency of this node
                        if (dependencies == null)
                        {
                            // Init dependency lists
                            dependencies = new List<LibraryDependency>(1);
                            runtimeDependencies = new HashSet<string>();
                        }

                        dependencies.Add(libraryDependency);
                        runtimeDependencies.Add(libraryDependency.Name);
                    }
                }
            }

            var node = new GraphNode<RemoteResolveResult>(libraryRange)
            {
                // Resolve the dependency from the cache or sources
                Item = await ResolverUtility.FindLibraryCachedAsync(
                    _context.FindLibraryEntryCache,
                    libraryRange,
                    framework,
                    runtimeName,
                    _context,
                    CancellationToken.None)
            };

            Debug.Assert(node.Item != null, "FindLibraryCached should return an unresolved item instead of null");

            // Merge in runtime dependencies
            if (dependencies?.Count > 0)
            {
                var nodeDependencies = node.Item.Data.Dependencies.AsList();

                foreach (var nodeDep in nodeDependencies)
                {
                    if (runtimeDependencies?.Contains(nodeDep.Name, StringComparer.OrdinalIgnoreCase) != true)
                    {
                        dependencies.Add(nodeDep);
                    }
                }

                // Create a new item on this node so that we can update it with the new dependencies from
                // runtime.json files
                // We need to clone the item since they can be shared across multiple nodes
                node.Item = new GraphItem<RemoteResolveResult>(node.Item.Key)
                {
                    Data = new RemoteResolveResult()
                    {
                        Dependencies = dependencies,
                        Match = node.Item.Data.Match
                    }
                };
            }

            // do not add nodes for all the centrally managed package versions to the graph
            // they will be added only if they are transitive
<<<<<<< HEAD
            foreach (var dependency in node.Item.Data.Dependencies.Where(d => !IsAutoReferencedCentralDependency(d)))
=======
            foreach (var dependency in node.Item.Data.Dependencies.Where(d => IsDependencyValidForGraph(d)))
>>>>>>> e3f61725
            {
                // Skip dependencies if the dependency edge has 'all' excluded and
                // the node is not a direct dependency.
                if (outerEdge == null
                    || dependency.SuppressParent != LibraryIncludeFlags.All)
                {
                    var result = predicate(dependency.LibraryRange);

                    // Check for a cycle, this is needed for A (project) -> A (package)
                    // since the predicate will not be called for leaf nodes.
                    if (StringComparer.OrdinalIgnoreCase.Equals(dependency.Name, libraryRange.Name))
                    {
<<<<<<< HEAD
                        result = (DependencyResult.Cycle, dependency);
=======
                        result = (dependencyResult: DependencyResult.Cycle, conflictingDependency: dependency);
>>>>>>> e3f61725
                    }

                    if (result.dependencyResult == DependencyResult.Acceptable)
                    {
                        // Dependency edge from the current node to the dependency
                        var innerEdge = new GraphEdge<RemoteResolveResult>(outerEdge, node.Item, dependency);

                        if (tasks == null)
                        {
                            tasks = new List<Task<GraphNode<RemoteResolveResult>>>(1);
                        }

                        tasks.Add(CreateGraphNode(
                            dependency.LibraryRange,
                            framework,
                            runtimeName,
                            runtimeGraph,
                            ChainPredicate(predicate, node, dependency),
                            innerEdge,
<<<<<<< HEAD
                            transitiveCentralPackageVersions,
                            dependency.IncludeType & inheritedIncludeFlags,
                            dependency.SuppressParent | inheritedSuppressParent));
                    }
                    else
                    {
                        // In case of conflict because of a centrally managed version
                        // the centrally managed package versions need to be added to the graph explicitelly as they are not added otherwise
                        if (result.conflictingDependency != null && IsAutoReferencedCentralDependency(result.conflictingDependency))
                        {
                            result.conflictingDependency.IncludeType = dependency.IncludeType & inheritedIncludeFlags;
                            result.conflictingDependency.SuppressParent =
                                (dependency.SuppressParent | inheritedSuppressParent) == LibraryIncludeFlags.None ?
                                LibraryIncludeFlagUtils.DefaultSuppressParent :
                                dependency.SuppressParent | inheritedSuppressParent;
                            MarkCentralVersionForTransitiveProcessing(framework, result.conflictingDependency, transitiveCentralPackageVersions);
=======
                            transitiveCentralPackageVersions));
                    }
                    else
                    {
                        // In case of conflict because of a centrally managed version that is not direct dependency
                        // the centrally managed package versions need to be added to the graph explicitelly as they are not added otherwise
                        if (result.conflictingDependency != null &&
                            result.conflictingDependency.VersionCentrallyManaged &&
                            result.conflictingDependency.ReferenceType == LibraryDependencyReferenceType.None)
                        {
                            MarkCentralVersionForTransitiveProcessing(result.conflictingDependency, transitiveCentralPackageVersions);
>>>>>>> e3f61725
                        }

                        // Keep the node in the tree if we need to look at it later
                        if (result.dependencyResult == DependencyResult.PotentiallyDowngraded ||
                            result.dependencyResult == DependencyResult.Cycle)
                        {
                            var dependencyNode = new GraphNode<RemoteResolveResult>(dependency.LibraryRange)
                            {
                                Disposition = result.dependencyResult == DependencyResult.Cycle ? Disposition.Cycle : Disposition.PotentiallyDowngraded
                            };

                            dependencyNode.OuterNode = node;
                            node.InnerNodes.Add(dependencyNode);
                        }
                    }
                }
            }

            while (tasks?.Count > 0)
            {
                // Wait for any node to finish resolving
                var task = await Task.WhenAny(tasks);

                // Extract the resolved node
                tasks.Remove(task);
                var dependencyNode = await task;
                dependencyNode.OuterNode = node;

                node.InnerNodes.Add(dependencyNode);
            }

            return node;
        }

        private Func<LibraryRange, (DependencyResult dependencyResult, LibraryDependency conflictingDependency)> ChainPredicate(Func<LibraryRange, (DependencyResult dependencyResult, LibraryDependency conflictingDependency)> predicate, GraphNode<RemoteResolveResult> node, LibraryDependency dependency)
        {
            var item = node.Item;

            return library =>
            {
                if (StringComparer.OrdinalIgnoreCase.Equals(item.Data.Match.Library.Name, library.Name))
                {
                    return (DependencyResult.Cycle, null);
                }

                foreach (var d in item.Data.Dependencies)
                {
                    if (d != dependency && library.IsEclipsedBy(d.LibraryRange))
                    {
                        if (d.LibraryRange.VersionRange != null &&
                            library.VersionRange != null &&
                            !IsGreaterThanOrEqualTo(d.LibraryRange.VersionRange, library.VersionRange))
                        {
                            return (DependencyResult.PotentiallyDowngraded, d);
                        }

                        return (DependencyResult.Eclipsed, d);
                    }
                }

                return predicate(library);
            };
        }

        // Verifies if minimum version specification for nearVersion is greater than the
        // minimum version specification for farVersion
        public static bool IsGreaterThanOrEqualTo(VersionRange nearVersion, VersionRange farVersion)
        {
            if (!nearVersion.HasLowerBound)
            {
                return true;
            }
            else if (!farVersion.HasLowerBound)
            {
                return false;
            }
            else if (nearVersion.IsFloating || farVersion.IsFloating)
            {
                NuGetVersion nearMinVersion;
                NuGetVersion farMinVersion;

                string nearRelease;
                string farRelease;

                if (nearVersion.IsFloating)
                {
                    if (nearVersion.Float.FloatBehavior == NuGetVersionFloatBehavior.Major)
                    {
                        // nearVersion: "*"
                        return true;
                    }

                    nearMinVersion = GetReleaseLabelFreeVersion(nearVersion);
                    nearRelease = nearVersion.Float.OriginalReleasePrefix;
                }
                else
                {
                    nearMinVersion = nearVersion.MinVersion;
                    nearRelease = nearVersion.MinVersion.Release;
                }

                if (farVersion.IsFloating)
                {
                    if (farVersion.Float.FloatBehavior == NuGetVersionFloatBehavior.Major)
                    {
                        // farVersion: "*"
                        return false;
                    }

                    farMinVersion = GetReleaseLabelFreeVersion(farVersion);
                    farRelease = farVersion.Float.OriginalReleasePrefix;
                }
                else
                {
                    farMinVersion = farVersion.MinVersion;
                    farRelease = farVersion.MinVersion.Release;
                }

                var result = nearMinVersion.CompareTo(farMinVersion, VersionComparison.Version);
                if (result != 0)
                {
                    return result > 0;
                }

                if (string.IsNullOrEmpty(nearRelease))
                {
                    // near is 1.0.0-*
                    return true;
                }
                else if (string.IsNullOrEmpty(farRelease))
                {
                    // near is 1.0.0-alpha-* and far is 1.0.0-*
                    return false;
                }
                else
                {
                    var lengthToCompare = Math.Min(nearRelease.Length, farRelease.Length);

                    return StringComparer.OrdinalIgnoreCase.Compare(
                        nearRelease.Substring(0, lengthToCompare),
                        farRelease.Substring(0, lengthToCompare)) >= 0;
                }
            }

            return nearVersion.MinVersion >= farVersion.MinVersion;
        }

        private static NuGetVersion GetReleaseLabelFreeVersion(VersionRange versionRange)
        {
            if (versionRange.Float.FloatBehavior == NuGetVersionFloatBehavior.Major)
            {
                return new NuGetVersion(int.MaxValue, int.MaxValue, int.MaxValue);
            }
            else if (versionRange.Float.FloatBehavior == NuGetVersionFloatBehavior.Minor)
            {
                return new NuGetVersion(versionRange.MinVersion.Major, int.MaxValue, int.MaxValue, int.MaxValue);
            }
            else if (versionRange.Float.FloatBehavior == NuGetVersionFloatBehavior.Patch)
            {
                return new NuGetVersion(versionRange.MinVersion.Major, versionRange.MinVersion.Minor, int.MaxValue, int.MaxValue);
            }
            else if (versionRange.Float.FloatBehavior == NuGetVersionFloatBehavior.Revision)
            {
                return new NuGetVersion(
                    versionRange.MinVersion.Major,
                    versionRange.MinVersion.Minor,
                    versionRange.MinVersion.Patch,
                    int.MaxValue);
            }
            else
            {
                return new NuGetVersion(
                    versionRange.MinVersion.Major,
                    versionRange.MinVersion.Minor,
                    versionRange.MinVersion.Patch,
                    versionRange.MinVersion.Revision);
            }
        }

        private enum DependencyResult
        {
            Acceptable,
            Eclipsed,
            PotentiallyDowngraded,
            Cycle
        }

        /// <summary>
        /// Mark a central package version that it is transitive and need to be added to the graph.
        /// </summary>
<<<<<<< HEAD
        private void MarkCentralVersionForTransitiveProcessing(NuGetFramework framework, LibraryDependency libraryDependency, TransitiveCentralPackageVersions transitiveCentralPackageVersions)
=======
        private void MarkCentralVersionForTransitiveProcessing(LibraryDependency libraryDependency, TransitiveCentralPackageVersions transitiveCentralPackageVersions)
>>>>>>> e3f61725
        {
            transitiveCentralPackageVersions.TryAdd(libraryDependency);
        }

        /// <summary>
        /// New <see cref="GraphNode{RemoteResolveResult}"/> will be created for each of the items in the <paramref name="transitiveCentralPackageVersions"/> 
        /// and added as nodes of the <paramref name="rootNode"/>.
        /// </summary>
        private async Task AddTransitiveCentralPackageVersionNodesAsync(
            GraphNode<RemoteResolveResult> rootNode,
            LibraryDependency centralPackageVersionDependency,
            NuGetFramework framework,
            string runtimeIdentifier,
            RuntimeGraph runtimeGraph,
            TransitiveCentralPackageVersions transitiveCentralPackageVersions)
        {
            GraphNode<RemoteResolveResult> node = await CreateGraphNode(
                    libraryRange: centralPackageVersionDependency.LibraryRange,
                    framework: framework,
                    runtimeName: runtimeIdentifier,
                    runtimeGraph: runtimeGraph,
                    predicate: ChainPredicate(_ => (DependencyResult.Acceptable, null), rootNode, centralPackageVersionDependency),
                    outerEdge: null,
<<<<<<< HEAD
                    transitiveCentralPackageVersions: transitiveCentralPackageVersions,
                    inheritedIncludeFlags: centralPackageVersionDependency.IncludeType,
                    inheritedSuppressParent: centralPackageVersionDependency.SuppressParent);

            node.Item.CentralDependency = centralPackageVersionDependency;
            node.OuterNode = rootNode;
=======
                    transitiveCentralPackageVersions: transitiveCentralPackageVersions);

            node.OuterNode = rootNode;
            node.Item.CentralDependency = centralPackageVersionDependency;
>>>>>>> e3f61725
            rootNode.InnerNodes.Add(node);
        }

        /// <summary>
<<<<<<< HEAD
        /// For a <see cref="LibraryDependency"/> validate if it is centrally managed and it coresponds with a central managed version of this context.
        /// </summary>
        internal bool IsAutoReferencedCentralDependency(LibraryDependency dependency)
        {
            return dependency.AutoReferenced && dependency.VersionCentrallyManaged;
=======
        /// A centrally defined package version has the potential to become a transitive dependency.
        /// A such dependency is defined by
        ///     ReferenceType == LibraryDependencyReferenceType.None
        /// However do not include them in the graph for the begining.
        /// </summary>
        internal bool IsDependencyValidForGraph(LibraryDependency dependency)
        {
            return dependency.ReferenceType != LibraryDependencyReferenceType.None;
>>>>>>> e3f61725
        }

        internal class TransitiveCentralPackageVersions
        {
            private ConcurrentQueue<LibraryDependency> _toBeProcessedTransitiveCentralPackageVersions;
            private ConcurrentDictionary<LibraryRange, bool> _transitiveCentralPackageVersions;

            internal TransitiveCentralPackageVersions()
            {
                _toBeProcessedTransitiveCentralPackageVersions = new ConcurrentQueue<LibraryDependency>();
                _transitiveCentralPackageVersions = new ConcurrentDictionary<LibraryRange, bool>();
            }

            internal bool TryAdd(LibraryDependency centralPackageVersionDependecy)
            {
                if (_transitiveCentralPackageVersions.TryAdd(centralPackageVersionDependecy.LibraryRange, false))
                {
                    _toBeProcessedTransitiveCentralPackageVersions.Enqueue(centralPackageVersionDependecy);
                    return true;
                }

                return false;
            }

            internal bool TryTake(out LibraryDependency centralPackageVersionDependecy)
            {
                return _toBeProcessedTransitiveCentralPackageVersions.TryDequeue(out centralPackageVersionDependecy);
            }
        }
    }
}<|MERGE_RESOLUTION|>--- conflicted
+++ resolved
@@ -52,13 +52,9 @@
             RuntimeGraph runtimeGraph,
             Func<LibraryRange, (DependencyResult dependencyResult, LibraryDependency conflictingDependency)> predicate,
             GraphEdge<RemoteResolveResult> outerEdge,
-<<<<<<< HEAD
             TransitiveCentralPackageVersions transitiveCentralPackageVersions,
             LibraryIncludeFlags inheritedIncludeFlags = LibraryIncludeFlags.All,
             LibraryIncludeFlags inheritedSuppressParent = LibraryIncludeFlags.None)
-=======
-            TransitiveCentralPackageVersions transitiveCentralPackageVersions)
->>>>>>> e3f61725
         {
             List<LibraryDependency> dependencies = null;
             HashSet<string> runtimeDependencies = null;
@@ -148,11 +144,7 @@
 
             // do not add nodes for all the centrally managed package versions to the graph
             // they will be added only if they are transitive
-<<<<<<< HEAD
-            foreach (var dependency in node.Item.Data.Dependencies.Where(d => !IsAutoReferencedCentralDependency(d)))
-=======
             foreach (var dependency in node.Item.Data.Dependencies.Where(d => IsDependencyValidForGraph(d)))
->>>>>>> e3f61725
             {
                 // Skip dependencies if the dependency edge has 'all' excluded and
                 // the node is not a direct dependency.
@@ -165,11 +157,8 @@
                     // since the predicate will not be called for leaf nodes.
                     if (StringComparer.OrdinalIgnoreCase.Equals(dependency.Name, libraryRange.Name))
                     {
-<<<<<<< HEAD
-                        result = (DependencyResult.Cycle, dependency);
-=======
+
                         result = (dependencyResult: DependencyResult.Cycle, conflictingDependency: dependency);
->>>>>>> e3f61725
                     }
 
                     if (result.dependencyResult == DependencyResult.Acceptable)
@@ -189,36 +178,24 @@
                             runtimeGraph,
                             ChainPredicate(predicate, node, dependency),
                             innerEdge,
-<<<<<<< HEAD
                             transitiveCentralPackageVersions,
                             dependency.IncludeType & inheritedIncludeFlags,
                             dependency.SuppressParent | inheritedSuppressParent));
                     }
                     else
                     {
-                        // In case of conflict because of a centrally managed version
+                        // In case of conflict because of a centrally managed version that is not direct dependency
                         // the centrally managed package versions need to be added to the graph explicitelly as they are not added otherwise
-                        if (result.conflictingDependency != null && IsAutoReferencedCentralDependency(result.conflictingDependency))
+                        if (result.conflictingDependency != null &&
+                            result.conflictingDependency.VersionCentrallyManaged &&
+                            result.conflictingDependency.ReferenceType == LibraryDependencyReferenceType.None)
                         {
                             result.conflictingDependency.IncludeType = dependency.IncludeType & inheritedIncludeFlags;
                             result.conflictingDependency.SuppressParent =
                                 (dependency.SuppressParent | inheritedSuppressParent) == LibraryIncludeFlags.None ?
                                 LibraryIncludeFlagUtils.DefaultSuppressParent :
                                 dependency.SuppressParent | inheritedSuppressParent;
-                            MarkCentralVersionForTransitiveProcessing(framework, result.conflictingDependency, transitiveCentralPackageVersions);
-=======
-                            transitiveCentralPackageVersions));
-                    }
-                    else
-                    {
-                        // In case of conflict because of a centrally managed version that is not direct dependency
-                        // the centrally managed package versions need to be added to the graph explicitelly as they are not added otherwise
-                        if (result.conflictingDependency != null &&
-                            result.conflictingDependency.VersionCentrallyManaged &&
-                            result.conflictingDependency.ReferenceType == LibraryDependencyReferenceType.None)
-                        {
                             MarkCentralVersionForTransitiveProcessing(result.conflictingDependency, transitiveCentralPackageVersions);
->>>>>>> e3f61725
                         }
 
                         // Keep the node in the tree if we need to look at it later
@@ -409,11 +386,7 @@
         /// <summary>
         /// Mark a central package version that it is transitive and need to be added to the graph.
         /// </summary>
-<<<<<<< HEAD
-        private void MarkCentralVersionForTransitiveProcessing(NuGetFramework framework, LibraryDependency libraryDependency, TransitiveCentralPackageVersions transitiveCentralPackageVersions)
-=======
         private void MarkCentralVersionForTransitiveProcessing(LibraryDependency libraryDependency, TransitiveCentralPackageVersions transitiveCentralPackageVersions)
->>>>>>> e3f61725
         {
             transitiveCentralPackageVersions.TryAdd(libraryDependency);
         }
@@ -437,30 +410,16 @@
                     runtimeGraph: runtimeGraph,
                     predicate: ChainPredicate(_ => (DependencyResult.Acceptable, null), rootNode, centralPackageVersionDependency),
                     outerEdge: null,
-<<<<<<< HEAD
                     transitiveCentralPackageVersions: transitiveCentralPackageVersions,
                     inheritedIncludeFlags: centralPackageVersionDependency.IncludeType,
                     inheritedSuppressParent: centralPackageVersionDependency.SuppressParent);
 
             node.Item.CentralDependency = centralPackageVersionDependency;
             node.OuterNode = rootNode;
-=======
-                    transitiveCentralPackageVersions: transitiveCentralPackageVersions);
-
-            node.OuterNode = rootNode;
-            node.Item.CentralDependency = centralPackageVersionDependency;
->>>>>>> e3f61725
             rootNode.InnerNodes.Add(node);
         }
 
         /// <summary>
-<<<<<<< HEAD
-        /// For a <see cref="LibraryDependency"/> validate if it is centrally managed and it coresponds with a central managed version of this context.
-        /// </summary>
-        internal bool IsAutoReferencedCentralDependency(LibraryDependency dependency)
-        {
-            return dependency.AutoReferenced && dependency.VersionCentrallyManaged;
-=======
         /// A centrally defined package version has the potential to become a transitive dependency.
         /// A such dependency is defined by
         ///     ReferenceType == LibraryDependencyReferenceType.None
@@ -469,7 +428,6 @@
         internal bool IsDependencyValidForGraph(LibraryDependency dependency)
         {
             return dependency.ReferenceType != LibraryDependencyReferenceType.None;
->>>>>>> e3f61725
         }
 
         internal class TransitiveCentralPackageVersions
