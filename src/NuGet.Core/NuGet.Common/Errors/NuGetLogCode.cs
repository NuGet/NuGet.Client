// Copyright (c) .NET Foundation. All rights reserved.
// Licensed under the Apache License, Version 2.0. See License.txt in the project root for license information.

namespace NuGet.Common
{
    /// <summary>
    /// This enum is used to quantify NuGet error and warning codes. 
    /// Format - NUxyzw where NU is the prefix indicating NuGet and xyzw is a 4 digit code
    ///
    /// Numbers - xyzw
    ///     x - 'x' is the largest digit and should be used to quantify a set of errors.
    ///         For example 1yzw are set of restore related errors and no other code path should use the range 1000 to 1999 for errors or warnings.
    ///         
    ///     y - 'y' is the second largest digit and should be used for sub sections withing a broad category.
    ///     
    ///         For example 12zw cvould be http related errors.
    ///         Further 'y' = 0-4 should be used for errors and 'y' = 5-9 should be warnings.
    ///         
    ///     zw - 'zw' are the least two digit.
    ///         These could be used for different errors or warnings within the broad categories set by digits 'xy'.
    ///
    /// Groups:
    /// 1000-1999 - Restore
    /// 3000-3999 - Signing
    /// 5000-5999 - Packaging
    ///
    /// Sub groups for Restore:
    /// error/warning - Reason
    /// 1000/1500     - Input
    /// 1100/1600     - Resolver
    /// 1200/1700     - Compat
    /// 1300/1800     - Feed
    /// 1400/1900     - Package
    /// 
    /// All new codes need a corresponding MarkDown file under https://github.com/NuGet/docs.microsoft.com-nuget/tree/master/docs/reference/errors-and-warnings.
    /// 
    /// </summary>
    public enum NuGetLogCode
    {
        /// <summary>
        /// Do not display the code.
        /// </summary>
        Undefined = 0,

        /// <summary>
        /// Undefined error
        /// </summary>
        NU1000 = 1000,

        /// <summary>
        /// Project has zero target frameworks.
        /// </summary>
        NU1001 = 1001,

        /// <summary>
        /// Invalid combination with CLEAR
        /// </summary>
        NU1002 = 1002,

        /// <summary>
        /// Invalid combination of PTF and ATF
        /// </summary>
        NU1003 = 1003,

        /// <summary>
        /// Locked mode, but restore needs to update the lock file.
        /// </summary>
        NU1004 = 1004,

        /// <summary>
        /// Invalid combination of RestorePackagesWithLockFile and packages.lock.json file.
        /// </summary>
        NU1005 = 1005,

        /// <summary>
        /// NuGet configuration file has an invalid package source value.
        /// </summary>
        NU1006 = 1006,

        /// <summary>
        /// Project provided runtime graph is invalid. Either does not exist or cannot be parsed.
        /// </summary>
        NU1007 = 1007,

        /// <summary>
        /// Projects that use central package version management should not define the version on the PackageReference items but on the PackageVersion items.
        /// </summary>
        NU1008 = 1008,

        /// <summary>
        /// Projects that use central package version management should not define SDK implicit referenced packages. For more information, see https://aka.ms/sdkimplicitrefs
        /// </summary>
        NU1009 = 1009,

        /// <summary>
<<<<<<< HEAD
        /// The PackageReference items {0} do not have corresponding PackageVersions.
        /// </summary>
        NU1010 = 1010,
=======
        /// Central floating versions are not allowed.
        /// </summary>
        NU1011 = 1011,
>>>>>>> 01fbfa44

        /// <summary>
        /// Unable to resolve package, generic message for unknown type constraints.
        /// </summary>
        NU1100 = 1100,

        /// <summary>
        /// No versions of the package exist on any of the sources.
        /// </summary>
        NU1101 = 1101,

        /// <summary>
        /// Versions of the package exist, but none are in the range.
        /// </summary>
        NU1102 = 1102,

        /// <summary>
        /// Range does not allow prerelease packages and only prerelease versions were found
        /// within the range.
        /// </summary>
        NU1103 = 1103,

        /// <summary>
        /// Project path does not exist on disk.
        /// </summary>
        NU1104 = 1104,

        /// <summary>
        /// Unable to read project information for 'ProjectFile'. The project file may be invalid or missing targets required for restore.
        /// </summary>
        NU1105 = 1105,

        /// <summary>
        /// Resolver conflict
        /// </summary>
        NU1106 = 1106,

        /// <summary>
        /// Version conflict.
        /// </summary>
        NU1107 = 1107,

        /// <summary>
        /// Circular dependency.
        /// </summary>
        NU1108 = 1108,

        /// <summary>
        /// Package dependency downgraded because of centrally defined package version.
        /// </summary>
        NU1109 = 1109,

        /// <summary>
        /// Dependency project has an incompatible framework.
        /// </summary>
        NU1201 = 1201,

        /// <summary>
        /// Dependency package does not contain assets for the current framework.
        /// </summary>
        NU1202 = 1202,

        /// <summary>
        /// un-matched reference assemblies
        /// </summary>
        NU1203 = 1203,

        /// <summary>
        /// Invalid package types
        /// </summary>
        NU1204 = 1204, 

        /// <summary>
        /// Project has an invalid dependency count
        /// </summary>
        NU1211 = 1211,

        /// <summary>
        /// Incompatible tools package/project combination
        /// </summary>
        NU1212 = 1212,

        /// <summary>
        /// Incompatible package type
        /// </summary>
        NU1213 = 1213,

        /// <summary>
        /// Package MinClientVersion did not match.
        /// </summary>
        NU1401 = 1401,

        /// <summary>
        /// Package contains unsafe zip entry.
        /// </summary>
        NU1402 = 1402,

        /// <summary>
        /// Package sha512 validation failed.
        /// </summary>
        NU1403 = 1403,

        /// <summary>
        /// Package Signature is invalid
        /// </summary>
        NU1410 = 1410,

        /// <summary>
        /// Undefined warning
        /// </summary>
        NU1500 = 1500,

        /// <summary>
        /// Missing restore target.
        /// </summary>
        NU1501 = 1501,

        /// <summary>
        /// Unknown compatibility profile
        /// </summary>
        NU1502 = 1502,

        /// <summary>
        /// Skipping project that does not support restore.
        /// </summary>
        NU1503 = 1503,

        /// <summary>
        /// Dependency bumped up
        /// </summary>
        NU1601 = 1601,

        /// <summary>
        /// Non-exact match on dependency range due to non inclusive minimum bound.
        /// </summary>
        NU1602 = 1602,

        /// <summary>
        /// Non-exact match on dependency range due to missing package version.
        /// </summary>
        NU1603 = 1603,

        /// <summary>
        /// Project dependency does not include a lower bound.
        /// </summary>
        NU1604 = 1604,

        /// <summary>
        /// Package dependency downgraded.
        /// </summary>
        NU1605 = 1605,

        // These codes have been moved and should not be reused.
        // NU1606 -> NU1108
        // NU1607 -> NU1107

        /// <summary>
        /// Version is higher than upper bound.
        /// </summary>
        NU1608 = 1608,

        /// <summary>
        /// Fallback framework used for a package reference.
        /// </summary>
        NU1701 = 1701,

        /// <summary>
        /// Fallback framework used for a project reference.
        /// </summary>
        NU1702 = 1702,

        /// <summary>
        /// Feed error converted to a warning when ignoreFailedSources is true.
        /// </summary>
        NU1801 = 1801,

        /// <summary>
        /// Undefined signature error
        /// </summary>
        NU3000 = 3000,

        /// <summary>
        /// Invalid input error
        /// </summary>
        NU3001 = 3001,

        /// <summary>
        /// The '-Timestamper' option was not provided. The signed package will not be timestamped.
        /// </summary>
        NU3002 = 3002,

        /// <summary>
        /// The package signature is invalid.
        /// </summary>
        NU3003 = 3003,

        /// <summary>
        /// The package is not signed.
        /// </summary>
        NU3004 = 3004,

        /// <summary>
        /// The package signature file entry is invalid.
        /// </summary>
        /// <remarks>
        /// Examples which would trigger this include:
        ///     * the entry has incorrect external file attributes
        ///     * the entry is compressed not stored
        ///     * the entry's compressed and uncompressed sizes differ
        /// </remarks>
        NU3005 = 3005,

        /// <summary>
        /// Signed Zip64 packages are not supported.
        /// </summary>
        NU3006 = 3006,

        /// <summary>
        /// The package signature format version is not supported.
        /// </summary>
        NU3007 = 3007,

        /// <summary>
        /// The package integrity check failed.
        /// </summary>
        NU3008 = 3008,

        /// <summary>
        /// The package signature file does not contain exactly one primary signature.
        /// </summary>
        NU3009 = 3009,

        /// <summary>
        /// The primary signature does not have a signing certificate.
        /// </summary>
        NU3010 = 3010,

        /// <summary>
        /// The primary signature is invalid.
        /// </summary>
        NU3011 = 3011,

        /// <summary>
        /// Primary signature validation failed.
        /// </summary>
        NU3012 = 3012,

        /// <summary>
        /// The signing certificate has an unsupported signature algorithm.
        /// </summary>
        NU3013 = 3013,

        /// <summary>
        /// The signing certificate does not meet a minimum public key length requirement.
        /// </summary>
        NU3014 = 3014,

        /// <summary>
        /// Certificates with lifetime signer EKU are not supported.
        /// </summary>
        NU3015 = 3015,

        /// <summary>
        /// The package hash uses an unsupported hash algorithm.
        /// </summary>
        NU3016 = 3016,

        /// <summary>
        /// The signing certificate is not yet valid.
        /// </summary>
        NU3017 = 3017,

        /// <summary>
        /// Chain building failed for primary signature
        /// </summary>
        NU3018 = 3018,

        /// <summary>
        /// The timestamp integrity check failed.
        /// </summary>
        NU3019 = 3019,

        /// <summary>
        /// The timestamp signature does not have a signing certificate.
        /// </summary>
        NU3020 = 3020,

        /// <summary>
        /// Timestamp signature validation failed.
        /// </summary>
        NU3021 = 3021,

        /// <summary>
        /// The timestamp certificate has an unsupported signature algorithm.
        /// </summary>
        NU3022 = 3022,

        /// <summary>
        /// The timestamp's certificate does not meet a minimum public key length requirement.
        /// </summary>
        NU3023 = 3023,

        /// <summary>
        /// The timestamp signature has an unsupported digest algorithm.
        /// </summary>
        NU3024 = 3024,

        /// <summary>
        /// The timestamp signing certificate is not yet valid.
        /// </summary>
        NU3025 = 3025,

        /// <summary>
        /// The timestamp response is invalid.  Nonces did not match.
        /// </summary>
        NU3026 = 3026,

        /// <summary>
        /// The primary signature should be timestamped to enable long-term signature validity after the certificate has expired.
        /// </summary>
        NU3027 = 3027,

        /// <summary>
        /// Chain building failed for timestamp
        /// </summary>
        NU3028 = 3028,

        /// <summary>
        /// The timestamp signature is invalid.
        /// </summary>
        NU3029 = 3029,

        /// <summary>
        /// The timestamp's message imprint uses an unsupported hash algorithm.
        /// </summary>
        NU3030 = 3030,

        /// <summary>
        /// The repository countersignature is invalid.
        /// </summary>
        NU3031 = 3031,

        /// <summary>
        /// The package signature contains multiple repository countersignatures.
        /// </summary>
        NU3032 = 3032,

        /// <summary>
        /// A repository primary signature must not have a repository countersignature.
        /// </summary>
        NU3033 = 3033,

        /// <summary>
        /// The package signature certificate does not match the trusted certificate list.
        /// </summary>
        NU3034 = 3034,

        /// <summary>
        /// Chain building failed for the repository countersignature.
        /// </summary>
        NU3035 = 3035,

        /// <summary>
        /// Timestamp Generalized time is outside certificate's valdity period
        /// </summary>
        NU3036 = 3036,

        /// <summary>
        /// The signature has expired.
        /// </summary>
        NU3037 = 3037,

        /// <summary>
        /// Verification settings require a repository countersignature, but the package does not have a repository countersignature.
        /// </summary>
        NU3038 = 3038,

        /// <summary>
        /// The package cannot be signed as it would require the Zip64 format.
        /// </summary>
        NU3039 = 3039,

        /// <summary>
        /// There where two equal certificate entries with conflicting attributes in the nuget.config
        /// </summary>
        NU3040 = 3040,

        /// <summary>
        /// Downloading a package from a plugin is not supported since unsigned packages are not allowed and package download plugins do not support signed package verification.
        /// </summary>
        NU3041 = 3041,

        /// <summary>
        /// Undefined Package Error.
        /// </summary>
        NU5000 = 5000,

        /// <summary>
        /// Error_WriteResolvedNuSpecOverwriteOriginal
        /// </summary>
        NU5001 = 5001,

        /// <summary>
        /// Error_InputFileNotSpecified
        /// </summary>
        NU5002 = 5002,

        /// <summary>
        /// Error_InvalidTargetFramework
        /// </summary>
        NU5003 = 5003,

        /// <summary>
        /// Error_PackageCommandNoFilesForLibPackage
        /// </summary>
        NU5004 = 5004,

        /// <summary>
        /// Error_PackageCommandNoFilesForSymbolsPackage
        /// </summary>
        NU5005 = 5005,

        /// <summary>
        /// Error_UnableToLocateBuildOutput
        /// </summary>
        NU5007 = 5007,

        /// <summary>
        /// ErrorManifestFileNotFound
        /// </summary>
        NU5008 = 5008,

        /// <summary>
        /// Error_CannotFindMsbuild
        /// </summary>
        NU5009 = 5009,

        /// <summary>
        /// Error_InvalidVersionInPackage
        /// </summary>
        NU5010 = 5010,

        /// <summary>
        /// Error_UnableToExtractAssemblyMetadata
        /// </summary>
        NU5011 = 5011,

        /// <summary>
        /// Error_UnableToFindBuildOutput
        /// </summary>
        NU5012 = 5012,

        /// <summary>
        /// Error_FailedToBuildProject
        /// </summary>
        NU5013 = 5013,

        /// <summary>
        /// Error_ProcessingNuspecFile
        /// </summary>
        NU5014 = 5014,

        /// <summary>
        /// Error_MultipleTargetFrameworks
        /// </summary>
        NU5015 = 5015,

        /// <summary>
        /// Error_InvalidDependencyVersionConstraints
        /// </summary>
        NU5016 = 5016,

        /// <summary>
        /// Error_CannotCreateEmptyPackage
        /// </summary>
        NU5017 = 5017,

        /// <summary>
        /// Error_Manifest_InvalidReference
        /// </summary>
        NU5018 = 5018,

        /// <summary>
        /// Error_PackageAuthoring_FileNotFound
        /// </summary>
        NU5019 = 5019,

        /// <summary>
        /// Error_EmptySourceFilePath
        /// </summary>
        NU5020 = 5020,

        /// <summary>
        /// Error_EmptySourceFileProjectDirectory
        /// </summary>
        NU5021 = 5021,

        /// <summary>
        /// Error_InvalidMinClientVersion
        /// </summary>
        NU5022 = 5022,

        /// <summary>
        /// Error_AssetsFileNotFound
        /// </summary>
        NU5023 = 5023,

        /// <summary>
        /// Error_InvalidPackageVersion
        /// </summary>
        NU5024 = 5024,

        /// <summary>
        /// Error_AssetsFileDoesNotHaveValidPackageSpec
        /// </summary>
        NU5025 = 5025,

        /// <summary>
        /// Error_FileNotFound
        /// </summary>
        NU5026 = 5026,

        /// <summary>
        /// Error_InvalidTargetFramework
        /// </summary>
        NU5027 = 5027,

        /// <summary>
        /// Error_NoPackItemProvided
        /// </summary>
        NU5028 = 5028,

        /// <summary>
        /// Error_InvalidNuspecProperties
        /// </summary>
        NU5029 = 5029,

        /// <summary>
        /// Error_Manifest_LicenseFileNotInNupkg
        /// </summary>
        NU5030 = 5030,

        /// <summary>
        /// Error_Manifest_LicenseFileExtensionIsInvalid
        /// </summary>
        NU5031 = 5031,

        /// <summary>
        /// Error_Manifest_LicenseExpressionIsUnparseable
        /// </summary>
        NU5032 = 5032,

        /// <summary>
        /// Error_Manifest_InvalidLicenseMetadata
        /// </summary>
        NU5033 = 5033,

        /// <summary>
        /// Error_Manifest_InvalidLicenseExpressionVersion
        /// </summary>
        NU5034 = 5034,

        /// <summary>
        /// Error_Manifest_LicenseUrlCannotBeUsedWithLicenses
        /// </summary>
        NU5035 = 5035,

        /// <summary>
        /// https://aka.ms/malformedNuGetLicenseUrl
        /// </summary>
        NU5036 = 5036,

        /// <summary>
        /// Error_MissingNuspecFile
        /// </summary>
        NU5037 = 5037,

        /// <summary>
        /// Error_Manifest_IconCannotOpenFile
        /// </summary>
        NU5046 = 5046,

        /// <summary>
        /// Error_Icon_InvalidSize
        /// </summary>
        NU5047 = 5047,

        /// <summary>
        /// IconUrlDeprecationWarning
        /// </summary>
        NU5048 = 5048,

        /// <summary>
        /// IconUrlAndIconWarning
        /// </summary>
        NU5049 = 5049,

        /// <summary>
        /// AssemblyOutsideLibWarning
        /// </summary>
        NU5100 = 5100,

        /// <summary>
        /// AssemblyDirectlyUnderLibWarning
        /// </summary>
        NU5101 = 5101,

        /// <summary>
        /// DefaultSpecValueWarning
        /// </summary>
        NU5102 = 5102,

        /// <summary>
        /// InvalidFrameworkWarning
        /// </summary>
        NU5103 = 5103,

        /// <summary>
        /// InvalidPrereleaseDependencyWarning
        /// </summary>
        NU5104 = 5104,

        /// <summary>
        /// LegacyVersionWarning
        /// </summary>
        NU5105 = 5105,

        /// <summary>
        /// WinRTObsoleteWarning
        /// </summary>
        NU5106 = 5106,

        /// <summary>
        /// MisplacedInitScriptWarning
        /// </summary>
        NU5107 = 5107,

        /// <summary>
        /// MisplacedTransformFileWarning
        /// </summary>
        NU5108 = 5108,

        /// <summary>
        /// PlaceholderFileInPackageWarning
        /// </summary>
        NU5109 = 5109,

        /// <summary>
        /// ScriptOutsideToolsWarning
        /// </summary>
        NU5110 = 5110,

        /// <summary>
        /// UnrecognizedScriptWarning
        /// </summary>
        NU5111 = 5111,

        /// <summary>
        /// UnspecifiedDependencyVersionWarning
        /// </summary>
        NU5112 = 5112,

        /// <summary>
        /// Warning_DuplicatePropertyKey
        /// </summary>
        NU5114 = 5114,

        /// <summary>
        /// Warning_UnspecifiedField
        /// </summary>
        NU5115 = 5115,

        /// <summary>
        /// Warning_FileDoesNotExist
        /// </summary>
        NU5116 = 5116,

        /// <summary>
        /// Warning_UnresolvedFilePath
        /// </summary>
        NU5117 = 5117,

        /// <summary>
        /// Warning_FileNotAddedToPackage
        /// </summary>
        NU5118 = 5118,

        /// <summary>
        /// Warning_FileExcludedByDefault
        /// </summary>
        NU5119 = 5119,

        /// <summary>
        /// Migrator_PackageHasInstallScript
        /// </summary>
        NU5120 = 5120,

        /// <summary>
        /// Migrator_PackageHasContentFolder
        /// </summary>
        NU5121 = 5121,

        /// <summary>
        /// Migrator_XdtTransformInPackage
        /// </summary>
        NU5122 = 5122,

        /// <summary>
        /// Warning_FilePathTooLong
        /// </summary>
        NU5123 = 5123,

        /// <summary>
        /// Warning_UnrecognizedLicenseIdentifier
        /// </summary>
        NU5124 = 5124,

        /// <summary>
        /// LicenseUrlDeprecated
        /// </summary>
        NU5125 = 5125,

        ///<summary>
        /// ProjectJsonPack_Deprecated
        /// </summary>
        NU5126 = 5126,

        /// <summary>
        /// No ref or lib folder in the package
        /// </summary>
        NU5127 = 5127,

        /// <summary>
        /// TFM dependencies in the lib or ref folder don't have exact matches in the nuspec
        /// </summary>
        NU5128 = 5128,

        /// <summary>
        /// No build files that follow the build convention ("package_id".props)
        /// </summary>
        NU5129 = 5129,

        /// <summary>
        /// TFM dependencies in the lib or ref folder has a compatible match, but not an exact match
        /// </summary>
        NU5130 = 5130,

        /// <summary>
        /// References in the nuspec don't match up with the ref folder in the package
        /// </summary>
        NU5131 = 5131,

        /// <summary>
        /// Undefined package warning
        /// </summary>
        NU5500 = 5500,
    }
}<|MERGE_RESOLUTION|>--- conflicted
+++ resolved
@@ -93,15 +93,14 @@
         NU1009 = 1009,
 
         /// <summary>
-<<<<<<< HEAD
         /// The PackageReference items {0} do not have corresponding PackageVersions.
         /// </summary>
         NU1010 = 1010,
-=======
+
+        /// <summary>
         /// Central floating versions are not allowed.
         /// </summary>
         NU1011 = 1011,
->>>>>>> 01fbfa44
 
         /// <summary>
         /// Unable to resolve package, generic message for unknown type constraints.
