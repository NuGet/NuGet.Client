// Copyright (c) .NET Foundation. All rights reserved.
// Licensed under the Apache License, Version 2.0. See License.txt in the project root for license information.

using System;
using System.Collections.Generic;
using System.Linq;
using NuGet.Common;
using NuGet.Configuration;
using NuGet.Shared;

namespace NuGet.ProjectModel
{
    public class ProjectRestoreMetadata : IEquatable<ProjectRestoreMetadata>
    {
        /// <summary>
        /// Restore behavior type.
        /// </summary>
        public ProjectStyle ProjectStyle { get; set; } = ProjectStyle.Unknown;

        /// <summary>
        /// MSBuild project file path.
        /// </summary>
        public string ProjectPath { get; set; }

        /// <summary>
        /// Full path to the project.json file if it exists.
        /// </summary>
        public string ProjectJsonPath { get; set; }

        /// <summary>
        /// Assets file output path.
        /// </summary>
        public string OutputPath { get; set; }

        /// <summary>
        /// Friendly project name.
        /// </summary>
        public string ProjectName { get; set; }

        /// <summary>
        /// Name unique to the project across the solution.
        /// </summary>
        public string ProjectUniqueName { get; set; }

        /// <summary>
        /// Package feed sources.
        /// </summary>
        public IList<PackageSource> Sources { get; set; } = new List<PackageSource>();

        /// <summary>
        /// User packages folder path.
        /// </summary>
        public string PackagesPath { get; set; }

        /// <summary>
        /// Cache file path
        /// </summary>
        public string CacheFilePath { get; set; }

        /// <summary>
        /// Fallback folders.
        /// </summary>
        public IList<string> FallbackFolders { get; set; } = new List<string>();

        /// <summary>
        /// ConfigFilePaths used.
        /// </summary>
        public IList<string> ConfigFilePaths { get; set; } = new List<string>();

        /// <summary>
        /// Framework specific metadata, this may be a subset of the project's frameworks.
        /// Operations to determine the nearest framework should be done against the project's frameworks,
        /// and then matched directly to this section.
        /// </summary>
        public IList<ProjectRestoreMetadataFrameworkInfo> TargetFrameworks { get; set; } = new List<ProjectRestoreMetadataFrameworkInfo>();

        /// <summary>
        /// Original target frameworks strings. These are used to match msbuild conditionals to $(TargetFramework)
        /// </summary>
        public IList<string> OriginalTargetFrameworks { get; set; } = new List<string>();

        /// <summary>
        /// True if $(TargetFrameworks) is used and the build is using Cross Targeting.
        /// </summary>
        public bool CrossTargeting { get; set; }

        /// <summary>
        /// Whether or not to restore the packages directory using the legacy format, which write original case paths
        /// instead of lowercase.
        /// </summary>
        public bool LegacyPackagesDirectory { get; set; }

        /// <summary>
        /// Asset files. These should be equivalent to the files that would be
        /// in the nupkg after packing the project.
        /// </summary>
        public IList<ProjectRestoreMetadataFile> Files { get; set; } = new List<ProjectRestoreMetadataFile>();

        /// <summary>
        /// Compatibility check for runtime framework assets.
        /// </summary>
        public bool ValidateRuntimeAssets { get; set; }

        /// <summary>
        /// True if this is a Legacy Package Reference project
        /// </summary>
        public bool SkipContentFileWrite { get; set; }

        /// <summary>
        /// Contains Project wide properties for Warnings.
        /// </summary>
        public WarningProperties ProjectWideWarningProperties { get; set; } = new WarningProperties();

        public RestoreLockProperties RestoreLockProperties { get; set; } = new RestoreLockProperties();

        /// <summary>
        /// Gets or sets a value indicating whether or not central package management is enabled.
        /// </summary>
        public bool CentralPackageVersionsEnabled { get; set; }

        /// <summary>
        /// Gets or sets a value indicating whether or not a package version specified centrally can be overridden.
        /// </summary>
        public bool CentralPackageVersionOverrideDisabled { get; set; }

        /// <summary>
        /// Gets or sets a value indicating whether or not floating versions are allowed when using central package management (CPM).
        /// </summary>
        public bool CentralPackageFloatingVersionsEnabled { get; set; }

        public bool CentralPackageTransitivePinningEnabled { get; set; }

        public RestoreAuditProperties RestoreAuditProperties { get; set; }

        public override int GetHashCode()
        {
            StringComparer osStringComparer = PathUtility.GetStringComparerBasedOnOS();

            var hashCode = new HashCodeCombiner();

            hashCode.AddStruct(ProjectStyle);
            hashCode.AddObject(ProjectPath, osStringComparer);
            hashCode.AddObject(ProjectJsonPath, osStringComparer);
            hashCode.AddObject(OutputPath, osStringComparer);
            hashCode.AddObject(ProjectName, osStringComparer);
            hashCode.AddObject(ProjectUniqueName, osStringComparer);
            hashCode.AddUnorderedSequence(Sources);
            hashCode.AddObject(PackagesPath, osStringComparer);
            hashCode.AddUnorderedSequence(ConfigFilePaths, osStringComparer);
            hashCode.AddUnorderedSequence(FallbackFolders, osStringComparer);
            hashCode.AddUnorderedSequence(TargetFrameworks);
            hashCode.AddUnorderedSequence(OriginalTargetFrameworks, StringComparer.OrdinalIgnoreCase);
            hashCode.AddObject(CrossTargeting);
            hashCode.AddObject(LegacyPackagesDirectory);
            hashCode.AddSequence(Files);
            hashCode.AddObject(ValidateRuntimeAssets);
            hashCode.AddObject(SkipContentFileWrite);
            hashCode.AddObject(ProjectWideWarningProperties);
            hashCode.AddObject(RestoreLockProperties);
            hashCode.AddObject(CentralPackageVersionsEnabled);
            hashCode.AddObject(CentralPackageFloatingVersionsEnabled);
            hashCode.AddObject(CentralPackageVersionOverrideDisabled);
            hashCode.AddObject(CentralPackageTransitivePinningEnabled);
            hashCode.AddObject(RestoreAuditProperties);

            return hashCode.CombinedHash;
        }

        public override bool Equals(object obj)
        {
            return Equals(obj as ProjectRestoreMetadata);
        }

        public bool Equals(ProjectRestoreMetadata other)
        {
            if (other == null)
            {
                return false;
            }

            if (ReferenceEquals(this, other))
            {
                return true;
            }

            StringComparer osStringComparer = PathUtility.GetStringComparerBasedOnOS();
            return ProjectStyle == other.ProjectStyle &&
                   osStringComparer.Equals(ProjectPath, other.ProjectPath) &&
                   osStringComparer.Equals(ProjectJsonPath, other.ProjectJsonPath) &&
                   osStringComparer.Equals(OutputPath, other.OutputPath) &&
                   osStringComparer.Equals(ProjectName, other.ProjectName) &&
                   osStringComparer.Equals(ProjectUniqueName, other.ProjectUniqueName) &&
<<<<<<< HEAD
                   Sources.OrderedEquals(other.Sources.Distinct(), (a, b) => StringComparer.OrdinalIgnoreCase.Compare(a.Source, b.Source)) &&
=======
                   GetSources(Sources).SetEqualsWithNullCheck(GetSources(other.Sources), StringComparer.OrdinalIgnoreCase) &&
>>>>>>> 824a3c7d
                   osStringComparer.Equals(PackagesPath, other.PackagesPath) &&
                   ConfigFilePaths.OrderedEquals(other.ConfigFilePaths, (a, b) => osStringComparer.Compare(a, b), osStringComparer) &&
                   FallbackFolders.OrderedEquals(other.FallbackFolders, (a, b) => osStringComparer.Compare(a, b), osStringComparer) &&
                   EqualityUtility.OrderedEquals(TargetFrameworks, other.TargetFrameworks, (a, b) => StringComparer.OrdinalIgnoreCase.Compare(a.TargetAlias, b.TargetAlias)) &&
                   OriginalTargetFrameworks.OrderedEquals(other.OriginalTargetFrameworks, (a, b) => osStringComparer.Compare(a, b), StringComparer.OrdinalIgnoreCase) &&
                   CrossTargeting == other.CrossTargeting &&
                   LegacyPackagesDirectory == other.LegacyPackagesDirectory &&
                   ValidateRuntimeAssets == other.ValidateRuntimeAssets &&
                   SkipContentFileWrite == other.SkipContentFileWrite &&
                   EqualityUtility.SequenceEqualWithNullCheck(Files, other.Files) &&
                   EqualityUtility.EqualsWithNullCheck(ProjectWideWarningProperties, other.ProjectWideWarningProperties) &&
                   EqualityUtility.EqualsWithNullCheck(RestoreLockProperties, other.RestoreLockProperties) &&
                   EqualityUtility.EqualsWithNullCheck(CentralPackageVersionsEnabled, other.CentralPackageVersionsEnabled) &&
                   EqualityUtility.EqualsWithNullCheck(CentralPackageFloatingVersionsEnabled, other.CentralPackageFloatingVersionsEnabled) &&
                   EqualityUtility.EqualsWithNullCheck(CentralPackageVersionOverrideDisabled, other.CentralPackageVersionOverrideDisabled) &&
                   EqualityUtility.EqualsWithNullCheck(CentralPackageTransitivePinningEnabled, other.CentralPackageTransitivePinningEnabled) &&
                   RestoreAuditProperties == other.RestoreAuditProperties;
        }

        private HashSet<string> GetSources(IList<PackageSource> sources)
        {
#if NETSTANDARD2_0
            var setSources = new HashSet<string>(StringComparer.OrdinalIgnoreCase);
#else
            var setSources = new HashSet<string>(sources.Count, StringComparer.OrdinalIgnoreCase);
#endif
            for (var i = 0; i < sources.Count; i++)
            {
                setSources.Add(sources[i].Source);
            }
            return setSources;
        }

        public virtual ProjectRestoreMetadata Clone()
        {
            var clone = new ProjectRestoreMetadata();
            FillClone(clone);
            return clone;
        }

        protected void FillClone(ProjectRestoreMetadata clone)
        {
            clone.ProjectStyle = ProjectStyle;
            clone.ProjectPath = ProjectPath;
            clone.ProjectJsonPath = ProjectJsonPath;
            clone.OutputPath = OutputPath;
            clone.ProjectName = ProjectName;
            clone.ProjectUniqueName = ProjectUniqueName;
            clone.PackagesPath = PackagesPath;
            clone.CacheFilePath = CacheFilePath;
            clone.CrossTargeting = CrossTargeting;
            clone.LegacyPackagesDirectory = LegacyPackagesDirectory;
            clone.SkipContentFileWrite = SkipContentFileWrite;
            clone.ValidateRuntimeAssets = ValidateRuntimeAssets;
            clone.FallbackFolders = FallbackFolders != null ? new List<string>(FallbackFolders) : null;
            clone.ConfigFilePaths = ConfigFilePaths != null ? new List<string>(ConfigFilePaths) : null;
            clone.OriginalTargetFrameworks = OriginalTargetFrameworks != null ? new List<string>(OriginalTargetFrameworks) : null;
            clone.Sources = Sources?.Select(c => c.Clone()).ToList();
            clone.TargetFrameworks = TargetFrameworks?.Select(c => c.Clone()).ToList();
            clone.Files = Files?.Select(c => c.Clone()).ToList();
            clone.ProjectWideWarningProperties = ProjectWideWarningProperties?.Clone();
            clone.RestoreLockProperties = RestoreLockProperties?.Clone();
            clone.CentralPackageVersionsEnabled = CentralPackageVersionsEnabled;
            clone.CentralPackageFloatingVersionsEnabled = CentralPackageFloatingVersionsEnabled;
            clone.CentralPackageVersionOverrideDisabled = CentralPackageVersionOverrideDisabled;
            clone.CentralPackageTransitivePinningEnabled = CentralPackageTransitivePinningEnabled;
            clone.RestoreAuditProperties = RestoreAuditProperties?.Clone();
        }
    }
}<|MERGE_RESOLUTION|>--- conflicted
+++ resolved
@@ -190,11 +190,7 @@
                    osStringComparer.Equals(OutputPath, other.OutputPath) &&
                    osStringComparer.Equals(ProjectName, other.ProjectName) &&
                    osStringComparer.Equals(ProjectUniqueName, other.ProjectUniqueName) &&
-<<<<<<< HEAD
-                   Sources.OrderedEquals(other.Sources.Distinct(), (a, b) => StringComparer.OrdinalIgnoreCase.Compare(a.Source, b.Source)) &&
-=======
                    GetSources(Sources).SetEqualsWithNullCheck(GetSources(other.Sources), StringComparer.OrdinalIgnoreCase) &&
->>>>>>> 824a3c7d
                    osStringComparer.Equals(PackagesPath, other.PackagesPath) &&
                    ConfigFilePaths.OrderedEquals(other.ConfigFilePaths, (a, b) => osStringComparer.Compare(a, b), osStringComparer) &&
                    FallbackFolders.OrderedEquals(other.FallbackFolders, (a, b) => osStringComparer.Compare(a, b), osStringComparer) &&
