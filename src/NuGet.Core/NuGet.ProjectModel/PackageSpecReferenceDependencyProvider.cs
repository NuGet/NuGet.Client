--- conflicted
+++ resolved
@@ -326,11 +326,7 @@
                 var targetFrameworkInfo = packageSpec.GetTargetFramework(targetFramework);
                 dependencies.AddRange(targetFrameworkInfo.Dependencies);
 
-<<<<<<< HEAD
-                if (packageSpec.RestoreMetadata?.CentralPackageVersionsEnabled ?? false)
-=======
                 if (packageSpec.RestoreMetadata?.CentralPackageVersionsEnabled == true)
->>>>>>> e3f61725
                 {
                     var dependencyNamesSet = new HashSet<string>(targetFrameworkInfo.Dependencies.Select(d => d.Name), StringComparer.OrdinalIgnoreCase);
                     dependencies.AddRange(targetFrameworkInfo.CentralPackageVersions
@@ -339,11 +335,7 @@
                         {
                             LibraryRange = new LibraryRange(item.Value.Name, item.Value.VersionRange, LibraryDependencyTarget.Package),
                             VersionCentrallyManaged = true,
-<<<<<<< HEAD
-                            AutoReferenced = true,
-=======
                             ReferenceType = LibraryDependencyReferenceType.None,
->>>>>>> e3f61725
                         }));
                 }
 
