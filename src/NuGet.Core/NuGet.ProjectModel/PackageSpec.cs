--- conflicted
+++ resolved
@@ -47,7 +47,7 @@
         {
             TargetFrameworks = frameworks;
             Dependencies = dependencies ?? new List<LibraryDependency>();
-            RuntimeGraph = runtimeGraph ?? new RuntimeGraph();
+            RuntimeGraph = runtimeGraph ?? RuntimeGraph.Empty;
             RestoreSettings = restoreSettings ?? new ProjectRestoreSettings();
 #pragma warning disable CS0612 // Type or member is obsolete
             Authors = authors ?? Array.Empty<string>();
@@ -142,11 +142,7 @@
 
         public IList<TargetFrameworkInformation> TargetFrameworks { get; private set; }
 
-<<<<<<< HEAD
-        public RuntimeGraph RuntimeGraph { get; set; } = RuntimeGraph.Empty;
-=======
         public RuntimeGraph RuntimeGraph { get; set; }
->>>>>>> 98e095ab
 
         /// <summary>
         /// Project Settings is used to pass settings like HideWarningsAndErrors down to lower levels.
