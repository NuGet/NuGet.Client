﻿// Copyright (c) .NET Foundation. All rights reserved.
// Licensed under the Apache License, Version 2.0. See License.txt in the project root for license information.

using System;
using System.Collections.Generic;
using NuGet.Common;
using NuGet.Shared;

namespace NuGet.ProjectModel
{
    /// <summary>
    /// Class to hold warning properties given by project system.
    /// </summary>
    public class WarningProperties : IEquatable<WarningProperties>
    {
        /// <summary>
        /// List of Warning Codes that should be treated as Errors.
        /// </summary>
        public ISet<NuGetLogCode> WarningsAsErrors { get; } = new HashSet<NuGetLogCode>();

        /// <summary>
        /// List of Warning Codes that should be ignored.
        /// </summary>
        public ISet<NuGetLogCode> NoWarn { get; } = new HashSet<NuGetLogCode>();

        /// <summary>
        /// Indicates if all warnings should be ignored.
        /// </summary>
        public bool AllWarningsAsErrors { get; set; } = false;

        public WarningProperties()
        {
        }

<<<<<<< HEAD
        public WarningProperties(ISet<NuGetLogCode> warningsAsErrorsSet, ISet<NuGetLogCode> noWarnSet, bool allWarningsAsErrors)
            : base()
=======
        public WarningProperties(ISet<NuGetLogCode> warningsAsErrors, ISet<NuGetLogCode> noWarn, bool allWarningsAsErrors)
>>>>>>> 4e99f72d
        {
            WarningsAsErrors = warningsAsErrors ?? throw new ArgumentNullException(nameof(warningsAsErrors));
            NoWarn = noWarn ?? throw new ArgumentNullException(nameof(noWarn));
            AllWarningsAsErrors = allWarningsAsErrors;
        }

        public override int GetHashCode()
        {
            var hashCode = new HashCodeCombiner();

            hashCode.AddObject(AllWarningsAsErrors);
            hashCode.AddSequence(WarningsAsErrors);
            hashCode.AddSequence(NoWarn);

            return hashCode.CombinedHash;
        }

        public override bool Equals(object obj)
        {
            return Equals(obj as WarningProperties);
        }

        public bool Equals(WarningProperties other)
        {
            if (other == null)
            {
                return false;
            }

            if (ReferenceEquals(this, other))
            {
                return true;
            }

            return AllWarningsAsErrors == other.AllWarningsAsErrors &&
                WarningsAsErrors.SetEquals(other.WarningsAsErrors) &&
                NoWarn.SetEquals(other.NoWarn);
        }
    }
}<|MERGE_RESOLUTION|>--- conflicted
+++ resolved
@@ -32,12 +32,8 @@
         {
         }
 
-<<<<<<< HEAD
-        public WarningProperties(ISet<NuGetLogCode> warningsAsErrorsSet, ISet<NuGetLogCode> noWarnSet, bool allWarningsAsErrors)
+        public WarningProperties(ISet<NuGetLogCode> warningsAsErrors, ISet<NuGetLogCode> noWarn, bool allWarningsAsErrors)
             : base()
-=======
-        public WarningProperties(ISet<NuGetLogCode> warningsAsErrors, ISet<NuGetLogCode> noWarn, bool allWarningsAsErrors)
->>>>>>> 4e99f72d
         {
             WarningsAsErrors = warningsAsErrors ?? throw new ArgumentNullException(nameof(warningsAsErrors));
             NoWarn = noWarn ?? throw new ArgumentNullException(nameof(noWarn));
