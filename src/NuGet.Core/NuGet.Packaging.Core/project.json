--- conflicted
+++ resolved
@@ -1,10 +1,5 @@
-<<<<<<< HEAD
-﻿{
-  "version": "3.5.0-*",
-=======
 {
   "version": "3.6.0-*",
->>>>>>> b335ef98
   "description": "The core data structures for NuGet.Packaging",
   "authors": [
     "NuGet"
@@ -52,14 +47,6 @@
         "NETStandard.Library": "1.6.0",
         "System.Xml.XDocument": "4.0.11"
       },
-<<<<<<< HEAD
-      "imports": [
-        "dotnet5.6",
-        "dnxcore50",
-        "portable-net45+win8"
-      ],
-=======
->>>>>>> b335ef98
       "buildOptions": {
         "define": [
           "IS_CORECLR"
