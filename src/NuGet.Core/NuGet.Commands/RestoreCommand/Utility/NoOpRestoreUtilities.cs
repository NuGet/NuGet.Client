--- conflicted
+++ resolved
@@ -33,13 +33,9 @@
         {
             string cacheFilePath = null;
 
-<<<<<<< HEAD
-            if (request.ProjectStyle == ProjectStyle.ProjectJson)
-=======
             if (request.ProjectStyle == ProjectStyle.ProjectJson
                 || request.ProjectStyle == ProjectStyle.PackageReference
                || request.ProjectStyle == ProjectStyle.Standalone)
->>>>>>> 18401e37
             {
                 var projFileName = Path.GetFileName(request.Project.RestoreMetadata.ProjectPath);
                 var cacheRoot = request.BaseIntermediateOutputPath ?? request.RestoreOutputPath;
