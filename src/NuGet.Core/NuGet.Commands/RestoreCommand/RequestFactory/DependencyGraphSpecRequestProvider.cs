﻿// Copyright (c) .NET Foundation. All rights reserved.
// Licensed under the Apache License, Version 2.0. See License.txt in the project root for license information.

using System;
using System.Collections.Generic;
using System.Collections.ObjectModel;
using System.Diagnostics;
using System.IO;
using System.Linq;
using System.Threading.Tasks;
using NuGet.Configuration;
using NuGet.ProjectModel;

namespace NuGet.Commands
{
    /// <summary>
    /// In Memory dg file provider.
    /// </summary>
    public class DependencyGraphSpecRequestProvider : IPreLoadedRestoreRequestProvider
    {
        private const bool DefaultRestoreLegacyPackagesDirectory = false;

        private readonly DependencyGraphSpec _dgFile;
        private readonly RestoreCommandProvidersCache _providerCache;
        private readonly Dictionary<string, PackageSpec> _projectJsonCache = new Dictionary<string, PackageSpec>(StringComparer.Ordinal);
        private readonly ISettings _providerSettingsOverride;

        public DependencyGraphSpecRequestProvider(
            RestoreCommandProvidersCache providerCache,
            DependencyGraphSpec dgFile)
            : this(providerCache, dgFile, settingsOverride: null)
        {
        }

        public DependencyGraphSpecRequestProvider(
            RestoreCommandProvidersCache providerCache,
            DependencyGraphSpec dgFile,
            ISettings settingsOverride)
        {
            _dgFile = dgFile;
            _providerCache = providerCache;
            _providerSettingsOverride = settingsOverride;
        }

        public Task<IReadOnlyList<RestoreSummaryRequest>> CreateRequests(RestoreArgs restoreContext)
        {
            var requests = GetRequestsFromItems(restoreContext, _dgFile);

            return Task.FromResult<IReadOnlyList<RestoreSummaryRequest>>(requests);
        }

        private IReadOnlyList<RestoreSummaryRequest> GetRequestsFromItems(RestoreArgs restoreContext, DependencyGraphSpec dgFile)
        {
            if (restoreContext == null)
            {
                throw new ArgumentNullException(nameof(restoreContext));
            }

            if (dgFile == null)
            {
                throw new ArgumentNullException(nameof(dgFile));
            }

            // Write the dg file to disk of the NUGET_PERSIST_DG is set.
            MSBuildRestoreUtility.PersistDGFileIfDebugging(dgFile, restoreContext.Log);

            // Validate the dg file input, this throws if errors are found.
            SpecValidationUtility.ValidateDependencySpec(dgFile);

            // Create requests
            var requests = new List<RestoreSummaryRequest>();
            var toolRequests = new List<RestoreSummaryRequest>();

            foreach (var projectNameToRestore in dgFile.Restore)
            {
                var closure = dgFile.GetClosure(projectNameToRestore);

                var projectDependencyGraphSpec = dgFile.WithProjectClosure(projectNameToRestore);

                var externalClosure = new HashSet<ExternalProjectReference>(closure.Select(GetExternalProject));

                var rootProject = externalClosure.Single(p =>
                    StringComparer.Ordinal.Equals(projectNameToRestore, p.UniqueName));

                var request = Create(rootProject, externalClosure, restoreContext, settingsOverride: _providerSettingsOverride, projectDgSpec: projectDependencyGraphSpec);

                if (request.Request.ProjectStyle == ProjectStyle.DotnetCliTool)
                {
                    // Store tool requests to be filtered later
                    toolRequests.Add(request);
                }
                else
                {
                    requests.Add(request);
                }
            }

            // Filter out duplicate tool restore requests
            requests.AddRange(ToolRestoreUtility.GetSubSetRequests(toolRequests));

            return requests;
        }

        public static IEnumerable<ExternalProjectReference> GetExternalClosure(DependencyGraphSpec dgFile, string projectNameToRestore)
        {
            var closure = dgFile.GetClosure(projectNameToRestore);

            var externalClosure = closure.Select(GetExternalProject);
            return externalClosure;

        }

        private static ExternalProjectReference GetExternalProject(PackageSpec rootProject)
        {
            var projectReferences = rootProject.RestoreMetadata?.TargetFrameworks.SelectMany(e => e.ProjectReferences)
                ?? new List<ProjectRestoreReference>();

            var type = rootProject.RestoreMetadata?.ProjectStyle ?? ProjectStyle.Unknown;

            var uniqueReferences = projectReferences
                .Select(p => p.ProjectUniqueName)
                .Distinct(StringComparer.OrdinalIgnoreCase);

            return new ExternalProjectReference(
                rootProject.RestoreMetadata.ProjectUniqueName,
                rootProject,
                rootProject.RestoreMetadata?.ProjectPath,
                uniqueReferences);
        }

        private RestoreSummaryRequest Create(
            ExternalProjectReference project,
            HashSet<ExternalProjectReference> projectReferenceClosure,
            RestoreArgs restoreArgs,
            ISettings settingsOverride,
            DependencyGraphSpec projectDgSpec)
        {
            // Get settings relative to the input file
            var rootPath = Path.GetDirectoryName(project.PackageSpec.FilePath);

            var settings = settingsOverride;

            if (settings == null)
            {
                settings = restoreArgs.GetSettings(rootPath);
            }

<<<<<<< HEAD
            var globalPath = restoreArgs.GetEffectiveGlobalPackagesFolder(rootPath, settings);
            var fallbackPaths = restoreArgs.GetEffectiveFallbackPackageFolders(settings);
=======
            // Here we are already overwriting the global path and the fallback path.
            // we should not be doing this. I should get it from the DG file
            var fallbackPaths = new ReadOnlyCollection<string>(project.PackageSpec.RestoreMetadata.FallbackFolders);
            var globalPath = project.PackageSpec.RestoreMetadata.PackagesPath; // TODO NK - Is this true?
           // var globalPath = restoreArgs.GetEffectiveGlobalPackagesFolder(rootPath, settings);
//            var fallbackPaths = restoreArgs.GetEffectiveFallbackPackageFolders(settings);
>>>>>>> bf91905f

            var sources = restoreArgs.GetEffectiveSources(settings);

            var sharedCache = _providerCache.GetOrCreate(
                globalPath,
                fallbackPaths,
                sources,
                restoreArgs.CacheContext,
                restoreArgs.Log);

            // Create request
            var request = new RestoreRequest(
                project.PackageSpec,
                sharedCache,
                restoreArgs.CacheContext,
                restoreArgs.Log);

            request.DependencyGraphSpec = projectDgSpec;
            request.AllowNoOp = restoreArgs.AllowNoOp;
            // Set properties from the restore metadata
            request.ProjectStyle = project.PackageSpec?.RestoreMetadata?.ProjectStyle ?? ProjectStyle.Unknown;
            request.RestoreOutputPath = project.PackageSpec?.RestoreMetadata?.OutputPath ?? rootPath;
            var restoreLegacyPackagesDirectory = project.PackageSpec?.RestoreMetadata?.LegacyPackagesDirectory
                ?? DefaultRestoreLegacyPackagesDirectory;
            request.IsLowercasePackagesDirectory = !restoreLegacyPackagesDirectory;

            // Standard properties
            restoreArgs.ApplyStandardProperties(request);

            // Add project references
            request.ExternalProjects = projectReferenceClosure.ToList();

            // The lock file is loaded later since this is an expensive operation
            var summaryRequest = new RestoreSummaryRequest(
                request,
                project.MSBuildProjectPath,
                settings,
                sources);

            return summaryRequest;
        }

        /// <summary>
        /// Return all references for a given project path.
        /// References is modified by this method.
        /// This includes the root project.
        /// </summary>
        private static void CollectReferences(
            ExternalProjectReference root,
            Dictionary<string, ExternalProjectReference> allProjects,
            HashSet<ExternalProjectReference> references)
        {
            if (references.Add(root))
            {
                foreach (var child in root.ExternalProjectReferences)
                {
                    ExternalProjectReference childProject;
                    if (!allProjects.TryGetValue(child, out childProject))
                    {
                        // Let the resolver handle this later
                        Debug.Fail($"Missing project {childProject}");
                    }

                    // Recurse down
                    CollectReferences(childProject, allProjects, references);
                }
            }
        }
    }
}<|MERGE_RESOLUTION|>--- conflicted
+++ resolved
@@ -145,17 +145,13 @@
                 settings = restoreArgs.GetSettings(rootPath);
             }
 
-<<<<<<< HEAD
-            var globalPath = restoreArgs.GetEffectiveGlobalPackagesFolder(rootPath, settings);
-            var fallbackPaths = restoreArgs.GetEffectiveFallbackPackageFolders(settings);
-=======
             // Here we are already overwriting the global path and the fallback path.
             // we should not be doing this. I should get it from the DG file
             var fallbackPaths = new ReadOnlyCollection<string>(project.PackageSpec.RestoreMetadata.FallbackFolders);
             var globalPath = project.PackageSpec.RestoreMetadata.PackagesPath; // TODO NK - Is this true?
            // var globalPath = restoreArgs.GetEffectiveGlobalPackagesFolder(rootPath, settings);
 //            var fallbackPaths = restoreArgs.GetEffectiveFallbackPackageFolders(settings);
->>>>>>> bf91905f
+
 
             var sources = restoreArgs.GetEffectiveSources(settings);
 
