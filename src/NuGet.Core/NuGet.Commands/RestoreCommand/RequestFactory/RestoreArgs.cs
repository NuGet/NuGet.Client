﻿// Copyright (c) .NET Foundation. All rights reserved.
// Licensed under the Apache License, Version 2.0. See License.txt in the project root for license information.

using System;
using System.Collections.Concurrent;
using System.Collections.Generic;
using System.IO;
using System.Linq;
using NuGet.Common;
using NuGet.Configuration;
using NuGet.Packaging;
using NuGet.ProjectModel;
using NuGet.Protocol;
using NuGet.Protocol.Core.Types;

namespace NuGet.Commands
{
    public class RestoreArgs
    {
        public string ConfigFile { get; set; }

        public IMachineWideSettings MachineWideSettings { get; set; }

        public string GlobalPackagesFolder { get; set; }

        public bool? IsLowercaseGlobalPackagesFolder { get; set; }

        public bool DisableParallel { get; set; }

        public bool AllowNoOp {get; set;}

        public HashSet<string> Runtimes { get; set; } = new HashSet<string>(StringComparer.Ordinal);

        public HashSet<string> FallbackRuntimes { get; set; } = new HashSet<string>(StringComparer.Ordinal);

        public List<string> Inputs { get; set; } = new List<string>();

        public SourceCacheContext CacheContext { get; set; }

        public ILogger Log { get; set; }

        /// <summary>
        /// Sources to use for restore. Overrides Sources
        /// </summary>
        public List<SourceRepository> SourceRepositories { get; set; } = new List<SourceRepository>();

        /// <summary>
        /// Sources to use for restore. This is not used if SourceRepositories contains the 
        /// already built SourceRepository objects.
        /// </summary>
        public List<string> Sources { get; set; } = new List<string>();

        public CachingSourceProvider CachingSourceProvider { get; set; }

        public List<IRestoreRequestProvider> RequestProviders { get; set; } = new List<IRestoreRequestProvider>();

        public List<IPreLoadedRestoreRequestProvider> PreLoadedRequestProviders { get; set; } = new List<IPreLoadedRestoreRequestProvider>();

        public PackageSaveMode PackageSaveMode { get; set; } = PackageSaveMode.Defaultv3;

        public int? LockFileVersion { get; set; }

        public bool? ValidateRuntimeAssets { get; set; }

        // Cache directory -> ISettings
        private ConcurrentDictionary<string, ISettings> _settingsCache
            = new ConcurrentDictionary<string, ISettings>(StringComparer.Ordinal);

        // ISettings.Root -> SourceRepositories
        private ConcurrentDictionary<string, List<SourceRepository>> _sourcesCache
            = new ConcurrentDictionary<string, List<SourceRepository>>(StringComparer.Ordinal);

        public ISettings GetSettings(string projectDirectory)
        {
            if (string.IsNullOrEmpty(ConfigFile))
            {
                return _settingsCache.GetOrAdd(projectDirectory, (dir) =>
                {
                    return Settings.LoadDefaultSettings(dir,
                        configFileName : null,
                        machineWideSettings: MachineWideSettings);
                });
            }
            else
            {
                var configFileFullPath = Path.GetFullPath(ConfigFile);
                var directory = Path.GetDirectoryName(configFileFullPath);
                var configFileName = Path.GetFileName(configFileFullPath);

                return _settingsCache.GetOrAdd(directory, (dir) =>
                {
                    return Settings.LoadSpecificSettings(dir,
                        configFileName: configFileName);
                });
            }
        }

        public string GetEffectiveGlobalPackagesFolder(string rootDirectory, ISettings settings)
        {
            if (!string.IsNullOrEmpty(GlobalPackagesFolder))
            {
                // Resolve as relative to the CWD
                return Path.GetFullPath(GlobalPackagesFolder);
            }

            // Load from environment, nuget.config or default location, and resolve relative paths
            // to the project root.
            var globalPath = SettingsUtility.GetGlobalPackagesFolder(settings);
            return Path.GetFullPath(Path.Combine(rootDirectory, globalPath));
        }

        public IReadOnlyList<string> GetEffectiveFallbackPackageFolders(ISettings settings)
        {
            return SettingsUtility.GetFallbackPackageFolders(settings);
        }

        /// <summary>
        /// Uses either Sources or Settings, and then adds Fallback sources.
        /// </summary>
        internal List<SourceRepository> GetEffectiveSources(ISettings settings, IList<PackageSource> dgSpecSources)
        {
            if (settings == null)
            {
                throw new ArgumentNullException(nameof(settings));
            }

            var cacheKey = string.Join("|", settings.Priority.Select(e => e.Root));

            return _sourcesCache.GetOrAdd(cacheKey, (root) => GetEffectiveSourcesCore(settings, dgSpecSources));
        }

        private List<SourceRepository> GetEffectiveSourcesCore(ISettings settings, IList<PackageSource> dgSpecSources)
        {
            if (SourceRepositories.Count > 0)
            {
                // SourceRepositories overrides
                return SourceRepositories;
            }

            var sourceObjects = dgSpecSources.ToDictionary(k => k.Source, v => v, StringComparer.Ordinal);
            var packageSourceProvider = new PackageSourceProvider(settings);
            var packageSourcesFromProvider = packageSourceProvider.LoadPackageSources();

<<<<<<< HEAD
            // Always use passed-in sources and fallback sources
=======
>>>>>>> 20e70c29
            foreach (var sourceUri in Sources)
            {
                //DGSpecSources should always match the Sources
                if (!sourceObjects.ContainsKey(sourceUri))
                {
                    Log.LogDebug($"{sourceUri} is in the RestoreArgs Sources but in the passed in dgSpecSources");
                    sourceObjects[sourceUri] = new PackageSource(sourceUri);
                }
            }
            
            // Use PackageSource objects from the provider when possible (since those will have credentials from nuget.config)
            foreach (var source in packageSourcesFromProvider)
            {
                if (source.IsEnabled && (sourceObjects.ContainsKey(source.Source)))
                {
                    sourceObjects[source.Source] = source;
                }
            }

            if (CachingSourceProvider == null)
            {
                // Create a shared caching provider if one does not exist already
                CachingSourceProvider = new CachingSourceProvider(packageSourceProvider);
            }

            return sourceObjects.Select(entry => CachingSourceProvider.CreateRepository(entry.Value)).ToList();
        }

        public void ApplyStandardProperties(RestoreRequest request)
        {
            request.PackageSaveMode = PackageSaveMode;

            if (request.ProjectStyle == ProjectStyle.PackageReference
                || request.ProjectStyle == ProjectStyle.Standalone)
            {
                request.LockFilePath = Path.Combine(request.RestoreOutputPath, LockFileFormat.AssetsFileName);
            }
            else if (request.ProjectStyle != ProjectStyle.DotnetCliTool)
            {
                request.LockFilePath = ProjectJsonPathUtilities.GetLockFilePath(request.Project.FilePath);
            }

            if (request.Project.RestoreMetadata != null) {
                request.Project.RestoreMetadata.CacheFilePath = NoOpRestoreUtilities.GetCacheFilePath(request);
            }

            request.MaxDegreeOfConcurrency =
                DisableParallel ? 1 : RestoreRequest.DefaultDegreeOfConcurrency;

            request.RequestedRuntimes.UnionWith(Runtimes);
            request.FallbackRuntimes.UnionWith(FallbackRuntimes);

            if (IsLowercaseGlobalPackagesFolder.HasValue)
            {
                request.IsLowercasePackagesDirectory = IsLowercaseGlobalPackagesFolder.Value;
            }

            if (LockFileVersion.HasValue && LockFileVersion.Value > 0)
            {
                request.LockFileVersion = LockFileVersion.Value;
            }

            // Run runtime asset checks for project.json, and for other types if enabled.
            if (ValidateRuntimeAssets == null)
            {
                if (request.ProjectStyle == ProjectStyle.ProjectJson
                    || request.Project.RestoreMetadata == null)
                {
                    request.ValidateRuntimeAssets = request.ProjectStyle == ProjectStyle.ProjectJson;
                }
                else
                {
                    request.ValidateRuntimeAssets = request.Project.RestoreMetadata.ValidateRuntimeAssets;
                }
            }
            else
            {
                request.ValidateRuntimeAssets = ValidateRuntimeAssets.Value;
            }

            request.AllowNoOp = AllowNoOp;
        }
    }
}<|MERGE_RESOLUTION|>--- conflicted
+++ resolved
@@ -141,10 +141,6 @@
             var packageSourceProvider = new PackageSourceProvider(settings);
             var packageSourcesFromProvider = packageSourceProvider.LoadPackageSources();
 
-<<<<<<< HEAD
-            // Always use passed-in sources and fallback sources
-=======
->>>>>>> 20e70c29
             foreach (var sourceUri in Sources)
             {
                 //DGSpecSources should always match the Sources
