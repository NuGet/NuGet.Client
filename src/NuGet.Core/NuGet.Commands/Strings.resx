--- conflicted
+++ resolved
@@ -1041,10 +1041,6 @@
     <value>Warning As Error: {0}</value>
     <comment>{0} is a warning message</comment>
   </data>
-<<<<<<< HEAD
-  <data name="SourcesCommandValidProtocolVersion" xml:space="preserve">
-    <value>The protocol version specified is invalid. Valid protocol versions are from {0} to {1}.</value>
-=======
   <data name="Vulnerability_Severity_Low" xml:space="preserve">
     <value>low</value>
     <comment>As in "This package has a low severity vulnerability"</comment>
@@ -1095,6 +1091,8 @@
   <data name="Warning_NoVulnerabilityData" xml:space="preserve">
     <value>NuGetAudit is enabled, but no package sources contain known vulnerability data.</value>
     <comment>Do not translate NuGetAudit</comment>
->>>>>>> 216cdfab
+  </data>
+  <data name="SourcesCommandValidProtocolVersion" xml:space="preserve">
+    <value>The protocol version specified is invalid. Valid protocol versions are from {0} to {1}.</value>
   </data>
 </root>