// Copyright (c) .NET Foundation. All rights reserved.
// Licensed under the Apache License, Version 2.0. See License.txt in the project root for license information.
#nullable enable

namespace NuGet.CommandLine.XPlat
{
    internal class ConfigPathsArgs
    {
        public string? WorkingDirectory { get; set; }
    }

<<<<<<< HEAD
    internal class ConfigSetArgs
    {
        public string? ConfigKey { get; set; }
        public string? ConfigValue { get; set; }
        public string? ConfigFile { get; set; }
    }

    internal class ConfigUnsetArgs
    {
        public string? ConfigKey { get; set; }
        public string? ConfigFile { get; set; }
=======
    internal class ConfigGetArgs
    {
        public string? AllOrConfigKey { get; set; }
        public string? WorkingDirectory { get; set; }
        public bool ShowPath { get; set; }
>>>>>>> 6314ae2c
    }
}<|MERGE_RESOLUTION|>--- conflicted
+++ resolved
@@ -9,7 +9,13 @@
         public string? WorkingDirectory { get; set; }
     }
 
-<<<<<<< HEAD
+    internal class ConfigGetArgs
+    {
+        public string? AllOrConfigKey { get; set; }
+        public string? WorkingDirectory { get; set; }
+        public bool ShowPath { get; set; }
+    }
+
     internal class ConfigSetArgs
     {
         public string? ConfigKey { get; set; }
@@ -21,12 +27,5 @@
     {
         public string? ConfigKey { get; set; }
         public string? ConfigFile { get; set; }
-=======
-    internal class ConfigGetArgs
-    {
-        public string? AllOrConfigKey { get; set; }
-        public string? WorkingDirectory { get; set; }
-        public bool ShowPath { get; set; }
->>>>>>> 6314ae2c
     }
 }