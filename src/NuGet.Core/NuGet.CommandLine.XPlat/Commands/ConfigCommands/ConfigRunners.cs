// Copyright (c) .NET Foundation. All rights reserved.
// Licensed under the Apache License, Version 2.0. See License.txt in the project root for license information.

using System;
using System.Collections.Generic;
using System.Globalization;
using System.IO;
using System.Linq;
using NuGet.Commands;
using NuGet.Common;
using NuGet.Configuration;

namespace NuGet.CommandLine.XPlat
{
    internal static class ConfigPathsRunner
    {
        public static void Run(ConfigPathsArgs args, Func<ILogger> getLogger)
        {
            RunnerHelper.EnsureArgumentsNotNull(args, getLogger);

            if (string.IsNullOrEmpty(args.WorkingDirectory))
            {
                args.WorkingDirectory = Directory.GetCurrentDirectory();
            }

            var settings = RunnerHelper.GetSettingsFromDirectory(args.WorkingDirectory);
            ILogger logger = getLogger();

            var filePaths = settings.GetConfigFilePaths();
            foreach (var filePath in filePaths)
            {
                logger.LogMinimal(filePath);
            }
        }
    }

    internal static class ConfigGetRunner
    {
        public static void Run(ConfigGetArgs args, Func<ILogger> getLogger)
        {
            RunnerHelper.EnsureArgumentsNotNull(args, getLogger);

            if (args.AllOrConfigKey == null)
            {
                throw new CommandException(string.Format(CultureInfo.CurrentCulture, Strings.ConfigCommandKeyNotFound, args.AllOrConfigKey));
            }

            var settings = RunnerHelper.GetSettingsFromDirectory(args.WorkingDirectory) as Settings;
            if (settings == null)
            {
                return;
            }
            ILogger logger = getLogger();

            if (args.AllOrConfigKey.Equals("all", StringComparison.OrdinalIgnoreCase))
            {
                IEnumerable<string> sections = settings.GetAllSettingSections();
                if (sections == null)
                {
                    return;
                }
                RunnerHelper.LogSections(sections, settings, logger, args.ShowPath);
            }
            else
            {
                var configValue = RunnerHelper.GetValueForConfigKey(settings, args.AllOrConfigKey, args.ShowPath);
                if (string.IsNullOrEmpty(configValue))
                {
                    throw new CommandException(string.Format(CultureInfo.CurrentCulture, Strings.ConfigCommandKeyNotFound, args.AllOrConfigKey));
                }

                logger.LogMinimal(configValue);
            }
        }
    }

<<<<<<< HEAD
    internal static class ConfigSetRunner
    {
        public static void Run(ConfigSetArgs args, Func<ILogger> getLogger)
=======
    internal static class ConfigUnsetRunner
    {
        public static void Run(ConfigUnsetArgs args, Func<ILogger> getLogger)
>>>>>>> bd39b9c5
        {
            RunnerHelper.EnsureArgumentsNotNull(args, getLogger);
            RunnerHelper.ValidateConfigKey(args.ConfigKey);
            ISettings settings = string.IsNullOrEmpty(args.ConfigFile)
                ? RunnerHelper.GetSettingsFromDirectory(null)
                : Settings.LoadSpecificSettings(Path.GetDirectoryName(args.ConfigFile), args.ConfigFile);

<<<<<<< HEAD
            bool encrypt = args.ConfigKey.Equals(ConfigurationConstants.PasswordKey, StringComparison.OrdinalIgnoreCase);
            SettingsUtility.SetConfigValue(settings, args.ConfigKey, args.ConfigValue, encrypt);
=======
            if (!SettingsUtility.DeleteConfigValue(settings, args.ConfigKey))
            {
                getLogger().LogMinimal(string.Format(CultureInfo.CurrentCulture, Strings.ConfigUnsetNonExistingKey, args.ConfigKey));
            }
>>>>>>> bd39b9c5
        }
    }

    internal static class RunnerHelper
    {
        /// <summary>
        /// Creates a settings object using the directory argument,
        /// or using the current directory if no argument is passed.
        /// </summary>
        /// <exception cref="CommandException"></exception>
        public static ISettings GetSettingsFromDirectory(string directory)
        {
            if (string.IsNullOrEmpty(directory))
            {
                directory = Directory.GetCurrentDirectory();
            }

            if (!Directory.Exists(directory))
            {
                throw new CommandException(string.Format(CultureInfo.CurrentCulture, Strings.Error_PathNotFound, directory));
            }

            return NuGet.Configuration.Settings.LoadDefaultSettings(
                directory,
                configFileName: null,
                machineWideSettings: new XPlatMachineWideSetting());
        }

        /// <summary>
        /// Returns a string holding the value of the key in the config section
        /// of the settings. If showPath is true, this will also return the path
        /// to the configuration file where the key is located.
        /// </summary>
        /// <exception cref="ArgumentNullException"></exception>
        public static string GetValueForConfigKey(ISettings settings, string key, bool showPath)
        {
            if (settings == null)
            {
                throw new ArgumentNullException(nameof(settings));
            }

            SettingSection sectionElement = settings.GetSection(ConfigurationConstants.Config);
            AddItem item = sectionElement?.GetFirstItemWithAttribute<AddItem>(ConfigurationConstants.KeyAttribute, key);

            if (item == null)
            {
                return null;
            }

            if (showPath)
            {
                return item.Value + "\tfile: " + item.ConfigPath;
            }
            return item.Value;
        }

        /// <summary>
        /// Logs each section of the configuration settings that will be applied.
        /// If showPath is true, these settings will be grouped by file path.
        /// </summary>
        public static void LogSections(IEnumerable<string> sections, Settings settings, ILogger logger, bool showPath)
        {
            foreach (string section in sections)
            {
                logger.LogMinimal(section + ":");
                IReadOnlyCollection<SettingItem> items = settings.GetSection(section)?.Items;

                if (showPath)
                {
                    IEnumerable<IGrouping<string, SettingItem>> groupByConfigPathsQuery =
                    from item in items
                    group item by item.ConfigPath into newItemGroup
                    select newItemGroup;

                    foreach (IGrouping<string, SettingItem> configPathsGroup in groupByConfigPathsQuery)
                    {
                        logger.LogMinimal($" file: {configPathsGroup.Key}");
                        LogSectionItems(configPathsGroup, logger);
                        logger.LogMinimal(Environment.NewLine);
                    }
                }
                else
                {
                    LogSectionItems(items, logger);
                    logger.LogMinimal(Environment.NewLine);
                }
            }
        }

        /// <summary>
        /// Combines the attributes from each item in a collection of SettingItems into a string, then logs the string.
        /// </summary>
        /// <param name="items"></param>
        /// <param name="logger"></param>
        public static void LogSectionItems(IEnumerable<SettingItem> items, ILogger logger)
        {
            foreach (SettingItem item in items)
            {
                string setting = $"\t{item.ElementName}";
                IReadOnlyDictionary<string, string> attributes = item.GetAttributes();
                if (attributes != null)
                {
                    foreach (KeyValuePair<string, string> attribute in attributes)
                    {
                        setting += $" {attribute.Key}=\"{attribute.Value}\"";
                    }
                }

                logger.LogMinimal(setting);
            }
        }

        /// <summary>
        /// Throws an exception if any of the config runner arguments are null.
        /// </summary>
        /// <exception cref="ArgumentNullException"></exception>
        public static void EnsureArgumentsNotNull<TArgs>(TArgs args, Func<ILogger> logger)
        {
            _ = args ?? throw new ArgumentNullException(nameof(args));
            _ = logger ?? throw new ArgumentNullException(nameof(logger));
        }

        /// <summary>
        /// Throws an exception if the value passed in is not a valid config key.
        /// </summary>
        /// <exception cref="CommandException"></exception>
        public static void ValidateConfigKey(string configKey)
        {
            bool isValidKey = false;
            foreach (string key in ConfigurationConstants.GetConfigKeys())
            {
                if (key.Equals(configKey, StringComparison.OrdinalIgnoreCase))
                {
                    isValidKey = true;
                    break;
                }
            }

            if (!isValidKey)
            {
                throw new CommandException(string.Format(CultureInfo.CurrentCulture, Strings.Error_ConfigSetInvalidKey, configKey));
            }
        }
    }
}<|MERGE_RESOLUTION|>--- conflicted
+++ resolved
@@ -74,15 +74,9 @@
         }
     }
 
-<<<<<<< HEAD
     internal static class ConfigSetRunner
     {
         public static void Run(ConfigSetArgs args, Func<ILogger> getLogger)
-=======
-    internal static class ConfigUnsetRunner
-    {
-        public static void Run(ConfigUnsetArgs args, Func<ILogger> getLogger)
->>>>>>> bd39b9c5
         {
             RunnerHelper.EnsureArgumentsNotNull(args, getLogger);
             RunnerHelper.ValidateConfigKey(args.ConfigKey);
@@ -90,15 +84,25 @@
                 ? RunnerHelper.GetSettingsFromDirectory(null)
                 : Settings.LoadSpecificSettings(Path.GetDirectoryName(args.ConfigFile), args.ConfigFile);
 
-<<<<<<< HEAD
             bool encrypt = args.ConfigKey.Equals(ConfigurationConstants.PasswordKey, StringComparison.OrdinalIgnoreCase);
             SettingsUtility.SetConfigValue(settings, args.ConfigKey, args.ConfigValue, encrypt);
-=======
+        }
+    }
+
+    internal static class ConfigUnsetRunner
+    {
+        public static void Run(ConfigUnsetArgs args, Func<ILogger> getLogger)
+        {
+            RunnerHelper.EnsureArgumentsNotNull(args, getLogger);
+            RunnerHelper.ValidateConfigKey(args.ConfigKey);
+            ISettings settings = string.IsNullOrEmpty(args.ConfigFile)
+                ? RunnerHelper.GetSettingsFromDirectory(null)
+                : Settings.LoadSpecificSettings(Path.GetDirectoryName(args.ConfigFile), args.ConfigFile);
+
             if (!SettingsUtility.DeleteConfigValue(settings, args.ConfigKey))
             {
                 getLogger().LogMinimal(string.Format(CultureInfo.CurrentCulture, Strings.ConfigUnsetNonExistingKey, args.ConfigKey));
             }
->>>>>>> bd39b9c5
         }
     }
 
