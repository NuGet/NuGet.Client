--- conflicted
+++ resolved
@@ -34,7 +34,45 @@
         }
     }
 
-<<<<<<< HEAD
+    internal static class ConfigGetRunner
+    {
+        public static void Run(ConfigGetArgs args, Func<ILogger> getLogger)
+        {
+            RunnerHelper.EnsureArgumentsNotNull(args, getLogger);
+
+            if (args.AllOrConfigKey == null)
+            {
+                throw new CommandException(string.Format(CultureInfo.CurrentCulture, Strings.ConfigCommandKeyNotFound, args.AllOrConfigKey));
+            }
+
+            var settings = RunnerHelper.GetSettingsFromDirectory(args.WorkingDirectory) as Settings;
+            if (settings == null)
+            {
+                return;
+            }
+            ILogger logger = getLogger();
+
+            if (args.AllOrConfigKey.Equals("all", StringComparison.OrdinalIgnoreCase))
+            {
+                IEnumerable<string> sections = settings.GetAllSettingSections();
+                if (sections == null)
+                {
+                    return;
+                }
+                RunnerHelper.LogSections(sections, settings, logger, args.ShowPath);
+            }
+            else
+            {
+                var configValue = RunnerHelper.GetValueForConfigKey(settings, args.AllOrConfigKey, args.ShowPath);
+                if (string.IsNullOrEmpty(configValue))
+                {
+                    throw new CommandException(string.Format(CultureInfo.CurrentCulture, Strings.ConfigCommandKeyNotFound, args.AllOrConfigKey));
+                }
+
+                logger.LogMinimal(configValue);
+            }
+        }
+
     internal static class ConfigSetRunner
     {
         public static void Run(ConfigSetArgs args, Func<ILogger> getLogger)
@@ -49,6 +87,7 @@
             SettingsUtility.SetConfigValue(settings, args.ConfigKey, args.ConfigValue, encrypt);
         }
     }
+
     internal static class ConfigUnsetRunner
     {
         public static void Run(ConfigUnsetArgs args, Func<ILogger> getLogger)
@@ -62,44 +101,6 @@
             if (!SettingsUtility.DeleteConfigValue(settings, args.ConfigKey))
             {
                 throw new CommandException(string.Format(CultureInfo.CurrentCulture, Strings.Error_ConfigUnsetNonExistingKey, args.ConfigKey));
-=======
-    internal static class ConfigGetRunner
-    {
-        public static void Run(ConfigGetArgs args, Func<ILogger> getLogger)
-        {
-            RunnerHelper.EnsureArgumentsNotNull(args, getLogger);
-
-            if (args.AllOrConfigKey == null)
-            {
-                throw new CommandException(string.Format(CultureInfo.CurrentCulture, Strings.ConfigCommandKeyNotFound, args.AllOrConfigKey));
-            }
-
-            var settings = RunnerHelper.GetSettingsFromDirectory(args.WorkingDirectory) as Settings;
-            if (settings == null)
-            {
-                return;
-            }
-            ILogger logger = getLogger();
-
-            if (args.AllOrConfigKey.Equals("all", StringComparison.OrdinalIgnoreCase))
-            {
-                IEnumerable<string> sections = settings.GetAllSettingSections();
-                if (sections == null)
-                {
-                    return;
-                }
-                RunnerHelper.LogSections(sections, settings, logger, args.ShowPath);
-            }
-            else
-            {
-                var configValue = RunnerHelper.GetValueForConfigKey(settings, args.AllOrConfigKey, args.ShowPath);
-                if (string.IsNullOrEmpty(configValue))
-                {
-                    throw new CommandException(string.Format(CultureInfo.CurrentCulture, Strings.ConfigCommandKeyNotFound, args.AllOrConfigKey));
-                }
-
-                logger.LogMinimal(configValue);
->>>>>>> 6314ae2c
             }
         }
     }
@@ -130,7 +131,6 @@
         }
 
         /// <summary>
-<<<<<<< HEAD
         /// Creates a settings object utilizing a NuGet configuration file path.
         /// </summary>
         /// <param name="filePath"></param>
@@ -145,6 +145,90 @@
         }
 
         /// <summary>
+        /// Returns a string holding the value of the key in the config section
+        /// of the settings. If showPath is true, this will also return the path
+        /// to the configuration file where the key is located.
+        /// </summary>
+        /// <exception cref="ArgumentNullException"></exception>
+        public static string GetValueForConfigKey(ISettings settings, string key, bool showPath)
+        {
+            if (settings == null)
+            {
+                throw new ArgumentNullException(nameof(settings));
+            }
+
+            SettingSection sectionElement = settings.GetSection(ConfigurationConstants.Config);
+            AddItem item = sectionElement?.GetFirstItemWithAttribute<AddItem>(ConfigurationConstants.KeyAttribute, key);
+
+            if (item == null)
+            {
+                return null;
+            }
+
+            if (showPath)
+            {
+                return item.Value + "\tfile: " + item.ConfigPath;
+            }
+            return item.Value;
+        }
+
+        /// <summary>
+        /// Logs each section of the configuration settings that will be applied.
+        /// If showPath is true, these settings will be grouped by file path.
+        /// </summary>
+        public static void LogSections(IEnumerable<string> sections, Settings settings, ILogger logger, bool showPath)
+        {
+            foreach (string section in sections)
+            {
+                logger.LogMinimal(section + ":");
+                IReadOnlyCollection<SettingItem> items = settings.GetSection(section)?.Items;
+
+                if (showPath)
+                {
+                    IEnumerable<IGrouping<string, SettingItem>> groupByConfigPathsQuery =
+                    from item in items
+                    group item by item.ConfigPath into newItemGroup
+                    select newItemGroup;
+
+                    foreach (IGrouping<string, SettingItem> configPathsGroup in groupByConfigPathsQuery)
+                    {
+                        logger.LogMinimal($" file: {configPathsGroup.Key}");
+                        LogSectionItems(configPathsGroup, logger);
+                        logger.LogMinimal(Environment.NewLine);
+                    }
+                }
+                else
+                {
+                    LogSectionItems(items, logger);
+                    logger.LogMinimal(Environment.NewLine);
+                }
+            }
+        }
+
+        /// <summary>
+        /// Combines the attributes from each item in a collection of SettingItems into a string, then logs the string.
+        /// </summary>
+        /// <param name="items"></param>
+        /// <param name="logger"></param>
+        public static void LogSectionItems(IEnumerable<SettingItem> items, ILogger logger)
+        {
+            foreach (SettingItem item in items)
+            {
+                string setting = $"\t{item.ElementName}";
+                IReadOnlyDictionary<string, string> attributes = item.GetAttributes();
+                if (attributes != null)
+                {
+                    foreach (KeyValuePair<string, string> attribute in attributes)
+                    {
+                        setting += $" {attribute.Key}=\"{attribute.Value}\"";
+                    }
+                }
+
+                logger.LogMinimal(setting);
+            }
+        }
+
+        /// <summary>
         /// Throws an exception if any of the config runner arguments are null.
         /// </summary>
         /// <exception cref="ArgumentNullException"></exception>
@@ -153,7 +237,7 @@
             _ = args ?? throw new ArgumentNullException(nameof(args));
             _ = logger ?? throw new ArgumentNullException(nameof(logger));
         }
-
+      
         /// <summary>
         /// Throws an exception if the value passed in is not a valid config key.
         /// </summary>
@@ -174,99 +258,5 @@
                 throw new CommandException(string.Format(CultureInfo.CurrentCulture, Strings.Error_ConfigSetInvalidKey, configKey));
             }
         }
-=======
-        /// Returns a string holding the value of the key in the config section
-        /// of the settings. If showPath is true, this will also return the path
-        /// to the configuration file where the key is located.
-        /// </summary>
-        /// <exception cref="ArgumentNullException"></exception>
-        public static string GetValueForConfigKey(ISettings settings, string key, bool showPath)
-        {
-            if (settings == null)
-            {
-                throw new ArgumentNullException(nameof(settings));
-            }
-
-            SettingSection sectionElement = settings.GetSection(ConfigurationConstants.Config);
-            AddItem item = sectionElement?.GetFirstItemWithAttribute<AddItem>(ConfigurationConstants.KeyAttribute, key);
-
-            if (item == null)
-            {
-                return null;
-            }
-
-            if (showPath)
-            {
-                return item.Value + "\tfile: " + item.ConfigPath;
-            }
-            return item.Value;
-        }
-
-        /// <summary>
-        /// Logs each section of the configuration settings that will be applied.
-        /// If showPath is true, these settings will be grouped by file path.
-        /// </summary>
-        public static void LogSections(IEnumerable<string> sections, Settings settings, ILogger logger, bool showPath)
-        {
-            foreach (string section in sections)
-            {
-                logger.LogMinimal(section + ":");
-                IReadOnlyCollection<SettingItem> items = settings.GetSection(section)?.Items;
-
-                if (showPath)
-                {
-                    IEnumerable<IGrouping<string, SettingItem>> groupByConfigPathsQuery =
-                    from item in items
-                    group item by item.ConfigPath into newItemGroup
-                    select newItemGroup;
-
-                    foreach (IGrouping<string, SettingItem> configPathsGroup in groupByConfigPathsQuery)
-                    {
-                        logger.LogMinimal($" file: {configPathsGroup.Key}");
-                        LogSectionItems(configPathsGroup, logger);
-                        logger.LogMinimal(Environment.NewLine);
-                    }
-                }
-                else
-                {
-                    LogSectionItems(items, logger);
-                    logger.LogMinimal(Environment.NewLine);
-                }
-            }
-        }
-
-        /// <summary>
-        /// Combines the attributes from each item in a collection of SettingItems into a string, then logs the string.
-        /// </summary>
-        /// <param name="items"></param>
-        /// <param name="logger"></param>
-        public static void LogSectionItems(IEnumerable<SettingItem> items, ILogger logger)
-        {
-            foreach (SettingItem item in items)
-            {
-                string setting = $"\t{item.ElementName}";
-                IReadOnlyDictionary<string, string> attributes = item.GetAttributes();
-                if (attributes != null)
-                {
-                    foreach (KeyValuePair<string, string> attribute in attributes)
-                    {
-                        setting += $" {attribute.Key}=\"{attribute.Value}\"";
-                    }
-                }
-
-                logger.LogMinimal(setting);
-            }
-        }
-
-        /// <summary>
-        /// Throws an exception if any of the config runner arguments are null.
-        /// </summary>
-        /// <exception cref="ArgumentNullException"></exception>
-        public static void EnsureArgumentsNotNull<TArgs>(TArgs args, Func<ILogger> logger)
-        {
-            _ = args ?? throw new ArgumentNullException(nameof(args));
-            _ = logger ?? throw new ArgumentNullException(nameof(logger));
-        }
->>>>>>> 6314ae2c
     }
 }