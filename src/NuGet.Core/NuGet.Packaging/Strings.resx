<?xml version="1.0" encoding="utf-8"?>
<root>
  <!-- 
    Microsoft ResX Schema 
    
    Version 2.0
    
    The primary goals of this format is to allow a simple XML format 
    that is mostly human readable. The generation and parsing of the 
    various data types are done through the TypeConverter classes 
    associated with the data types.
    
    Example:
    
    ... ado.net/XML headers & schema ...
    <resheader name="resmimetype">text/microsoft-resx</resheader>
    <resheader name="version">2.0</resheader>
    <resheader name="reader">System.Resources.ResXResourceReader, System.Windows.Forms, ...</resheader>
    <resheader name="writer">System.Resources.ResXResourceWriter, System.Windows.Forms, ...</resheader>
    <data name="Name1"><value>this is my long string</value><comment>this is a comment</comment></data>
    <data name="Color1" type="System.Drawing.Color, System.Drawing">Blue</data>
    <data name="Bitmap1" mimetype="application/x-microsoft.net.object.binary.base64">
        <value>[base64 mime encoded serialized .NET Framework object]</value>
    </data>
    <data name="Icon1" type="System.Drawing.Icon, System.Drawing" mimetype="application/x-microsoft.net.object.bytearray.base64">
        <value>[base64 mime encoded string representing a byte array form of the .NET Framework object]</value>
        <comment>This is a comment</comment>
    </data>
                
    There are any number of "resheader" rows that contain simple 
    name/value pairs.
    
    Each data row contains a name, and value. The row also contains a 
    type or mimetype. Type corresponds to a .NET class that support 
    text/value conversion through the TypeConverter architecture. 
    Classes that don't support this are serialized and stored with the 
    mimetype set.
    
    The mimetype is used for serialized objects, and tells the 
    ResXResourceReader how to depersist the object. This is currently not 
    extensible. For a given mimetype the value must be set accordingly:
    
    Note - application/x-microsoft.net.object.binary.base64 is the format 
    that the ResXResourceWriter will generate, however the reader can 
    read any of the formats listed below.
    
    mimetype: application/x-microsoft.net.object.binary.base64
    value   : The object must be serialized with 
            : System.Runtime.Serialization.Formatters.Binary.BinaryFormatter
            : and then encoded with base64 encoding.
    
    mimetype: application/x-microsoft.net.object.soap.base64
    value   : The object must be serialized with 
            : System.Runtime.Serialization.Formatters.Soap.SoapFormatter
            : and then encoded with base64 encoding.

    mimetype: application/x-microsoft.net.object.bytearray.base64
    value   : The object must be serialized into a byte array 
            : using a System.ComponentModel.TypeConverter
            : and then encoded with base64 encoding.
    -->
  <xsd:schema id="root" xmlns="" xmlns:xsd="http://www.w3.org/2001/XMLSchema" xmlns:msdata="urn:schemas-microsoft-com:xml-msdata">
    <xsd:import namespace="http://www.w3.org/XML/1998/namespace" />
    <xsd:element name="root" msdata:IsDataSet="true">
      <xsd:complexType>
        <xsd:choice maxOccurs="unbounded">
          <xsd:element name="metadata">
            <xsd:complexType>
              <xsd:sequence>
                <xsd:element name="value" type="xsd:string" minOccurs="0" />
              </xsd:sequence>
              <xsd:attribute name="name" use="required" type="xsd:string" />
              <xsd:attribute name="type" type="xsd:string" />
              <xsd:attribute name="mimetype" type="xsd:string" />
              <xsd:attribute ref="xml:space" />
            </xsd:complexType>
          </xsd:element>
          <xsd:element name="assembly">
            <xsd:complexType>
              <xsd:attribute name="alias" type="xsd:string" />
              <xsd:attribute name="name" type="xsd:string" />
            </xsd:complexType>
          </xsd:element>
          <xsd:element name="data">
            <xsd:complexType>
              <xsd:sequence>
                <xsd:element name="value" type="xsd:string" minOccurs="0" msdata:Ordinal="1" />
                <xsd:element name="comment" type="xsd:string" minOccurs="0" msdata:Ordinal="2" />
              </xsd:sequence>
              <xsd:attribute name="name" type="xsd:string" use="required" msdata:Ordinal="1" />
              <xsd:attribute name="type" type="xsd:string" msdata:Ordinal="3" />
              <xsd:attribute name="mimetype" type="xsd:string" msdata:Ordinal="4" />
              <xsd:attribute ref="xml:space" />
            </xsd:complexType>
          </xsd:element>
          <xsd:element name="resheader">
            <xsd:complexType>
              <xsd:sequence>
                <xsd:element name="value" type="xsd:string" minOccurs="0" msdata:Ordinal="1" />
              </xsd:sequence>
              <xsd:attribute name="name" type="xsd:string" use="required" />
            </xsd:complexType>
          </xsd:element>
        </xsd:choice>
      </xsd:complexType>
    </xsd:element>
  </xsd:schema>
  <resheader name="resmimetype">
    <value>text/microsoft-resx</value>
  </resheader>
  <resheader name="version">
    <value>2.0</value>
  </resheader>
  <resheader name="reader">
    <value>System.Resources.ResXResourceReader, System.Windows.Forms, Version=4.0.0.0, Culture=neutral, PublicKeyToken=b77a5c561934e089</value>
  </resheader>
  <resheader name="writer">
    <value>System.Resources.ResXResourceWriter, System.Windows.Forms, Version=4.0.0.0, Culture=neutral, PublicKeyToken=b77a5c561934e089</value>
  </resheader>
  <data name="ErrorDuplicatePackages" xml:space="preserve">
    <value>There are duplicate packages: {0}</value>
  </data>
  <data name="ErrorInvalidAllowedVersions" xml:space="preserve">
    <value>Invalid allowedVersions for package id '{0}': '{1}'</value>
  </data>
  <data name="ErrorInvalidMinClientVersion" xml:space="preserve">
    <value>Invalid minClientVersion: '{0}'</value>
  </data>
  <data name="ErrorInvalidPackageVersion" xml:space="preserve">
    <value>Invalid package version for package id '{0}': '{1}'</value>
  </data>
  <data name="ErrorInvalidPackageVersionForDependency" xml:space="preserve">
    <value>Invalid package version for a dependency with id '{0}' in package '{1}': '{2}'</value>
    <comment>{0} is the dependency's package id.
{1} is the package's identity.
{2} is the dependency's version range.</comment>
  </data>
  <data name="ErrorNullOrEmptyPackageId" xml:space="preserve">
    <value>Null or empty package id</value>
  </data>
  <data name="Log_InstallingPackage" xml:space="preserve">
    <value>Installing {0} {1}.</value>
    <comment>0 - package id
1 - package version</comment>
  </data>
  <data name="FailToLoadPackagesConfig" xml:space="preserve">
    <value>Fail to load packages.config as XML file. Please check it. </value>
  </data>
  <data name="MinClientVersionAlreadyExist" xml:space="preserve">
    <value>MinClientVersion already exists in packages.config</value>
  </data>
  <data name="Error_MissingNuspecFile" xml:space="preserve">
    <value>The package is missing the required nuspec file. </value>
    <comment>package folder path will be appended to this message, if exists</comment>
  </data>
  <data name="PackageEntryAlreadyExist" xml:space="preserve">
    <value>Package entry already exists in packages.config. Id: {0}</value>
  </data>
  <data name="PackageEntryNotExist" xml:space="preserve">
    <value>Package entry does not exists in packages.config. Id: {0}, Version: {1}</value>
  </data>
  <data name="PackageStreamShouldBeSeekable" xml:space="preserve">
    <value>Package stream should be seekable</value>
  </data>
  <data name="StringCannotBeNullOrEmpty" xml:space="preserve">
    <value>String argument '{0}' cannot be null or empty</value>
  </data>
  <data name="UnableToAddEntry" xml:space="preserve">
    <value>An error occurred while updating packages.config. The file was closed before the entry could be added.</value>
  </data>
  <data name="MultipleNuspecFiles" xml:space="preserve">
    <value>Package contains multiple nuspec files.</value>
  </data>
  <data name="InvalidNuspecEntry" xml:space="preserve">
    <value>The nuspec contains an invalid entry '{0}' in package '{1}' .</value>
  </data>
  <data name="FailToWritePackagesConfig" xml:space="preserve">
    <value>Failed to write packages.config as XML file '{0}'. Error: '{1}'.</value>
  </data>
  <data name="PackagesNodeNotExist" xml:space="preserve">
    <value>Packages node does not exists in packages.config at {0}.</value>
  </data>
  <data name="ErrorUnableToDeleteFile" xml:space="preserve">
    <value>Unable to delete temporary file '{0}'. Error: '{1}'.</value>
  </data>
  <data name="FailedFileTime" xml:space="preserve">
    <value>Failed to update file time for {0}: {1}</value>
  </data>
  <data name="Error_InvalidTargetFramework" xml:space="preserve">
    <value>Unsupported targetFramework value '{0}'.</value>
  </data>
  <data name="PackageMinVersionNotSatisfied" xml:space="preserve">
    <value>The '{0}' package requires NuGet client version '{1}' or above, but the current NuGet version is '{2}'. To upgrade NuGet, please go to https://docs.nuget.org/consume/installing-nuget</value>
  </data>
  <data name="UnableToParseClientVersion" xml:space="preserve">
    <value>Unable to parse the current NuGet client version.</value>
  </data>
  <data name="InvalidNuspecElement" xml:space="preserve">
    <value>{0} This validation error occurred in a '{1}' element.</value>
    <comment>{0} is the validation error message.
{1} is the local name of the XML element that causes the validation error.</comment>
  </data>
  <data name="MustContainAbsolutePath" xml:space="preserve">
    <value>'{0}' must contain an absolute path '{1}'.</value>
  </data>
  <data name="FallbackFolderNotFound" xml:space="preserve">
    <value>Unable to find fallback package folder '{0}'.</value>
  </data>
  <data name="InvalidPackageFrameworkFolderName" xml:space="preserve">
    <value>The framework in the folder name of '{0}' in package '{1}' could not be parsed.</value>
    <comment>{0} is the invalid path.
{1} is the package ID and version.</comment>
  </data>
  <data name="ErrorManifestFileNotFound" xml:space="preserve">
    <value>Manifest file not found at '{0}'</value>
  </data>
  <data name="ErrorPackageNotSigned" xml:space="preserve">
    <value>The package is not signed.</value>
  </data>
  <data name="InvalidPackageSignature" xml:space="preserve">
    <value>Package {0} signature is invalid.</value>
  </data>
  <data name="VerifyError_TimestampIntegrityCheckFailed" xml:space="preserve">
    <value>The {0}'s timestamp integrity check failed.</value>
    <comment>0 -Signature friendly name</comment>
  </data>
  <data name="VerifyError_TimestampUnsupportedSignatureAlgorithm" xml:space="preserve">
    <value>The {0}'s timestamp certificate has an unsupported signature algorithm.</value>
    <comment>0 - Signature friendly name</comment>
  </data>
  <data name="VerifyError_TimestampSignatureUnsupportedDigestAlgorithm" xml:space="preserve">
    <value>The {0}'s timestamp signature has an unsupported digest algorithm.</value>
    <comment>0 - Signature friendly name</comment>
  </data>
  <data name="TimestampFailureInvalidHttpScheme" xml:space="preserve">
    <value>The timestamper URL '{0}' has an invalid URI scheme. The supported schemes are '{1}' and '{2}'.</value>
    <comment>0 - url value
1 - Uri.Http scheme
2 - Uri.Https scheme</comment>
  </data>
  <data name="TimestampFailureNonceMismatch" xml:space="preserve">
    <value>The timestamp response is invalid.  Nonces did not match.</value>
  </data>
  <data name="TimestampResponseExceptionGeneral" xml:space="preserve">
    <value>Timestamp service's response does not meet the NuGet package signature specification: '{0}'.</value>
    <comment>0 - Reason for failure</comment>
  </data>
  <data name="VerifyError_TimestampSignatureValidationFailed" xml:space="preserve">
    <value>The {0}'s timestamp signature validation failed.</value>
    <comment>0 - Signature friendly name</comment>
  </data>
  <data name="SignedPackageUnableToAccessSignature" xml:space="preserve">
    <value>The package was not opened correctly to perform signature operations. Please use a Stream-based constructor to have access to signature attributes of the package.</value>
  </data>
  <data name="SignedPackageAlreadySigned" xml:space="preserve">
    <value>The package already contains a signature. Please remove the existing signature before adding a new signature.</value>
  </data>
  <data name="SignedPackageNotSignedOnRemove" xml:space="preserve">
    <value>The package is not signed. Unable to remove signature from an unsigned package.</value>
  </data>
  <data name="CertUtilityCertificateHashSha1" xml:space="preserve">
    <value>SHA1 hash: {0}</value>
    <comment>0 - certificate sha1 hash</comment>
  </data>
  <data name="CertUtilityCertificateIssuer" xml:space="preserve">
    <value>Issued by: {0}</value>
    <comment>0 - certificate issuer</comment>
  </data>
  <data name="CertUtilityCertificateSubjectName" xml:space="preserve">
    <value>Subject Name: {0}</value>
    <comment>0 - certificate subject name</comment>
  </data>
  <data name="CertUtilityCertificateValidity" xml:space="preserve">
    <value>Valid from: {0} to {1}</value>
    <comment>0 -  start date
1 - end date</comment>
  </data>
  <data name="CertUtilityMultipleCertificatesFooter" xml:space="preserve">
    <value>... {0} more.</value>
    <comment>0 - number of certificates left</comment>
  </data>
  <data name="CertUtilityMultipleCertificatesHeader" xml:space="preserve">
    <value>The following certificates meet all given criteria:</value>
  </data>
  <data name="VerificationCertDisplay" xml:space="preserve">
    <value>Verifying the {0} with certificate: {1}</value>
    <comment>0 - Signature friendly
1 -  X509Certificate2 details in the following format -
Subject Name:
SHA1 hash:
Issued by:
Valid from:</comment>
  </data>
  <data name="VerificationTimestamperCertDisplay" xml:space="preserve">
    <value>Verifying {0}'s timestamp with timestamping service certificate: {1}</value>
    <comment>0 - signature friendly name
1 -  X509Certificate2 details in the following format -
Subject Name:
SHA1 hash:
Issued by:
Valid from:</comment>
  </data>
  <data name="SignedPackageNotSignedOnVerify" xml:space="preserve">
    <value>The package is not signed. Unable to verify signature from an unsigned package.</value>
  </data>
  <data name="ErrorPackageSignatureInvalid" xml:space="preserve">
    <value>The package signature is invalid or cannot be verified on this platform.</value>
  </data>
  <data name="CommitmentTypeIndicationAttributeInvalidCombination" xml:space="preserve">
    <value>The commitment-type-indication attribute contains an invalid combination of values.</value>
  </data>
  <data name="ErrorByteSignatureNotFound" xml:space="preserve">
    <value>Byte signature not found in package archive:  0x{0}</value>
    <comment>{0} is the byte signature in hexadecimal</comment>
  </data>
  <data name="SignatureContainsInvalidAttribute" xml:space="preserve">
    <value>Package signature contains an invalid attribute: {0}</value>
  </data>
  <data name="ErrorByteSignatureTooBig" xml:space="preserve">
    <value>Byte signature too big to seek in current stream position.</value>
  </data>
  <data name="VerifyError_InvalidCertificateChain" xml:space="preserve">
    <value>The {0}'s certificate chain validation failed with error(s): {1}</value>
    <comment>0 - Signature friendly name
1 - error list</comment>
  </data>
  <data name="Verify_ErrorNoCertificate" xml:space="preserve">
    <value>The {0} does not have a signing certificate.</value>
    <comment>0 - signature friendly name</comment>
  </data>
  <data name="VerifyError_SignatureVerificationFailed" xml:space="preserve">
    <value>The {0} validation failed.</value>
    <comment>0 - Signature friendly name</comment>
  </data>
  <data name="SignatureDebug_HashOidFound" xml:space="preserve">
    <value>Signature hash OID found: {0}</value>
  </data>
  <data name="SignatureFailureInvalidHashAlgorithmOid" xml:space="preserve">
    <value>The package hash uses an unsupported hash algorithm.</value>
  </data>
  <data name="SignaturePackageIntegrityFailure" xml:space="preserve">
    <value>The package integrity check failed.</value>
  </data>
  <data name="SignatureHashAlgorithm" xml:space="preserve">
    <value>Signature Hash Algorithm: {0}</value>
  </data>
  <data name="SignatureType" xml:space="preserve">
    <value>Signature type: {0}</value>
  </data>
  <data name="VerifyError_TimestampInvalid" xml:space="preserve">
    <value>The {0} contains an invalid timestamp.</value>
    <comment>0 - Signature friendly name</comment>
  </data>
  <data name="TimestampValue" xml:space="preserve">
    <value>Timestamp: {0}</value>
  </data>
  <data name="VerifyError_CertificateHasLifetimeSigningEKU" xml:space="preserve">
    <value>The lifetime signing EKU in the {0}'s certificate is not supported.</value>
    <comment>0 - Signature friendly name</comment>
  </data>
  <data name="ErrorInvalidPackageArchive" xml:space="preserve">
    <value>Invalid package archive.</value>
  </data>
  <data name="ErrorZip64NotSupported" xml:space="preserve">
    <value>Signed Zip64 packages are not supported.</value>
  </data>
  <data name="Error_NotOnePrimarySignature" xml:space="preserve">
    <value>The package signature file does not contain exactly one primary signature.</value>
  </data>
  <data name="TimestampCertificateInvalid" xml:space="preserve">
    <value>The timestamp service's certificate has a valid time in the future: {0}</value>
    <comment>0 -  X509Certificate2 details in the following format -
Subject Name:
SHA1 hash:
Issued by:
Valid from:</comment>
  </data>
  <data name="InvalidSignatureContent" xml:space="preserve">
    <value>The package signature content is invalid.</value>
  </data>
  <data name="UnableToReadPackageHashInformation" xml:space="preserve">
    <value>Package hash information could not be read from the package signature.</value>
  </data>
  <data name="UnsupportedSignatureFormatVersion" xml:space="preserve">
    <value>The package signature format version is not supported. Updating your client may solve this problem.</value>
  </data>
  <data name="SignFailureCertificateInvalidProviderType" xml:space="preserve">
    <value>The following certificate cannot be used for package signing as the private key provider is unsupported:</value>
  </data>
  <data name="ErrorInvalidCertificateChainUnspecifiedReason" xml:space="preserve">
    <value>Certificate chain validation failed for an unspecified reason.</value>
  </data>
  <data name="VerifyError_CertificateHasUnsupportedSignatureAlgorithm" xml:space="preserve">
    <value>The {0}'s certificate has an unsupported signature algorithm.</value>
    <comment>0 - Signature friendly name</comment>
  </data>
  <data name="VerifyError_CertificateFailsPublicKeyLengthRequirement" xml:space="preserve">
    <value>The {0}'s certificate does not meet a minimum public key length requirement.</value>
    <comment>0 - Signature friendly name</comment>
  </data>
  <data name="InvalidPackageSignatureFileEntryCentralDirectoryHeader" xml:space="preserve">
    <value>The central directory header field '{0}' has an invalid value ({1}).</value>
    <comment>{0} is the name of field with the invalid value
{1} is the field value</comment>
  </data>
  <data name="SignatureInvalidGeneralPurposeBits" xml:space="preserve">
    <value>Invalid general purpose bit flags. Expected '{0}', actual '{1}'.</value>
    <comment>0 - expected value in uint
1 - actual value in uint</comment>
  </data>
  <data name="InvalidPackageSignatureFileEntryLocalFileHeader" xml:space="preserve">
    <value>The local file header field '{0}' has an invalid value ({1}).</value>
    <comment>{0} is the name of field with the invalid value
{1} is the field value</comment>
  </data>
  <data name="SignedPackageArchiveIOExtraRead" xml:space="preserve">
    <value>Package stream read position cannot be longer than the length of the stream.</value>
  </data>
  <data name="SignedPackageArchiveIOInvalidRead" xml:space="preserve">
    <value>Package stream read position cannot be before the current position in the stream.</value>
  </data>
  <data name="ErrorMultipleTimestamps" xml:space="preserve">
    <value>Multiple timestamps are not accepted.</value>
  </data>
  <data name="ErrorNoTimestamp" xml:space="preserve">
    <value>The signature should be timestamped to enable long-term signature validity after the certificate has expired.</value>
  </data>
  <data name="VerifyError_TimestampNoCertificate" xml:space="preserve">
    <value>The {0}'s timestamp does not have a signing certificate.</value>
    <comment>0 -Signature friendly name</comment>
  </data>
  <data name="VerifyError_CertificateNotYetValid" xml:space="preserve">
    <value>The {0}'s certificate is not yet valid.</value>
    <comment>0 - Signature friendly name</comment>
  </data>
  <data name="VerifyError_TimestampNotYetValid" xml:space="preserve">
    <value>The {0}'s timestamp signing certificate is not yet valid.</value>
  </data>
  <data name="InvalidPackageSignatureFileEntry" xml:space="preserve">
    <value>The package signature file entry is invalid. {0}</value>
    <comment>{0} - error message suffix containing the reason for failure.</comment>
  </data>
  <data name="InvalidPrimarySignature" xml:space="preserve">
    <value>The primary signature is invalid.</value>
  </data>
  <data name="CertificateChainBuildFailed" xml:space="preserve">
    <value>A complete certificate chain could not be built for the signing certificate.</value>
  </data>
  <data name="SigningCertificateAttributeMustNotBePresent" xml:space="preserve">
    <value>The signing-certificate attribute is not allowed.</value>
  </data>
  <data name="SigningCertificateCertificateNotFound" xml:space="preserve">
    <value>A certificate referenced by the signing-certificate attribute could not be found.</value>
  </data>
  <data name="SigningCertificateV2CertificateNotFound" xml:space="preserve">
    <value>A certificate referenced by the signing-certificate-v2 attribute could not be found.</value>
  </data>
  <data name="SigningCertificateV2NotExactlyOneAttributeValue" xml:space="preserve">
    <value>The signing-certificate-v2 attribute does not have exactly one attribute value.</value>
  </data>
  <data name="SigningCertificateV2UnsupportedHashAlgorithm" xml:space="preserve">
    <value>The signing-certificate-v2 attribute uses an unsupported hash algorithm.</value>
  </data>
  <data name="InvalidTimestampSignature" xml:space="preserve">
    <value>The timestamp signature is invalid.</value>
  </data>
  <data name="SigningCertificateInvalid" xml:space="preserve">
    <value>The signing-certificate attribute is invalid.</value>
  </data>
  <data name="SigningCertificateV2Invalid" xml:space="preserve">
    <value>The signing-certificate-v2 attribute is invalid.</value>
  </data>
  <data name="PrimarySignatureHasNoTimestamp" xml:space="preserve">
    <value>The primary signature does not have a timestamp.</value>
  </data>
  <data name="InvalidAsn1" xml:space="preserve">
    <value>The ASN.1 data is invalid.</value>
  </data>
  <data name="UnsupportedAsn1" xml:space="preserve">
    <value>The ASN.1 data is unsupported.</value>
  </data>
  <data name="VerifyError_TimestampCertificateFailsPublicKeyLengthRequirement" xml:space="preserve">
    <value>The {0}'s timestamp certificate does not meet a minimum public key length requirement.</value>
    <comment>0 -Signature friendly name</comment>
  </data>
  <data name="CommitmentTypeIndicationAttributeInvalid" xml:space="preserve">
    <value>The commitment-type-indication attribute is invalid.</value>
  </data>
  <data name="VerifyError_SignatureNotTimeValid" xml:space="preserve">
    <value>The {0} validity period has expired.</value>
    <comment>0 - Signature friendly name</comment>
  </data>
  <data name="SigningCertificateV1OrV2AttributeMustBePresent" xml:space="preserve">
    <value>Either the signing-certificate or signing-certificate-v2 attribute must be present.</value>
  </data>
  <data name="NuGetV3ServiceIndexUrlInvalid" xml:space="preserve">
    <value>The nuget-v3-service-index-url attribute is invalid.</value>
  </data>
  <data name="NuGetPackageOwnersInvalid" xml:space="preserve">
    <value>The nuget-package-owners attribute is invalid.</value>
  </data>
  <data name="NuGetPackageOwnersInvalidValue" xml:space="preserve">
    <value>One or more package owner values are invalid.</value>
  </data>
  <data name="NuGetV3ServiceIndexUrlInvalidValue" xml:space="preserve">
    <value>The nuget-v3-service-index-url attribute value is invalid.</value>
  </data>
  <data name="InvalidUrl" xml:space="preserve">
    <value>The URL value is invalid.</value>
  </data>
  <data name="ExactlyOneAttributeRequired" xml:space="preserve">
    <value>Exactly one {0} attribute is required.</value>
    <comment>{0} is the attribute name</comment>
  </data>
  <data name="ExactlyOneAttributeValueRequired" xml:space="preserve">
    <value>The {0} attribute must have exactly one attribute value.</value>
    <comment>{0} is the attribute name</comment>
  </data>
  <data name="MultipleAttributesDisallowed" xml:space="preserve">
    <value>Multiple {0} attributes are not allowed.</value>
    <comment>{0} is the attribute name</comment>
  </data>
  <data name="InvalidArgument" xml:space="preserve">
    <value>The argument is invalid.</value>
  </data>
  <data name="Error_NoMatchingClientCertificate" xml:space="preserve">
    <value>This package is signed but not by a trusted signer.</value>
  </data>
  <data name="CertUtilityCertificateHash" xml:space="preserve">
    <value>{0} hash: {1}</value>
    <comment>0 - Hash algorithm name
1 - certificate hash in given hash algorithm</comment>
  </data>
  <data name="CertificateChainValidationFailed" xml:space="preserve">
    <value>Certificate chain validation failed.</value>
  </data>
  <data name="VerifyError_TimestampMessageImprintUnsupportedHashAlgorithm" xml:space="preserve">
    <value>The {0} timestamp's message imprint uses an unsupported hash algorithm.</value>
    <comment>0 -Signature friendly name</comment>
  </data>
  <data name="Error_NotOneRepositoryCounterSignature" xml:space="preserve">
    <value>The package signature contains multiple repository countersignatures.</value>
  </data>
  <data name="NuGetPackageOwners" xml:space="preserve">
    <value>nuget-package-owners: {0}</value>
    <comment>0 - The nuget-package-owners value</comment>
  </data>
  <data name="NuGetV3ServiceIndexUrl" xml:space="preserve">
    <value>nuget-v3-service-index-url: {0}</value>
    <comment>0- The nuget-v3-service-index-url value</comment>
  </data>
  <data name="Error_RepositorySignatureMustNotHaveARepositoryCountersignature" xml:space="preserve">
    <value>A repository primary signature must not have a repository countersignature.</value>
  </data>
  <data name="InvalidRepositoryCountersignature" xml:space="preserve">
    <value>The repository countersignature is invalid.</value>
  </data>
  <data name="InvalidPackageSignatureFile" xml:space="preserve">
    <value>The package contains an invalid package signature file.</value>
  </data>
  <data name="MultiplePackageSignatureFiles" xml:space="preserve">
    <value>The package contains multiple package signature files.</value>
  </data>
  <data name="NoPackageSignatureFile" xml:space="preserve">
    <value>The package does not contain a valid package signature file.</value>
  </data>
  <data name="SigningCannotBeDoneInPlace" xml:space="preserve">
    <value>{0} and {1} should be different. Package signing cannot be done in place.</value>
    <comment>0 - PackageFilePath parameter name
1 - OutputFilePath parameter name</comment>
  </data>
  <data name="UnexpectedPackageSignatureVerificationError" xml:space="preserve">
    <value>An unexpected error occurred while verifying a package signature.</value>
  </data>
  <data name="RangeOutOfBoundsForArray" xml:space="preserve">
    <value>Arguments {0} and {1} were out of bounds for the array.</value>
    <comment>{0} and {1} are parameter names</comment>
  </data>
  <data name="StreamMustBeReadable" xml:space="preserve">
    <value>The stream must be readable.</value>
  </data>
  <data name="StreamMustBeSeekable" xml:space="preserve">
    <value>The stream must be seekable.</value>
  </data>
  <data name="SignedPackagePackageAlreadyCountersigned" xml:space="preserve">
    <value>The package already contains a repository countersignature. Please remove the existing signature before adding a new repository countersignature.</value>
  </data>
  <data name="RepositoryCountersignatureHasNoCertificate" xml:space="preserve">
    <value>The repository countersignature does not have a signing certificate.</value>
  </data>
  <data name="RepositoryCountersignatureHasNoTimestamp" xml:space="preserve">
    <value>The repository countersignature does not have a timestamp.</value>
  </data>
  <data name="UnrelatedSignatures" xml:space="preserve">
    <value>The primary signature and repository countersignature are unrelated.</value>
  </data>
  <data name="Error_NoRepoAllowList" xml:space="preserve">
    <value>This repository indicated that all its packages are repository signed; however, it listed no signing certificates.</value>
  </data>
  <data name="Error_NoClientAllowList" xml:space="preserve">
    <value>signatureValidationMode is set to require, so packages are allowed only if signed by trusted signers; however, no trusted signers were specified.</value>
  </data>
  <data name="Error_NoMatchingRepositoryCertificate" xml:space="preserve">
    <value>This package was not repository signed with a certificate listed by this repository.</value>
  </data>
  <data name="VerifyChainBuildingIssue" xml:space="preserve">
    <value>The {0} found a chain building issue: {1}</value>
    <comment>0 - Signature friendly name
1 - issue message</comment>
  </data>
  <data name="SigningError_CertificateFailsPublicKeyLengthRequirement" xml:space="preserve">
    <value>The signing certificate does not meet a minimum public key length requirement.</value>
  </data>
  <data name="SigningError_CertificateHasLifetimeSigningEKU" xml:space="preserve">
    <value>The lifetime signing EKU in the signing certificate is not supported.</value>
  </data>
  <data name="SigningError_CertificateHasUnsupportedSignatureAlgorithm" xml:space="preserve">
    <value>The signing certificate has an unsupported signature algorithm.</value>
  </data>
  <data name="SigningError_NotYetValid" xml:space="preserve">
    <value>The signing certificate is not yet valid.</value>
  </data>
  <data name="VerifyError_TimestampVerifyChainBuildingIssue" xml:space="preserve">
    <value>The {0}'s timestamp found a chain building issue: {1}</value>
    <comment>0 - Signature friendly name
1 - issue message</comment>
  </data>
  <data name="AuthorPrimarySignatureFriendlyName" xml:space="preserve">
    <value>author primary signature</value>
  </data>
  <data name="PrimarySignatureFriendlyName" xml:space="preserve">
    <value>primary signature</value>
  </data>
  <data name="RepositoryCountersignatureFriendlyName" xml:space="preserve">
    <value>repository countersignature</value>
  </data>
  <data name="RepositoryPrimarySignatureFriendlyName" xml:space="preserve">
    <value>repository primary signature</value>
  </data>
  <data name="SignatureFriendlyName" xml:space="preserve">
    <value>signature</value>
  </data>
  <data name="SignError_TimestampCertificateFailsPublicKeyLengthRequirement" xml:space="preserve">
    <value>The timestamp certificate does not meet a minimum public key length requirement.</value>
  </data>
  <data name="SignError_TimestampIntegrityCheckFailed" xml:space="preserve">
    <value>The timestamp integrity check failed.</value>
  </data>
  <data name="SignError_TimestampNoCertificate" xml:space="preserve">
    <value>The timestamp does not have a signing certificate.</value>
  </data>
  <data name="SignError_TimestampNotYetValid" xml:space="preserve">
    <value>The timestamp signing certificate is not yet valid.</value>
  </data>
  <data name="SignError_TimestampSignatureValidationFailed" xml:space="preserve">
    <value>The timestamp signature validation failed.</value>
  </data>
  <data name="TimestampCertificateUnsupportedSignatureAlgorithm" xml:space="preserve">
    <value>The timestamp certificate has an unsupported signature algorithm ({0}). The following algorithms are supported: {1}.</value>
    <comment>0 - certificate signature algorithm name/oid
1 - supported signature algorithm names</comment>
  </data>
  <data name="ErrorAuthorTargetCannotBeACountersignature" xml:space="preserve">
    <value>Cannot target author signatures that are countersignatures.</value>
  </data>
  <data name="VerifyError_TimestampGeneralizedTimeInvalid" xml:space="preserve">
    <value>The {0}'s timestamp's generalized time is outside the timestamping certificate's validity period.</value>
    <comment>0 - Signature friendly name</comment>
  </data>
  <data name="SignError_TimestampGeneralizedTimeInvalid" xml:space="preserve">
    <value>The timestamp's generalized time is outside the timestamping certificate's validity period.</value>
  </data>
  <data name="InvalidPackageNupkg" xml:space="preserve">
    <value>The file is not a valid nupkg. File path: {0}</value>
    <comment>0 - Nupkg file path</comment>
  </data>
  <data name="ArgumentCannotBeNullOrEmpty" xml:space="preserve">
    <value>The argument cannot be null or empty.</value>
  </data>
  <data name="TimestampSignatureUnsupportedDigestAlgorithm" xml:space="preserve">
    <value>The timestamp signature has an unsupported digest algorithm ({0}). The following algorithms are supported: {1}.</value>
    <comment>0 - signature algorithm name/oid
1 - supported signature algorithm names</comment>
  </data>
  <data name="UnrecognizedEnumValue" xml:space="preserve">
    <value>The enum value '{0}' is unrecognized.</value>
    <comment>{0} is an undefined enum value</comment>
  </data>
  <data name="InvalidArgumentCombination" xml:space="preserve">
    <value>Invalid combination of arguments {0} and {1}.</value>
    <comment>{0} and {1} are parameter names</comment>
  </data>
  <data name="PackageSignatureVerificationLog" xml:space="preserve">
    <value>PackageSignatureVerificationLog: PackageIdentity: {0} Source: {1} PackageSignatureValidity: {2}</value>
    <comment>0 - package id and version
1 - package source url
2 - validation result as a bool</comment>
  </data>
  <data name="ErrorUnableCheckPackageEntries" xml:space="preserve">
    <value>An unexpected error occurred while checking package entries.</value>
  </data>
  <data name="ErrorUnsafePackageEntry" xml:space="preserve">
    <value>The package '{0}' contains an entry '{1}' which is unsafe for extraction.</value>
    <comment>{0} is the package identity.
    {1} is the package entry</comment>
  </data>
  <data name="NoRepositoryCountersignature" xml:space="preserve">
    <value>Verification settings require a repository countersignature, but the package does not have a repository countersignature.</value>
  </data>
  <data name="ExtractionLog_InformationPrefix" xml:space="preserve">
    <value>Package '{0} {1}' from source '{2}': {3}</value>
    <comment>0 - package ID
1 - package versions
2 - package source url
3 - Log Message</comment>
  </data>
  <data name="VerifyCertTrustOfflineWhileRevocationModeOffline" xml:space="preserve">
    <value>The revocation function was unable to check revocation because the certificate is not available in the cached certificate revocation list and NUGET_CERT_REVOCATION_MODE environment variable has been set to offline. For more information, visit https://aka.ms/certificateRevocationMode.</value>
  </data>
  <data name="VerifyCertTrustOfflineWhileRevocationModeOnline" xml:space="preserve">
    <value>The revocation function was unable to check revocation because the revocation server could not be reached. For more information, visit https://aka.ms/certificateRevocationMode.</value>
    <comment>0 - Signature friendly name</comment>
  </data>
  <data name="SigningWouldRequireZip64" xml:space="preserve">
    <value>The package cannot be signed as it would require the Zip64 format.</value>
  </data>
  <data name="NuGetLicenseExpression_InvalidToken" xml:space="preserve">
    <value>Invalid element '{0}'.</value>
    <comment>0 - The element value</comment>
  </data>
  <data name="NuGetLicenseExpression_MismatchedParentheses" xml:space="preserve">
    <value>Mismatched parentheses in the expression.</value>
  </data>
  <data name="NuGetLicenseExpression_InvalidExpression" xml:space="preserve">
    <value>The license expression is invalid.</value>
  </data>
  <data name="NuGetLicenseExpression_InvalidCharacters" xml:space="preserve">
    <value>The license expression '{0}' contains invalid characters.</value>
  </data>
  <data name="NuGetLicenseExpression_DeprecatedIdentifier" xml:space="preserve">
    <value>The identifier '{0}' is deprecated.</value>
    <comment>0 - identifier (license or exception)</comment>
  </data>
  <data name="NuGetLicenseExpression_LicenseIdentifierIsException" xml:space="preserve">
    <value>The identifier '{0}' is an exception. It cannot be used as a license.</value>
  </data>
  <data name="NuGetLicenseExpression_ExceptionIdentifierIsLicense" xml:space="preserve">
    <value>The identifier '{0}' is a license. It cannot be used as an exception.</value>
  </data>
  <data name="NuGetLicenseExpression_InvalidExceptionIdentifier" xml:space="preserve">
    <value>The identifier '{0}' is not a standard exception.</value>
  </data>
  <data name="NuGetLicenseExpression_LicenseInvalidCharacters" xml:space="preserve">
    <value>The license identifier '{0}' contains invalid characters.</value>
  </data>
  <data name="ConflictingAllowUntrustedRoot" xml:space="preserve">
    <value>There are two certificates with conflicting allowUntrustedRoot attributes in the computed settings. The allowUntrustedRoot attribute is going to be set to false. Certificate: {0}-{1}</value>
    <comment>0 - Hash algorithm
1 - Fingerprint
'allowUntrustedRoot' should not be localized</comment>
  </data>
  <data name="Error_LoadingHashFile" xml:space="preserve">
    <value>Error parsing nupkg metadata file {0} : {1}</value>
    <comment>0 - nupkg metadata file path
1 - error message</comment>
  </data>
  <data name="DefaultError_EmptyAllowList" xml:space="preserve">
    <value>A list of trusted signers is required but none was found.</value>
  </data>
  <data name="DefaultError_NoMatchInAllowList" xml:space="preserve">
    <value>The package signature certificate fingerprint does not match any certificate fingerprint in the allow list.</value>
  </data>
  <data name="NuGetLicense_InvalidLicenseExpression" xml:space="preserve">
    <value>The license expression '{0}' cannot be parsed succesfully.</value>
  </data>
  <data name="NuGetLicense_InvalidLicenseExpressionVersion" xml:space="preserve">
    <value>The license version string '{0}'  is invalid.</value>
    <comment>0 - version string, 1 - the metadata</comment>
  </data>
  <data name="InvalidLicenseExppressionVersion_VersionTooHigh" xml:space="preserve">
    <value>The version string '{0}' is not supported by this toolset. The highest supported version is '{1}'. Either use a lower version or upgrade your toolset.</value>
  </data>
  <data name="NuGetLicense_InvalidLicenseType" xml:space="preserve">
    <value>Unrecognized license type '{0}'</value>
  </data>
  <data name="NuGetLicense_MissingRequiredValue" xml:space="preserve">
    <value>The element 'license' cannot be empty. </value>
  </data>
  <data name="NuGetLicense_LicenseExpressionVersionTooHigh" xml:space="preserve">
    <value>The license version string '{0}' is higher than the one supported by this toolset '{1}'.</value>
  </data>
  <data name="NuGetLicense_LicenseElementMissingValue" xml:space="preserve">
    <value>The license element value is empty. This is likely due to an authoring error. </value>
  </data>
  <data name="NuGetLicenseExpression_NonStandardIdentifier" xml:space="preserve">
    <value>The license identifier(s) '{0}' is(are) not recognized by the current toolset.</value>
    <comment>0 - semicolon delimited list of identifiers</comment>
  </data>
  <data name="Error_RepositorySettings_UnsignedPackage" xml:space="preserve">
    <value>This repository indicated that all its packages are repository signed; however, this package is unsigned.</value>
  </data>
  <data name="Error_RequireMode_UnsignedPackage" xml:space="preserve">
    <value>signatureValidationMode is set to require, so packages are allowed only if signed by trusted signers; however, this package is unsigned.</value>
  </data>
  <data name="NuGetLicenseExpression_IllegalUnlicensedOperator" xml:space="preserve">
    <value>The 'UNLICENSED' license identifier cannot be combined with the '+' operator.</value>
  </data>
  <data name="NuGetLicenseExpression_UnexpectedIdentifier" xml:space="preserve">
    <value>Unexpected license identifier '{0}'. The identifier is not allowed in this context.</value>
    <comment>0 - the license identifier.</comment>
  </data>
  <data name="NuGetLicenseExpression_UnlicensedPackageWarning" xml:space="preserve">
    <value>The owner has marked this package as 'UNLICENSED'. This means that there is no license that allows this package to be used outside of the copyright owner.</value>
  </data>
  <data name="InvalidPackageTypeVersion" xml:space="preserve">
    <value>Nuspec file contains a package type with an invalid package version '{0}'.</value>
    <comment>{0} is the invalid version string.</comment>
  </data>
  <data name="MissingMetadataNode" xml:space="preserve">
    <value>Nuspec file does not contain the '{0}' node.</value>
  </data>
  <data name="MissingPackageTypeName" xml:space="preserve">
    <value>Nuspec file contains a package type that is missing the name attribute.</value>
  </data>
  <data name="MultiplePackageTypes" xml:space="preserve">
    <value>Nuspec file contains multiple package types. Zero or one package type nodes are allowed.</value>
  </data>
  <data name="Message_Path" xml:space="preserve">
    <value>Path: {0}</value>
    <comment>0 - folder path</comment>
  </data>
  <data name="AnAbsoluteUriIsRequired" xml:space="preserve">
    <value>An absolute URI is required.</value>
  </data>
  <data name="HttpOrHttpsIsRequired" xml:space="preserve">
    <value>HTTP or HTTPS is required.</value>
  </data>
  <data name="TimestampServiceRespondedError" xml:space="preserve">
    <value>The timestamp service responded with HTTP status code '{0}' ('{1}').</value>
    <comment>{0} is the httpResponse.StatusCode, {1} is the httpResponse.ReasonPhrase.</comment>
  </data>
  <data name="MissingTargetPlatformVersionsFromDependencyGroups" xml:space="preserve">
    <value>Some dependency group TFMs are missing a platform version: {0}</value>
    <comment>0 - comma-separated list of dependency group TFMs</comment>
  </data>
  <data name="MissingTargetPlatformVersionsFromFrameworkAssemblyGroups" xml:space="preserve">
    <value>Some reference assembly group TFMs are missing a platform version: {0}</value>
    <comment>0 - comma-separated list of reference assembly group TFMs</comment>
  </data>
  <data name="MissingTargetPlatformVersionsFromIncludedFiles" xml:space="preserve">
    <value>Some included files are included under TFMs which are missing a platform version: {0}</value>
    <comment>0 - comma-separated list of files with bad TFMs</comment>
  </data>
  <data name="MissingTargetPlatformVersionsFromReferenceGroups" xml:space="preserve">
    <value>Some reference group TFMs are missing a platform version: {0}</value>
    <comment>0 - comma-separated list of reference group TFMs</comment>
  </data>
  <data name="MissingTargetPlatformVersionsFromFrameworkAssemblyReferences" xml:space="preserve">
    <value>Some framework assembly reference TFMs are missing a platform version: {0}</value>
    <comment>0 - comma-separated list of reference group TFMs</comment>
  </data>
<<<<<<< HEAD
  <data name="ZipFileTimeStampModified" xml:space="preserve">
    <value>Last write timestamp for '{0}' changed from '{1}' to '{2}' because the zip file format does not support timestamp values before 01/01/1980 or after 12/31/2107.</value>
    <comment>0 - Entry name
1 - original modified timestamp
2 - new modified timestamp</comment>
=======
  <data name="PropertyCannotBeNull" xml:space="preserve">
    <value>'{0}' cannot be null.</value>
    <comment>0 - property name</comment>
>>>>>>> f4391a3d
  </data>
</root><|MERGE_RESOLUTION|>--- conflicted
+++ resolved
@@ -859,16 +859,14 @@
     <value>Some framework assembly reference TFMs are missing a platform version: {0}</value>
     <comment>0 - comma-separated list of reference group TFMs</comment>
   </data>
-<<<<<<< HEAD
+  <data name="PropertyCannotBeNull" xml:space="preserve">
+    <value>'{0}' cannot be null.</value>
+    <comment>0 - property name</comment>
+  </data>
   <data name="ZipFileTimeStampModified" xml:space="preserve">
     <value>Last write timestamp for '{0}' changed from '{1}' to '{2}' because the zip file format does not support timestamp values before 01/01/1980 or after 12/31/2107.</value>
     <comment>0 - Entry name
 1 - original modified timestamp
 2 - new modified timestamp</comment>
-=======
-  <data name="PropertyCannotBeNull" xml:space="preserve">
-    <value>'{0}' cannot be null.</value>
-    <comment>0 - property name</comment>
->>>>>>> f4391a3d
   </data>
 </root>