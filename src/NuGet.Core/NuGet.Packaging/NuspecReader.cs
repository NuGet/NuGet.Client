--- conflicted
+++ resolved
@@ -583,9 +583,6 @@
             return node?.Value;
         }
 
-<<<<<<< HEAD
-        private bool? AttributeAsNullableBool(XElement element, string attributeName)
-=======
         /// <summary>
         /// Gets the readme metadata from the .nuspec
         /// </summary>
@@ -596,8 +593,7 @@
             return node?.Value;
         }
 
-        private static bool? AttributeAsNullableBool(XElement element, string attributeName)
->>>>>>> f24bad06
+        private bool? AttributeAsNullableBool(XElement element, string attributeName)
         {
             bool? result = null;
 
